--- conflicted
+++ resolved
@@ -1,14 +1,9 @@
 import pytest
 import plotly.graph_objects as go  # type: ignore
 import numpy as np
+import pandas as pd
 
-<<<<<<< HEAD
 rng = np.random.default_rng(seed=42)
-=======
-import numpy as np
-import pandas as pd
-import random
->>>>>>> 1324ca69
 
 
 def check_plot_frequencies_heatmap(api, frq_df):
@@ -119,8 +114,8 @@
     # Otherwise we'll get multiple columns with different suffixes, e.g. 'random_year_x' and 'random_year_y'.
     if "random_year" not in sample_metadata_df.columns:
         # Avoid "ValueError: No cohorts available" by selecting only a few different years at random.
-        selected_years = random.sample(range(1900, 2100), 3)
-        random_years_as_list = np.random.choice(selected_years, len(sample_metadata_df))
+        selected_years = rng.choice(range(1900, 2100), size=3, replace=False)
+        random_years_as_list = rng.choice(selected_years, len(sample_metadata_df))
         random_years_as_period_index = pd.PeriodIndex(random_years_as_list, freq="Y")
         extra_metadata_df = pd.DataFrame(
             {
