import random
import pytest
from pytest_cases import parametrize_with_cases
import numpy as np
import bokeh.models

from malariagen_data import af1 as _af1
from malariagen_data import ag3 as _ag3
from malariagen_data.anoph.g123 import AnophelesG123Analysis

# Global RNG for test file; functions may override with local RNG for reproducibility
rng = np.random.default_rng(seed=42)


@pytest.fixture
def ag3_sim_api(ag3_sim_fixture):
    return AnophelesG123Analysis(
        url=ag3_sim_fixture.url,
        public_url=ag3_sim_fixture.url,
        config_path=_ag3.CONFIG_PATH,
        major_version_number=_ag3.MAJOR_VERSION_NUMBER,
        major_version_path=_ag3.MAJOR_VERSION_PATH,
        pre=True,
        aim_metadata_dtype={
            "aim_species_fraction_arab": "float64",
            "aim_species_fraction_colu": "float64",
            "aim_species_fraction_colu_no2l": "float64",
            "aim_species_gambcolu_arabiensis": object,
            "aim_species_gambiae_coluzzii": object,
            "aim_species": object,
        },
        gff_gene_type="gene",
        gff_gene_name_attribute="Name",
        gff_default_attributes=("ID", "Parent", "Name", "description"),
        default_site_mask="gamb_colu_arab",
        results_cache=ag3_sim_fixture.results_cache_path.as_posix(),
        taxon_colors=_ag3.TAXON_COLORS,
        default_phasing_analysis="gamb_colu_arab",
        virtual_contigs=_ag3.VIRTUAL_CONTIGS,
    )


@pytest.fixture
def af1_sim_api(af1_sim_fixture):
    return AnophelesG123Analysis(
        url=af1_sim_fixture.url,
        public_url=af1_sim_fixture.url,
        config_path=_af1.CONFIG_PATH,
        major_version_number=_af1.MAJOR_VERSION_NUMBER,
        major_version_path=_af1.MAJOR_VERSION_PATH,
        pre=False,
        gff_gene_type="protein_coding_gene",
        gff_gene_name_attribute="Note",
        gff_default_attributes=("ID", "Parent", "Note", "description"),
        default_site_mask="funestus",
        results_cache=af1_sim_fixture.results_cache_path.as_posix(),
        taxon_colors=_af1.TAXON_COLORS,
        default_phasing_analysis="funestus",
    )


# N.B., here we use pytest_cases to parametrize tests. Each
# function whose name begins with "case_" defines a set of
# inputs to the test functions. See the documentation for
# pytest_cases for more information, e.g.:
#
# https://smarie.github.io/python-pytest-cases/#basic-usage
#
# We use this approach here because we want to use fixtures
# as test parameters, which is otherwise hard to do with
# pytest alone.


def case_ag3_sim(ag3_sim_fixture, ag3_sim_api):
    return ag3_sim_fixture, ag3_sim_api


def case_af1_sim(af1_sim_fixture, af1_sim_api):
    return af1_sim_fixture, af1_sim_api


def check_g123_gwss(*, api, g123_params):
    # Run main gwss function under test.
    x, g123 = api.g123_gwss(**g123_params)

    # Check results.
    assert isinstance(x, np.ndarray)
    assert isinstance(g123, np.ndarray)
    assert x.ndim == 1
    assert g123.ndim == 1
    assert x.shape == g123.shape
    assert x.dtype.kind == "f"
    assert g123.dtype.kind == "f"
    assert np.all(g123 >= 0)
    assert np.all(g123 <= 1)

    # Check plotting functions.
    fig = api.plot_g123_gwss_track(**g123_params, show=False)
    assert isinstance(fig, bokeh.models.Plot)
    fig = api.plot_g123_gwss(**g123_params, show=False)
    assert isinstance(fig, bokeh.models.GridPlot)


@parametrize_with_cases("fixture,api", cases=".")
def test_g123_gwss_with_default_sites(fixture, api: AnophelesG123Analysis):
    # Set up test parameters.
    all_sample_sets = api.sample_sets()["sample_set"].to_list()
    g123_params = dict(
        contig=random.choice(api.contigs),
        sample_sets=[random.choice(all_sample_sets)],
        window_size=rng.integers(100, 500),
        min_cohort_size=10,
    )

    # Run checks.
    check_g123_gwss(api=api, g123_params=g123_params)


@parametrize_with_cases("fixture,api", cases=".")
def test_g123_gwss_with_phased_sites(fixture, api: AnophelesG123Analysis):
    # Set up test parameters.
    all_sample_sets = api.sample_sets()["sample_set"].to_list()
    g123_params = dict(
        contig=random.choice(api.contigs),
        sites=random.choice(api.phasing_analysis_ids),
        sample_sets=[random.choice(all_sample_sets)],
        window_size=rng.integers(100, 500),
        min_cohort_size=10,
    )

    # Run checks.
    check_g123_gwss(api=api, g123_params=g123_params)


@parametrize_with_cases("fixture,api", cases=".")
def test_g123_gwss_with_segregating_sites(fixture, api: AnophelesG123Analysis):
    # Set up test parameters.
    all_sample_sets = api.sample_sets()["sample_set"].to_list()
    g123_params = dict(
        contig=random.choice(api.contigs),
        sites="segregating",
        site_mask=random.choice(api.site_mask_ids),
        sample_sets=[random.choice(all_sample_sets)],
        window_size=rng.integers(100, 500),
        min_cohort_size=10,
    )

    # Run checks.
    check_g123_gwss(api=api, g123_params=g123_params)


@parametrize_with_cases("fixture,api", cases=".")
def test_g123_gwss_with_all_sites(fixture, api: AnophelesG123Analysis):
    # Set up test parameters.
    all_sample_sets = api.sample_sets()["sample_set"].to_list()
    g123_params = dict(
        contig=random.choice(api.contigs),
        sites="all",
        site_mask=None,
        sample_sets=[random.choice(all_sample_sets)],
        window_size=rng.integers(100, 500),
        min_cohort_size=10,
    )

    # Run checks.
    check_g123_gwss(api=api, g123_params=g123_params)


@parametrize_with_cases("fixture,api", cases=".")
def test_g123_gwss_with_bad_sites(fixture, api: AnophelesG123Analysis):
    # Set up test parameters.
    all_sample_sets = api.sample_sets()["sample_set"].to_list()
    g123_params = dict(
        contig=random.choice(api.contigs),
        sample_sets=[random.choice(all_sample_sets)],
        window_size=rng.integers(100, 500),
        min_cohort_size=10,
        sites="foobar",
    )

    # Run function under test.
    with pytest.raises(ValueError):
        api.g123_gwss(**g123_params)


def ensure_int_list(value):
    """Convert a value to a list of integers, flattening nested structures if needed."""
    if isinstance(value, int):
        return [value]

    result = []

    def extract_ints(item):
        if isinstance(item, int):
            result.append(item)
        elif isinstance(item, (list, tuple)):
            for subitem in item:
                extract_ints(subitem)

    extract_ints(value)
    return result


@parametrize_with_cases("fixture,api", cases=".")
def test_g123_calibration(fixture, api: AnophelesG123Analysis):
    # Set up test parameters.
    all_sample_sets = api.sample_sets()["sample_set"].to_list()
<<<<<<< HEAD
    window_sizes = rng.integers(100, 500, size=random.randint(2, 5)).tolist()
    window_sizes = sorted([int(x) for x in window_sizes])
=======
    window_sizes = rng.integers(100, 500, size=rng.integers(2, 5)).tolist()
    window_sizes = sorted(ensure_int_list(window_sizes))
>>>>>>> e7ef1206
    g123_params = dict(
        contig=rng.choice(api.contigs),
        sites=rng.choice(api.phasing_analysis_ids),
        sample_sets=[rng.choice(all_sample_sets)],
        min_cohort_size=10,
        window_sizes=window_sizes,
    )

    # Run function under test.
    calibration_runs = api.g123_calibration(**g123_params)

    # Check results.
    assert isinstance(calibration_runs, dict)
    assert len(calibration_runs) == len(window_sizes)
    assert list(calibration_runs.keys()) == [str(win) for win in window_sizes]
    for w in window_sizes:
        x = calibration_runs[str(w)]
        assert isinstance(x, np.ndarray)
        assert np.all(x >= 0)
        assert np.all(x <= 1)

    # Run plotting function.
    fig = api.plot_g123_calibration(**g123_params, show=False)
    assert isinstance(fig, bokeh.models.Plot)<|MERGE_RESOLUTION|>--- conflicted
+++ resolved
@@ -183,35 +183,12 @@
         api.g123_gwss(**g123_params)
 
 
-def ensure_int_list(value):
-    """Convert a value to a list of integers, flattening nested structures if needed."""
-    if isinstance(value, int):
-        return [value]
-
-    result = []
-
-    def extract_ints(item):
-        if isinstance(item, int):
-            result.append(item)
-        elif isinstance(item, (list, tuple)):
-            for subitem in item:
-                extract_ints(subitem)
-
-    extract_ints(value)
-    return result
-
-
 @parametrize_with_cases("fixture,api", cases=".")
 def test_g123_calibration(fixture, api: AnophelesG123Analysis):
     # Set up test parameters.
     all_sample_sets = api.sample_sets()["sample_set"].to_list()
-<<<<<<< HEAD
-    window_sizes = rng.integers(100, 500, size=random.randint(2, 5)).tolist()
-    window_sizes = sorted([int(x) for x in window_sizes])
-=======
     window_sizes = rng.integers(100, 500, size=rng.integers(2, 5)).tolist()
-    window_sizes = sorted(ensure_int_list(window_sizes))
->>>>>>> e7ef1206
+    window_sizes = sorted(int(window_sizes))
     g123_params = dict(
         contig=rng.choice(api.contigs),
         sites=rng.choice(api.phasing_analysis_ids),
