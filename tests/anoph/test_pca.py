import random

import numpy as np
import pandas as pd
import plotly.graph_objects as go  # type: ignore
import pytest
from pytest_cases import parametrize_with_cases

from malariagen_data import af1 as _af1
from malariagen_data import ag3 as _ag3
from malariagen_data.anoph.pca import AnophelesPca
from malariagen_data.anoph import pca_params


@pytest.fixture
def ag3_sim_api(ag3_sim_fixture):
    return AnophelesPca(
        url=ag3_sim_fixture.url,
        config_path=_ag3.CONFIG_PATH,
        major_version_number=_ag3.MAJOR_VERSION_NUMBER,
        major_version_path=_ag3.MAJOR_VERSION_PATH,
        pre=True,
        aim_metadata_dtype={
            "aim_species_fraction_arab": "float64",
            "aim_species_fraction_colu": "float64",
            "aim_species_fraction_colu_no2l": "float64",
            "aim_species_gambcolu_arabiensis": object,
            "aim_species_gambiae_coluzzii": object,
            "aim_species": object,
        },
        gff_gene_type="gene",
        gff_gene_name_attribute="Name",
        gff_default_attributes=("ID", "Parent", "Name", "description"),
        default_site_mask="gamb_colu_arab",
        results_cache=ag3_sim_fixture.results_cache_path.as_posix(),
        taxon_colors=_ag3.TAXON_COLORS,
        virtual_contigs=_ag3.VIRTUAL_CONTIGS,
    )


@pytest.fixture
def af1_sim_api(af1_sim_fixture):
    return AnophelesPca(
        url=af1_sim_fixture.url,
        config_path=_af1.CONFIG_PATH,
        major_version_number=_af1.MAJOR_VERSION_NUMBER,
        major_version_path=_af1.MAJOR_VERSION_PATH,
        pre=False,
        gff_gene_type="protein_coding_gene",
        gff_gene_name_attribute="Note",
        gff_default_attributes=("ID", "Parent", "Note", "description"),
        default_site_mask="funestus",
        results_cache=af1_sim_fixture.results_cache_path.as_posix(),
        taxon_colors=_af1.TAXON_COLORS,
    )


# N.B., here we use pytest_cases to parametrize tests. Each
# function whose name begins with "case_" defines a set of
# inputs to the test functions. See the documentation for
# pytest_cases for more information, e.g.:
#
# https://smarie.github.io/python-pytest-cases/#basic-usage
#
# We use this approach here because we want to use fixtures
# as test parameters, which is otherwise hard to do with
# pytest alone.


def case_ag3_sim(ag3_sim_fixture, ag3_sim_api):
    return ag3_sim_fixture, ag3_sim_api


def case_af1_sim(af1_sim_fixture, af1_sim_api):
    return af1_sim_fixture, af1_sim_api


@parametrize_with_cases("fixture,api", cases=".")
def test_pca_plotting(fixture, api: AnophelesPca):
    # Parameters for selecting input data.
    all_sample_sets = api.sample_sets()["sample_set"].to_list()
    data_params = dict(
        region=random.choice(api.contigs),
        sample_sets=random.sample(all_sample_sets, 2),
        site_mask=random.choice((None,) + api.site_mask_ids),
    )
    ds = api.biallelic_snp_calls(
        min_minor_ac=pca_params.min_minor_ac_default,
        max_missing_an=pca_params.max_missing_an_default,
        **data_params,
    )

    # PCA parameters.
    n_samples = ds.sizes["samples"]
    n_snps_available = ds.sizes["variants"]
    n_snps = random.randint(4, n_snps_available)
    # PC3 required for plot_pca_coords_3d()
    assert min(n_samples, n_snps) > 3
    n_components = random.randint(3, min(n_samples, n_snps, 10))

    # Run the PCA.
    pca_df, pca_evr = api.pca(
        n_snps=n_snps,
        n_components=n_components,
        **data_params,
    )

    # Check types.
    assert isinstance(pca_df, pd.DataFrame)
    assert isinstance(pca_evr, np.ndarray)

    # Check sizes.
    assert len(pca_df) == ds.sizes["samples"]
    for i in range(n_components):
        assert f"PC{i+1}" in pca_df.columns, (
            "n_components",
            n_components,
            "n_samples",
            n_samples,
            "n_snps_available",
            n_snps_available,
            "n_snps",
            n_snps,
        )
    assert pca_evr.ndim == 1
    assert pca_evr.shape[0] == n_components

    # Plot variance explained.
    fig_evr = api.plot_pca_variance(
        evr=pca_evr,
        show=False,
    )
    assert isinstance(fig_evr, go.Figure)

    # Set up parametrization of plotting parameters.
    custom_cohorts = {
        "male": "sex_call == 'M'",
        "female": "sex_call == 'F'",
    }
    colors = [None, "taxon", "country", "admin1_year", custom_cohorts]
    symbols = ["country", None, custom_cohorts, "admin2_month", "taxon"]

    # Test plotting with some different parameter combinations.
    for color, symbol in zip(colors, symbols):
        # Plot 2D coords.
        fig_2d = api.plot_pca_coords(
            data=pca_df,
            show=False,
            color=color,
            symbol=symbol,
        )
        assert isinstance(fig_2d, go.Figure)

        # Plot 2D coords.
        fig_3d = api.plot_pca_coords_3d(
            data=pca_df,
            show=False,
            color=color,
            symbol=symbol,
        )
        assert isinstance(fig_3d, go.Figure)


@parametrize_with_cases("fixture,api", cases=".")
def test_pca_exclude_samples(fixture, api: AnophelesPca):
    # Parameters for selecting input data.
    all_sample_sets = api.sample_sets()["sample_set"].to_list()
    data_params = dict(
        region=random.choice(api.contigs),
        sample_sets=random.sample(all_sample_sets, 2),
        site_mask=random.choice((None,) + api.site_mask_ids),
    )
    ds = api.biallelic_snp_calls(
        min_minor_ac=pca_params.min_minor_ac_default,
        max_missing_an=pca_params.max_missing_an_default,
        **data_params,
    )

    # Exclusion parameters.
    n_samples_excluded = random.randint(1, 5)
    samples = ds["sample_id"].values.tolist()
    exclude_samples = random.sample(samples, n_samples_excluded)

    # PCA parameters.
    n_samples = ds.sizes["samples"] - n_samples_excluded
    n_snps_available = ds.sizes["variants"]
<<<<<<< HEAD
    n_snps = random.randint(4, n_snps_available)
    n_components = random.randint(3, min(n_samples, n_snps, 10))
=======
    n_snps = random.randint(1, n_snps_available)
    n_components = random.randint(2, min(n_samples, n_snps, 10))
>>>>>>> 69d05761

    # Run the PCA.
    pca_df, pca_evr = api.pca(
        n_snps=n_snps,
        n_components=n_components,
        exclude_samples=exclude_samples,
        **data_params,
    )

    # Check types.
    assert isinstance(pca_df, pd.DataFrame)
    assert isinstance(pca_evr, np.ndarray)

    # Check sizes.
    assert len(pca_df) == n_samples
    for i in range(n_components):
        assert f"PC{i+1}" in pca_df.columns, (
            "n_components",
            n_components,
            "n_samples",
            n_samples,
            "n_snps_available",
            n_snps_available,
            "n_snps",
            n_snps,
        )
    assert f"PC{n_components+1}" not in pca_df.columns
    assert "pca_fit" in pca_df.columns
    assert pca_df["pca_fit"].all()
    assert pca_evr.ndim == 1
    assert pca_evr.shape[0] == n_components

    # Check exclusions.
    assert len(pca_df.query(f"sample_id in {exclude_samples}")) == 0


@parametrize_with_cases("fixture,api", cases=".")
def test_pca_fit_exclude_samples(fixture, api: AnophelesPca):
    # Parameters for selecting input data.
    all_sample_sets = api.sample_sets()["sample_set"].to_list()
    data_params = dict(
        region=random.choice(api.contigs),
        sample_sets=random.sample(all_sample_sets, 2),
        site_mask=random.choice((None,) + api.site_mask_ids),
    )
    ds = api.biallelic_snp_calls(
        min_minor_ac=pca_params.min_minor_ac_default,
        max_missing_an=pca_params.max_missing_an_default,
        **data_params,
    )

    # Exclusion parameters.
    n_samples_excluded = random.randint(1, 5)
    samples = ds["sample_id"].values.tolist()
    exclude_samples = random.sample(samples, n_samples_excluded)

    # PCA parameters.
    n_samples = ds.sizes["samples"]
    n_snps_available = ds.sizes["variants"]
<<<<<<< HEAD
    n_snps = random.randint(4, n_snps_available)
    n_components = random.randint(3, min(n_samples, n_snps, 10))
=======
    n_snps = random.randint(1, n_snps_available)
    n_components = random.randint(2, min(n_samples, n_snps, 10))
>>>>>>> 69d05761

    # Run the PCA.
    pca_df, pca_evr = api.pca(
        n_snps=n_snps,
        n_components=n_components,
        fit_exclude_samples=exclude_samples,
        **data_params,
    )

    # Check types.
    assert isinstance(pca_df, pd.DataFrame)
    assert isinstance(pca_evr, np.ndarray)

    # Check sizes.
    assert len(pca_df) == n_samples
    for i in range(n_components):
        assert f"PC{i+1}" in pca_df.columns, (
            "n_components",
            n_components,
            "n_samples",
            n_samples,
            "n_snps_available",
            n_snps_available,
            "n_snps",
            n_snps,
        )
    assert f"PC{n_components+1}" not in pca_df.columns
    assert "pca_fit" in pca_df.columns
    assert pca_evr.ndim == 1
    assert pca_evr.shape[0] == n_components

    # Check exclusions.
    assert not pca_df["pca_fit"].all()
    assert pca_df["pca_fit"].sum() == n_samples - n_samples_excluded
    assert len(pca_df.query(f"sample_id in {exclude_samples}")) == n_samples_excluded
    assert (
        len(pca_df.query(f"sample_id in {exclude_samples} and not pca_fit"))
        == n_samples_excluded
    )<|MERGE_RESOLUTION|>--- conflicted
+++ resolved
@@ -184,13 +184,9 @@
     # PCA parameters.
     n_samples = ds.sizes["samples"] - n_samples_excluded
     n_snps_available = ds.sizes["variants"]
-<<<<<<< HEAD
     n_snps = random.randint(4, n_snps_available)
-    n_components = random.randint(3, min(n_samples, n_snps, 10))
-=======
-    n_snps = random.randint(1, n_snps_available)
     n_components = random.randint(2, min(n_samples, n_snps, 10))
->>>>>>> 69d05761
+
 
     # Run the PCA.
     pca_df, pca_evr = api.pca(
@@ -250,13 +246,8 @@
     # PCA parameters.
     n_samples = ds.sizes["samples"]
     n_snps_available = ds.sizes["variants"]
-<<<<<<< HEAD
     n_snps = random.randint(4, n_snps_available)
-    n_components = random.randint(3, min(n_samples, n_snps, 10))
-=======
-    n_snps = random.randint(1, n_snps_available)
     n_components = random.randint(2, min(n_samples, n_snps, 10))
->>>>>>> 69d05761
 
     # Run the PCA.
     pca_df, pca_evr = api.pca(
