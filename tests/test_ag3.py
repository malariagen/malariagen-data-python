--- conflicted
+++ resolved
@@ -3085,7 +3085,38 @@
     assert_allclose(vals, np.array([0, 0, 0, 0, 0.04, 0.16]))
 
 
-<<<<<<< HEAD
+def test_fst_gwss():
+    ag3 = setup_ag3()
+    cohort1_query = "cohort_admin2_year == 'ML-2_Kati_colu_2014'"
+    cohort2_query = "cohort_admin2_year == 'ML-2_Kati_gamb_2014'"
+    contig = "2L"
+    site_mask = "gamb_colu"
+    window_size = 10_000
+
+    x, fst = ag3.fst_gwss(
+        contig=contig,
+        cohort1_query=cohort1_query,
+        cohort2_query=cohort2_query,
+        window_size=window_size,
+        site_mask=site_mask,
+        cohort_size=None,
+    )
+
+    # check data
+    assert isinstance(x, np.ndarray)
+    assert isinstance(fst, np.ndarray)
+
+    # check dimensions
+    assert x.ndim == fst.ndim == 1
+    assert x.shape == fst.shape
+
+    # check some values
+    assert_allclose(x[0], 56835.9649, rtol=1e-5), x[0]
+    assert_allclose(fst[0], 0.0405522778148594, rtol=1e-5), fst[0]
+    assert np.all(fst <= 1)
+    assert np.all(np.logical_and(fst >= -0.1, fst <= 1))
+
+
 def test_pbs_gwss():
     ag3 = setup_ag3()
     cohort1_query = "cohort_admin1_year == 'ML-2_gamb_2014'"
@@ -3100,30 +3131,13 @@
         cohort1_query=cohort1_query,
         cohort2_query=cohort2_query,
         cohort3_query=cohort3_query,
-=======
-def test_fst_gwss():
-    ag3 = setup_ag3()
-    cohort1_query = "cohort_admin2_year == 'ML-2_Kati_colu_2014'"
-    cohort2_query = "cohort_admin2_year == 'ML-2_Kati_gamb_2014'"
-    contig = "2L"
-    site_mask = "gamb_colu"
-    window_size = 10_000
-
-    x, fst = ag3.fst_gwss(
-        contig=contig,
-        cohort1_query=cohort1_query,
-        cohort2_query=cohort2_query,
->>>>>>> a346898e
         window_size=window_size,
         site_mask=site_mask,
         cohort_size=None,
     )
 
-    # check data
     assert isinstance(x, np.ndarray)
-<<<<<<< HEAD
     assert isinstance(pbs, np.ndarray)
-
     # check dimensions
     assert x.ndim == pbs.ndim == 1
     assert x.shape == pbs.shape
@@ -3132,17 +3146,4 @@
     assert_allclose(x[0], 33364.7982, rtol=1e-5)
     assert_allclose(pbs[0], 0.028443288300735968, rtol=1e-5)
     assert np.all(pbs <= 1)
-    assert np.all(pbs >= -1)
-=======
-    assert isinstance(fst, np.ndarray)
-
-    # check dimensions
-    assert x.ndim == fst.ndim == 1
-    assert x.shape == fst.shape
-
-    # check some values
-    assert_allclose(x[0], 56835.9649, rtol=1e-5), x[0]
-    assert_allclose(fst[0], 0.0405522778148594, rtol=1e-5), fst[0]
-    assert np.all(fst <= 1)
-    assert np.all(np.logical_and(fst >= -0.1, fst <= 1))
->>>>>>> a346898e
+    assert np.all(pbs >= -1)