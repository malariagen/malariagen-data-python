--- conflicted
+++ resolved
@@ -2,8 +2,6 @@
 __pycache__
 *.pyc
 dist
-<<<<<<< HEAD
+
 .ipynb_checkpoints/
-=======
-.ipynb_checkpoints
->>>>>>> 16f05d04
+
