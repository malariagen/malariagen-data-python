--- conflicted
+++ resolved
@@ -1602,7 +1602,6 @@
                 count=count, nobs=nobs, method=ci_method
             )
         ds["event_frequency_ci_low"] = ("variants", "cohorts"), frq_ci_low
-<<<<<<< HEAD
         ds["event_frequency_ci_upp"] = ("variants", "cohorts"), frq_ci_upp
 
 
@@ -1656,7 +1655,4 @@
         # Both a `contig` and a `region` have been given.
         raise ValueError(
             "Both 'region' and 'contig' parameters were provided. Please provide a 'region' parameter only. The 'contig' parameter has been deprecated."
-        )
-=======
-        ds["event_frequency_ci_upp"] = ("variants", "cohorts"), frq_ci_upp
->>>>>>> d53e3269
+        )