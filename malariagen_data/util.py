--- conflicted
+++ resolved
@@ -6,11 +6,7 @@
 import warnings
 from enum import Enum
 from textwrap import dedent, fill
-<<<<<<< HEAD
-from typing import IO, List, Optional, Tuple, Union
-=======
 from typing import IO, Dict, Hashable, List, Mapping, Optional, Tuple, Union
->>>>>>> 61bb489f
 from urllib.parse import unquote_plus
 
 try:
@@ -507,7 +503,6 @@
     return loc_region
 
 
-<<<<<<< HEAD
 def region_str(region: List[Region]) -> str:
     """Convert a region to a string representation.
 
@@ -530,16 +525,6 @@
         return str(region)
 
 
-def xarray_concat(
-    datasets,
-    dim,
-    data_vars="minimal",
-    coords="minimal",
-    compat="override",
-    join="override",
-    **kwargs,
-):
-=======
 def _simple_xarray_concat_arrays(
     datasets: List[xr.Dataset], names: List[Hashable], dim: str
 ) -> Mapping[Hashable, xr.DataArray]:
@@ -597,7 +582,6 @@
         # Copy attributes from the first dataset.
         attrs = ds0.attrs
 
->>>>>>> 61bb489f
     if len(datasets) == 1:
         # Fast path, nothing to concatenate.
         return ds0
