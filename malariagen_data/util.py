import hashlib
import json
import logging
import re
import sys
import warnings
from enum import Enum
from math import prod
from functools import wraps
from inspect import getcallargs
from textwrap import dedent, fill
from typing import IO, Dict, Hashable, List, Mapping, Optional, Tuple, Union, Callable
from urllib.parse import unquote_plus
from numpy.testing import assert_allclose, assert_array_equal

try:
    from google import colab  # type: ignore
except ImportError:
    colab = None

import allel  # type: ignore
import dask.array as da
from dask.utils import parse_bytes
import numba  # type: ignore
import numpy as np
import pandas
import pandas as pd
import plotly.express as px  # type: ignore
import typeguard
import xarray as xr
import zarr  # type: ignore

# zarr >= 2.11.0
from zarr.storage import BaseStore  # type: ignore
from fsspec.core import url_to_fs  # type: ignore
from fsspec.mapping import FSMap  # type: ignore
from numpydoc_decorator.impl import humanize_type  # type: ignore
from typing_extensions import TypeAlias, get_type_hints

DIM_VARIANT = "variants"
DIM_ALLELE = "alleles"
DIM_SAMPLE = "samples"
DIM_PLOIDY = "ploidy"


def gff3_parse_attributes(attributes_string):
    """Parse a string of GFF3 attributes ('key=value' pairs delimited by ';')
    and return a dictionary."""

    attributes = dict()
    fields = attributes_string.split(";")
    for f in fields:
        if "=" in f:
            key, value = f.split("=")
            key = unquote_plus(key).strip()
            value = unquote_plus(value.strip())
            attributes[key] = value
        elif len(f) > 0:
            # not strictly kosher, treat as a flag
            attributes[unquote_plus(f).strip()] = True
    return attributes


gff3_cols = (
    "contig",
    "source",
    "type",
    "start",
    "end",
    "score",
    "strand",
    "phase",
    "attributes",
)


def read_gff3(buf, compression="gzip"):
    # read as dataframe
    df = pandas.read_csv(
        buf,
        sep="\t",
        comment="#",
        names=gff3_cols,
        na_values=["", "."],
        compression=compression,
    )

    # parse attributes
    df["attributes"] = df["attributes"].apply(gff3_parse_attributes)

    return df


def unpack_gff3_attributes(df: pd.DataFrame, attributes: Tuple[str, ...]):
    df = df.copy()

    # discover all attribute keys
    all_attributes = set()
    for a in df["attributes"]:
        all_attributes.update(a.keys())
    all_attributes_sorted = tuple(sorted(all_attributes))

    # handle request for all attributes
    if attributes == ("*",):
        attributes = all_attributes_sorted

    # unpack attributes into columns
    for key in attributes:
        if key not in all_attributes_sorted:
            raise ValueError(
                f"'{key}' not in attributes set. Options {all_attributes_sorted}"
            )
        df[key] = df["attributes"].apply(lambda v: v.get(key, np.nan))
    del df["attributes"]

    return df


class SafeStore(BaseStore):
    """This class wraps any zarr store and ensures that missing chunks
    will not get automatically filled but will raise an exception. There
    should be no missing chunks in any of the datasets we host."""

    def __init__(self, store):
        self._store = store

    def __getitem__(self, key):
        try:
            return self._store[key]
        except KeyError as e:
            # Raise a different error to ensure zarr propagates the exception,
            # rather than filling.
            raise FileNotFoundError(e)

    def __getattr__(self, attr):
        if attr == "__setstate__":
            # Special method called during unpickling, don't pass through.
            raise AttributeError(attr)
        # Pass through all other attribute access to the wrapped store.
        return getattr(self._store, attr)

    def __iter__(self):
        return iter(self._store)

    def __len__(self):
        return len(self._store)

    def __setitem__(self, item):
        raise NotImplementedError

    def __delitem__(self, item):
        raise NotImplementedError


class SiteClass(Enum):
    UPSTREAM = 1
    DOWNSTREAM = 2
    UTR5 = 3
    UTR3 = 4
    CDS_FIRST = 5
    CDS_MID = 6
    CDS_LAST = 7
    INTRON_FIRST = 8
    INTRON_MID = 9
    INTRON_LAST = 10


zarr_chunks_type: TypeAlias = Tuple[int, ...]

dask_chunks_type: TypeAlias = Union[
    int,
    str,
    Tuple[Union[int, str], ...],
]

chunks_param_type: TypeAlias = Union[
    dask_chunks_type,
    Callable[[zarr_chunks_type], dask_chunks_type],
]


def da_from_zarr(
    z: zarr.core.Array,
    inline_array: bool,
    chunks: chunks_param_type,
) -> da.Array:
    """Utility function for turning a zarr array into a dask array.

    N.B., dask does have its own from_zarr() function, but we roll
    our own here to get a little more control.

    """

    # Some function of the native chunk sizes.
    if callable(chunks):
        dask_chunks: dask_chunks_type = chunks(z.chunks)

    # Match the zarr chunk size.
    # N.B., dask does not support "auto" chunks for arrays with object dtype.
    elif chunks == "native" or z.dtype == object:
        dask_chunks = z.chunks

    # Let dask auto-size chunks. This generally does not work well with
    # our datasets, but support this option in case someone wants to try
    # it.
    elif chunks == "auto":
        dask_chunks = chunks

    # Auto-size chunks but only for arrays with more than one dimension. This
    # seems to lead to unexpected memory usage in some scenarios, and so is not
    # the recommended option, but we'll leave these options here for now in
    # case further experiments are useful.
    elif chunks == "ndauto":
        if len(z.chunks) > 1:
            # Auto-size all dimensions.
            dask_chunks = "auto"
        else:
            dask_chunks = z.chunks
    elif chunks == "ndauto0":
        if len(z.chunks) > 1:
            # Auto-size first dimension.
            dask_chunks = ("auto",) + z.chunks[1:]
        else:
            dask_chunks = z.chunks
    elif chunks == "ndauto1":
        if len(z.chunks) > 1:
            # Auto-size second dimension.
            dask_chunks = (z.chunks[0], "auto") + z.chunks[2:]
        else:
            dask_chunks = z.chunks
    elif chunks == "ndauto01":
        if len(z.chunks) > 1:
            # Auto-size first and second dimensions.
            dask_chunks = ("auto", "auto") + z.chunks[2:]
        else:
            dask_chunks = z.chunks

    # Resize chunks to a specific size in memory.
    #
    # N.B., only resize chunks in arrays with more than one dimension,
    # because resizing the one-dimensional arrays according to the same
    # size may lead to poor performance with our datasets.
    #
    # Also, resize along the first dimension only. Again, this is something
    # that may work well for our datasets.
    #
    # Note that dask also supports this kind of argument, and so we could
    # just pass this through. However, some experiments have found this
    # leads to excessive memory usage. So we will control this behaviour
    # ourselves here and make sure dask chunk sizes are always a multiple of the
    # underlying zarr chunk sizes.
    elif isinstance(chunks, str):
        if len(z.chunks) > 1:
            dask_chunk_nbytes = parse_bytes(chunks)
            zarr_chunk_nbytes = prod(z.chunks) * z.dtype.itemsize
            factor = dask_chunk_nbytes // zarr_chunk_nbytes
            if factor > 1:
                dask_chunks = ((z.chunks[0] * factor),) + z.chunks[1:]
            else:
                dask_chunks = z.chunks
        else:
            dask_chunks = z.chunks

    # Pass through argument as-is to dask.
    else:
        dask_chunks = chunks

    kwargs = dict(
        inline_array=inline_array,
        chunks=dask_chunks,
        fancy=True,
        lock=False,
        asarray=True,
    )
    try:
        d = da.from_array(z, **kwargs)
    except TypeError:
        # only later versions of dask support inline_array argument
        del kwargs["inline_array"]
        d = da.from_array(z, **kwargs)
    return d


def dask_compress_dataset(ds, indexer, dim):
    """Temporary workaround for memory issues when attempting to
    index a xarray dataset with a Boolean array.

    See also: https://github.com/pydata/xarray/issues/5054

    Parameters
    ----------
    ds : xarray.Dataset
    indexer : str
    dim : str

    Returns
    -------
    xarray.Dataset

    """
    if isinstance(indexer, str):
        indexer = ds[indexer].data

    # sanity checks
    assert indexer.ndim == 1
    assert indexer.dtype == bool
    assert indexer.shape[0] == ds.sizes[dim]

    if isinstance(indexer, da.Array):
        # temporarily compute the indexer once, to avoid multiple reads from
        # the underlying data
        indexer_computed = indexer.compute()
    else:
        assert isinstance(indexer, np.ndarray)
        indexer_computed = indexer

    coords = dict()
    for k in ds.coords:
        a = ds[k]
        v = _dask_compress_dataarray(a, indexer, indexer_computed, dim)
        coords[k] = (a.dims, v)

    data_vars = dict()
    for k in ds.data_vars:
        a = ds[k]
        v = _dask_compress_dataarray(a, indexer, indexer_computed, dim)
        data_vars[k] = (a.dims, v)

    attrs = ds.attrs.copy()

    return xr.Dataset(data_vars=data_vars, coords=coords, attrs=attrs)


def _dask_compress_dataarray(a, indexer, indexer_computed, dim):
    try:
        # find the axis for the given dimension
        axis = a.dims.index(dim)

    except ValueError:
        # array doesn't have the given dimension, return as-is
        v = a.data

    else:
        # apply the indexing operation
        data = a.data
        if isinstance(data, da.Array):
            v = da_compress(
                indexer=indexer,
                data=a.data,
                axis=axis,
                indexer_computed=indexer_computed,
            )
        else:
            v = np.compress(indexer_computed, data, axis=axis)

    return v


def da_compress(
    indexer: da.Array | np.ndarray,
    data: da.Array,
    axis: int,
    indexer_computed: Optional[np.ndarray] = None,
):
    """Wrapper for dask.array.compress() which computes chunk sizes faster."""

    # Sanity checks.
    assert indexer.ndim == 1
    assert indexer.dtype == bool
    assert indexer.shape[0] == data.shape[axis]

    # Useful variables.
    old_chunks = data.chunks
    axis_old_chunks = old_chunks[axis]

    # Load the indexer temporarily for chunk size computations.
    if indexer_computed is None:
        indexer_computed = indexer.compute()

    # Ensure indexer and data are chunked in the same way.
    if isinstance(indexer, da.Array):
        indexer = indexer.rechunk((axis_old_chunks,))
    else:
        indexer = da.from_array(indexer, chunks=(axis_old_chunks,))

    # Apply the indexing operation.
    v = da.compress(indexer, data, axis=axis)

    # Need to compute chunks sizes in order to know dimension sizes;
    # would normally do v.compute_chunk_sizes() but that is slow for
    # multidimensional arrays, so hack something more efficient.
    axis_new_chunks_list = []
    slice_start = 0
    need_rechunk = False
    for old_chunk_size in axis_old_chunks:
        slice_stop = slice_start + old_chunk_size
        new_chunk_size = int(np.sum(indexer_computed[slice_start:slice_stop]))
        if new_chunk_size == 0:
            need_rechunk = True
        axis_new_chunks_list.append(new_chunk_size)
        slice_start = slice_stop
    axis_new_chunks = tuple(axis_new_chunks_list)
    new_chunks = tuple(
        [axis_new_chunks if i == axis else c for i, c in enumerate(old_chunks)]
    )
    v._chunks = new_chunks

    # Deal with empty chunks, they break reductions.
    # Possibly related to https://github.com/dask/dask/issues/10327
    # and https://github.com/dask/dask/issues/2794
    if need_rechunk:
        axis_new_chunks_nonzero = tuple([x for x in axis_new_chunks if x > 0])
        # Edge case, all chunks empty:
        if len(axis_new_chunks_nonzero) == 0:
            # Not much we can do about this, no data.
            axis_new_chunks_nonzero = (0,)
        new_chunks_nonzero = tuple(
            [
                axis_new_chunks_nonzero if i == axis else c
                for i, c in enumerate(new_chunks)
            ]
        )
        v = v.rechunk(new_chunks_nonzero)

    return v


def init_filesystem(url, **kwargs):
    """Initialise a fsspec filesystem from a given base URL and parameters."""

    # Special case Google Cloud Storage, authenticate the user.
    if "gs://" in url or "gcs://" in url:
        if colab is not None:  # pragma: no cover
            # We are in colab, use colab's built-in authentication function.
            colab.auth.authenticate_user()
        else:
            # Assume user has performed gcloud auth application-default login
            pass
        import google.auth  # type: ignore

        # Load application-default credentials.
        with warnings.catch_warnings():
            # Warnings are generally not that useful here, silence them.
            warnings.simplefilter("ignore")

            # To make this work with a service account on github actions, the
            # scopes parameter is needed, see also:
            # https://stackoverflow.com/a/74562563/761177
            credentials, _ = google.auth.default(
                scopes=["https://www.googleapis.com/auth/cloud-platform"]
            )

        # Ensure credentials are passed through to gcsfs.
        if url.startswith("gs://") or url.startswith("gcs://"):
            kwargs["token"] = credentials
        elif "gs://" in url:
            # Chained URL.
            kwargs["gs"] = dict(token=credentials)
        elif "gcs://" in url:
            # Chained URL.
            kwargs["gcs"] = dict(token=credentials)

    # Process the URL using fsspec.
    fs, path = url_to_fs(url, **kwargs)

    # Path compatibility, fsspec/gcsfs behaviour varies between versions.
    while path.endswith("/"):
        path = path[:-1]

    return fs, path


def init_zarr_store(fs, path):
    """Initialise a zarr store (mapping) from a fsspec filesystem."""

    return SafeStore(FSMap(fs=fs, root=path, check=False, create=False))


# N.B., previously Region was defined as a named tuple. However, this led to
# some subtle bugs where instances where treated as normal tuples. So to avoid
# confusion, create a dedicated class.


class Region:
    """A region of a reference genome, i.e., a contig or contig interval."""

    def __init__(self, contig, start=None, end=None):
        self._contig = contig
        self._start = start
        self._end = end

    @property
    def contig(self):
        return self._contig

    @property
    def start(self):
        return self._start

    @property
    def end(self):
        return self._end

    def __hash__(self):
        return hash((self.contig, self.start, self.end))

    def __eq__(self, other):
        return (
            isinstance(other, Region)
            and (self.contig == other.contig)
            and (self.start == other.start)
            and (self.end == other.end)
        )

    def __str__(self):
        out = self._contig
        if self._start is not None or self._end is not None:
            out += ":"
            if self._start is not None:
                out += f"{self._start:,}"
            out += "-"
            if self.end is not None:
                out += f"{self._end:,}"
        return out

    def to_dict(self):
        return dict(
            contig=self.contig,
            start=self.start,
            end=self.end,
        )


def _handle_region_coords(resource, region):
    region_pattern_match = re.search("([a-zA-Z0-9_]+):(.+)-(.+)", region)
    if region_pattern_match:
        # parse region string that contains genomic coordinates
        region_split = region_pattern_match.groups()
        contig = region_split[0]
        start = int(region_split[1].replace(",", ""))
        end = int(region_split[2].replace(",", ""))

        if contig not in _valid_contigs(resource):
            raise ValueError(
                f"The genomic region {region!r} is invalid because contig {contig!r} does not exist in the dataset."
            )
        else:
            contig_length = resource.genome_sequence(region=contig).shape[0]
            if start < 1 or end < start or end > contig_length:
                raise ValueError(
                    f"The genomic region {region!r} is invalid for contig {contig!r} with length {contig_length}."
                )

        return Region(contig, start, end)

    else:
        return None


def _prep_geneset_attributes_arg(attributes):
    if type(attributes) not in [tuple, list] and attributes != "*":
        raise TypeError("'attributes' must be a list, tuple, or '*'")
    if attributes is not None:
        attributes = tuple(attributes)
    return attributes


def _handle_region_feature(resource, region):
    if hasattr(resource, "genome_features"):
        gene_annotation = resource.genome_features(attributes=["ID"])
        results = gene_annotation.query(f"ID == '{region}'")
        if not results.empty:
            # the region is a feature ID
            feature = results.squeeze()
            return Region(feature.contig, int(feature.start), int(feature.end))


def _valid_contigs(resource):
    """Determine which contig identifiers are valid for the given data resource."""
    valid_contigs = tuple(resource.contigs)
    # allow for optional virtual contigs
    virtual_contigs = getattr(resource, "virtual_contigs", None)
    if virtual_contigs is not None:
        valid_contigs += tuple(virtual_contigs.keys())
    return valid_contigs


single_region_param_type: TypeAlias = Union[str, Region, Mapping]

region_param_type: TypeAlias = Union[
    single_region_param_type,
    List[single_region_param_type],
    Tuple[single_region_param_type, ...],
]

single_contig_param_type: TypeAlias = str

contig_param_type: TypeAlias = Union[
    single_contig_param_type,
    List[single_contig_param_type],
    Tuple[single_contig_param_type, ...],
]


def parse_single_region(resource, region: single_region_param_type) -> Region:
    if isinstance(region, Region):
        # The region is already a Region, nothing to do.
        return region

    if isinstance(region, Mapping):
        # The region is in dictionary form, convert to Region instance.
        return Region(
            contig=region.get("contig"),
            start=region.get("start"),
            end=region.get("end"),
        )

    assert isinstance(region, str)

    # check if region is a whole contig
    if region in _valid_contigs(resource):
        return Region(region, None, None)

    # check if region is a region string providing coordinates
    region_from_coords = _handle_region_coords(resource, region)
    if region_from_coords is not None:
        return region_from_coords

    # check if region is a gene annotation feature ID
    region_from_feature = _handle_region_feature(resource, region)
    if region_from_feature is not None:
        return region_from_feature

    raise ValueError(
        f"Region {region!r} is not a valid contig, region string or feature ID."
    )


def parse_multi_region(
    resource,
    region: region_param_type,
) -> List[Region]:
    if isinstance(region, (list, tuple)):
        return [parse_single_region(resource, r) for r in region]
    else:
        return [parse_single_region(resource, region)]


def resolve_region(
    resource,
    region: region_param_type,
) -> Union[Region, List[Region]]:
    """Parse the provided region and return a `Region` object or list of
    `Region` objects if multiple values provided.

    Supports contig names, gene names and genomic coordinates.

    """
    if isinstance(region, (list, tuple)):
        # Multiple regions, normalise to list and resolve components.
        return [parse_single_region(resource, r) for r in region]
    else:
        return parse_single_region(resource, region)


def locate_region(region: Region, pos: np.ndarray) -> slice:
    """Get array slice and a parsed genomic region.

    Parameters
    ----------
    region : Region
        The region to locate.
    pos : array-like
        Positions to be searched.

    Returns
    -------
    loc_region : slice

    """
    pos_idx = allel.SortedIndex(pos)
    try:
        loc_region = pos_idx.locate_range(region.start, region.end)
    except KeyError:
        # There are no data within the requested region, return a zero-length slice.
        loc_region = slice(0, 0)
    return loc_region


def region_str(region: List[Region]) -> str:
    """Convert a region to a string representation.

    Parameters
    ----------
    region : Region or list of Region
        The region to display.

    Returns
    -------
    out : str

    """
    if isinstance(region, list):
        if len(region) > 1:
            return "; ".join([str(r) for r in region])
        else:
            return str(region[0])
    else:
        return str(region)


def _simple_xarray_concat_arrays(
    datasets: List[xr.Dataset], names: List[Hashable], dim: str
) -> Mapping[Hashable, xr.DataArray]:
    # Access the first dataset, this will be used as the template for
    # any arrays that don't need to be concatenated.
    ds0 = datasets[0]

    # Set up return value, collection of concatenated arrays.
    out: Dict[Hashable, xr.DataArray] = dict()

    # Iterate over variable names.
    for k in names:
        # Access the variable from the first dataset.
        v = ds0[k]

        if dim in v.dims:
            # Dimension to be concatenated is present, need to concatenate.

            # Figure out which axis corresponds to the given dimension.
            axis = v.dims.index(dim)

            # Access the xarray DataArrays to be concatenated.
            xr_arrays = [ds[k] for ds in datasets]

            # Check that all arrays have the same dimension as the same axis.
            assert all([a.dims[axis] == dim for a in xr_arrays])

            # Access the inner arrays - these are either numpy or dask arrays.
            inner_arrays = [a.data for a in xr_arrays]

            # Concatenate inner arrays, depending on their type.
            if isinstance(inner_arrays[0], da.Array):
                concatenated_array = da.concatenate(inner_arrays, axis=axis)
            else:
                concatenated_array = np.concatenate(inner_arrays, axis=axis)

            # Store the result.
            out[k] = xr.DataArray(data=concatenated_array, dims=v.dims)

        else:
            # No concatenation is needed, keep the variable from the first dataset.
            out[k] = v

    return out


def simple_xarray_concat(
    datasets: List[xr.Dataset], dim: str, attrs: Optional[Mapping] = None
) -> xr.Dataset:
    # Access the first dataset, this will be used as the template for
    # any arrays that don't need to be concatenated.
    ds0 = datasets[0]

    if attrs is None:
        # Copy attributes from the first dataset.
        attrs = ds0.attrs

    if len(datasets) == 1:
        # Fast path, nothing to concatenate.
        return ds0

    # Concatenate coordinate variables.
    coords = _simple_xarray_concat_arrays(
        datasets=datasets,
        names=list(ds0.coords),
        dim=dim,
    )

    # Concatenate data variables.
    data_vars = _simple_xarray_concat_arrays(
        datasets=datasets,
        names=list(ds0.data_vars),
        dim=dim,
    )

    return xr.Dataset(coords=coords, data_vars=data_vars, attrs=attrs)


# xarray concat() function is very slow, don't use for now
#
# def xarray_concat(
#     datasets,
#     dim,
#     data_vars="minimal",
#     coords="minimal",
#     compat="override",
#     join="override",
#     **kwargs,
# ):
#     if len(datasets) == 1:
#         return datasets[0]
#     else:
#         return xr.concat(
#             datasets,
#             dim=dim,
#             data_vars=data_vars,
#             coords=coords,
#             compat=compat,
#             join=join,
#             **kwargs,
#         )


def da_concat(arrays: List[da.Array], **kwargs) -> da.Array:
    if len(arrays) == 1:
        return arrays[0]
    else:
        return da.concatenate(arrays, **kwargs)


def value_error(
    name,
    value,
    expectation,
):
    message = (
        f"Bad value for parameter {name}; expected {expectation}, " f"found {value!r}"
    )
    raise ValueError(message)


def hash_params(params):
    """Helper function to hash function parameters."""
    s = json.dumps(params, sort_keys=True, indent=4)
    h = hashlib.md5(s.encode()).hexdigest()
    return h, s


def jitter(a, fraction):
    """Jitter data in `a` using the fraction `f`."""
    r = a.max() - a.min()
    return a + fraction * np.random.uniform(-r, r, a.shape)


class CacheMiss(Exception):
    pass


class LoggingHelper:
    def __init__(
        self, *, name: str, out: Optional[Union[str, IO]], debug: bool = False
    ):
        # set up a logger
        logger = logging.getLogger(name)
        if debug:
            logger.setLevel(logging.DEBUG)
        else:
            logger.setLevel(logging.INFO)

        self._logger = logger

        # set up handler
        handler: Optional[logging.StreamHandler] = None
        if hasattr(out, "write"):
            handler = logging.StreamHandler(out)
        elif isinstance(out, str):
            handler = logging.FileHandler(out)
        self._handler = handler

        # configure handler
        if handler is not None:
            if debug:
                handler.setLevel(logging.DEBUG)
            else:
                handler.setLevel(logging.INFO)
            formatter = logging.Formatter(fmt="[%(levelname)s] %(message)s")
            handler.setFormatter(formatter)
            logger.addHandler(handler)

    def flush(self):
        if self._handler is not None:
            self._handler.flush()

    def debug(self, msg):
        # get the name of the calling function, helps with debugging
        caller_name = sys._getframe().f_back.f_code.co_name
        msg = f"{caller_name}: {msg}"
        self._logger.debug(msg)

        # flush messages immediately
        self.flush()

    def info(self, msg):
        self._logger.info(msg)

        # flush messages immediately
        self.flush()

    def set_level(self, level):
        if self._handler is not None:
            self._handler.setLevel(level)


def jackknife_ci(stat_data, jack_stat, confidence_level):
    """Compute a confidence interval from jackknife resampling.

    Parameters
    ----------
    stat_data : scalar
        Value of the statistic computed on all data.
    jack_stat : ndarray
        Values of the statistic computed for each jackknife resample.
    confidence_level : float
        Desired confidence level (e.g., 0.95).

    Returns
    -------
    estimate
        Bias-corrected "jackknifed estimate".
    bias
        Jackknife bias.
    std_err
        Standard error.
    ci_err
        Size of the confidence interval.
    ci_low
        Lower limit of confidence interval.
    ci_upp
        Upper limit of confidence interval.

    Notes
    -----
    N.B., this implementation is based on code from astropy, see:

    https://github.com/astropy/astropy/blob/8aba9632597e6bb489488109222bf2feff5835a6/astropy/stats/jackknife.py#L55

    """
    from scipy.special import erfinv  # type: ignore

    n = len(jack_stat)

    mean_jack_stat = np.mean(jack_stat)

    # jackknife bias
    bias = (n - 1) * (mean_jack_stat - stat_data)

    # jackknife standard error
    std_err = np.sqrt(
        (n - 1) * np.mean((jack_stat - mean_jack_stat) * (jack_stat - mean_jack_stat))
    )

    # bias-corrected "jackknifed estimate"
    estimate = stat_data - bias

    # confidence interval
    z_score = np.sqrt(2.0) * erfinv(confidence_level)
    ci_err = 2 * z_score * std_err
    ci_low, ci_upp = estimate + z_score * np.array((-std_err, std_err))

    return estimate, bias, std_err, ci_err, ci_low, ci_upp


def plotly_discrete_legend(
    color,
    color_values,
    **kwargs,
):
    """Manually create a legend by making a scatter plot then
    hiding everything but the legend.

    Parameters
    ----------
    color : str
        Name of field used to obtain categorical values.
    color_values : list
        Categorical values to map to colours.
    **kwargs
        Passed through to px.scatter().

    Returns
    -------
    fig : Figure
        Plotly figure.

    """

    data_frame = pd.DataFrame(
        {
            color: color_values,
            "x": np.zeros(len(color_values)),
            "y": np.zeros(len(color_values)),
        }
    )

    fig = px.scatter(
        data_frame=data_frame,
        x="x",
        y="y",
        color=color,
        template="simple_white",
        range_x=[1, 2],  # hide the scatter points
        range_y=[1, 2],
        **kwargs,
    )

    # visual styling to hide everything but the legend
    fig.update_layout(
        legend=dict(
            yanchor="top",
            y=1,
            xanchor="left",
            x=0,
            itemsizing="constant",
            orientation="v",
            title=color.capitalize(),
        ),
        xaxis=dict(
            visible=False,
        ),
        yaxis=dict(
            visible=False,
        ),
        margin=dict(
            autoexpand=False,
            pad=0,
            t=0,
            r=0,
            b=0,
            l=0,
        ),
    )

    return fig


def get_gcp_region(details):
    """Attempt to determine the current GCP region based on
    response from ipinfo."""

    if details is not None:
        org = details.org
        country = details.country
        region = details.region
        if org == "AS396982 Google LLC":
            if country == "US":
                if region == "Iowa":
                    return "us-central1"
                elif region == "South Carolina":
                    return "us-east1"
                elif region == "Virginia":
                    return "us-east4"
                elif region == "Ohio":
                    return "us-east5"
                elif region == "Oregon":
                    return "us-west1"
                elif region == "California":
                    return "us-west2"
                elif region == "Utah":
                    return "us-west3"
                elif region == "Nevada":
                    return "us-west4"
                elif region == "Texas":
                    return "us-south1"
                else:
                    return "us-other"
            elif country == "ZA":
                if region == "Gauteng":
                    return "africa-south1"
            # Add other regions later if needed.
            return "other"
    return None


class ColabLocationError(RuntimeError):
    pass


def check_colab_location(gcp_region: Optional[str]):
    """
    Sometimes, colab will allocate a VM outside the US, e.g., in
    Europe or Asia. Because the MalariaGEN GCS buckets are located
    in the US, this is usually bad for performance, because of
    increased latency and lower bandwidth, and costs money. Add a
    check for this and raise an error if not in the US.
    """

    if colab and gcp_region:
        if not gcp_region.startswith("us-"):
            raise ColabLocationError(
                fill(
                    dedent(
                        """
                Your Google Colab VM is not located in the US.
                Please select "Runtime > Disconnect and delete runtime" from
                the menu to request a new VM, then rerun your notebook.
            """
                    )
                )
            )


def check_types(f):
    """Simple decorator to provide runtime checking of parameter types.

    N.B., the typeguard package does have a decorator function called
    @typechecked which performs a similar purpose. However, the typeguard
    decorator causes a memory leak and doesn't seem usable. Also, the
    typeguard decorator performs runtime checking of all variables within
    the function as well as the arguments and return values. We only want
    checking of the arguments to help users provide correct inputs.

    """

    @wraps(f)
    def check_types_wrapper(*args, **kwargs):
        type_hints = get_type_hints(f)
        call_args = getcallargs(f, *args, **kwargs)
        for k, t in type_hints.items():
            if k in call_args:
                v = call_args[k]
                try:
                    typeguard.check_type(v, t)
                except typeguard.TypeCheckError as e:
                    expected_type = humanize_type(t)
                    actual_type = humanize_type(type(v))
                    message = fill(
                        dedent(
                            f"""
                        Parameter {k!r} with value {v!r} in call to function {f.__name__!r} has incorrect type:
                        found {actual_type}, expected {expected_type}. See below for further information.
                    """
                        )
                    )
                    message += f"\n\n{e}"
                    error = TypeError(message)
                    raise error from None
        return f(*args, **kwargs)

    return check_types_wrapper


@numba.njit
def true_runs(a):
    in_run = False
    starts = []
    stops = []
    for i in range(a.shape[0]):
        v = a[i]
        if not in_run and v:
            in_run = True
            starts.append(i)
        if in_run and not v:
            in_run = False
            stops.append(i)
    if in_run:
        stops.append(a.shape[0])
    return np.array(starts, dtype=np.int64), np.array(stops, dtype=np.int64)


@numba.njit(parallel=True)
def pdist_abs_hamming(X):
    n_obs = X.shape[0]
    n_ftr = X.shape[1]
    out = np.zeros((n_obs, n_obs), dtype=np.int32)
    for i in range(n_obs):
        x = X[i]
        for j in numba.prange(i + 1, n_obs):
            y = X[j]
            d = 0
            for k in range(n_ftr):
                if x[k] != y[k]:
                    d += 1
            out[i, j] = d
            out[j, i] = d
    return out


@numba.njit
def square_to_condensed(i, j, n):
    """Convert distance matrix coordinates from square form (i, j) to condensed form."""

    assert i != j, "no diagonal elements in condensed matrix"
    if i < j:
        i, j = j, i
    return n * j - j * (j + 1) // 2 + i - 1 - j


@numba.njit(parallel=True)
def biallelic_diplotype_pdist(X, distfun):
    n_samples = X.shape[0]
    n_pairs = (n_samples * (n_samples - 1)) // 2
    out = np.zeros(n_pairs, dtype=np.float32)

    # Loop over samples, first in pair.
    for i in range(n_samples):
        x = X[i, :]

        # Loop over observations again, second in pair.
        for j in numba.prange(i + 1, n_samples):
            y = X[j, :]

            # Compute distance for the current pair.
            d = distfun(x, y)

            # Store result for the current pair.
            k = square_to_condensed(i, j, n_samples)
            out[k] = d

    return out


@numba.njit
def biallelic_diplotype_cityblock(x, y):
    n_sites = x.shape[0]
    distance = np.float32(0)

    # Loop over sites.
    for i in range(n_sites):
        # Compute cityblock distance (absolute difference).
        d = np.fabs(x[i] - y[i])

        # Accumulate distance for the current pair, but only if both samples
        # have a called genotype.
        distance += d

    return distance


@numba.njit
def biallelic_diplotype_sqeuclidean(x, y):
    n_sites = x.shape[0]
    distance = np.float32(0)

    # Loop over sites.
    for i in range(n_sites):
        # Compute squared euclidean distance.
        d = (x[i] - y[i]) ** 2

        # Accumulate distance for the current pair, but only if both samples
        # have a called genotype.
        distance += d

    return distance


@numba.njit
def biallelic_diplotype_euclidean(x, y):
    return np.sqrt(biallelic_diplotype_sqeuclidean(x, y))


@numba.njit(parallel=True)
def multiallelic_diplotype_pdist(X, metric):
    """Optimised implementation of pairwise distance between diplotypes.

    N.B., here we assume the array X provides diplotypes as genotype allele
    counts, with axes in the order (n_samples, n_sites, n_alleles).

    Computation will be faster if X is a contiguous (C order) array.

    The metric argument is the function to compute distance for a pair of
    diplotypes. This can be a numba jitted function.

    """
    n_samples = X.shape[0]
    n_pairs = (n_samples * (n_samples - 1)) // 2
    out = np.zeros(n_pairs, dtype=np.float32)

    # Loop over samples, first in pair.
    for i in range(n_samples):
        x = X[i, :, :]

        # Loop over observations again, second in pair.
        for j in numba.prange(i + 1, n_samples):
            y = X[j, :, :]

            # Compute distance for the current pair.
            d = metric(x, y)

            # Store result for the current pair.
            k = square_to_condensed(i, j, n_samples)
            out[k] = d

    return out


@numba.njit
def multiallelic_diplotype_mean_cityblock(x, y):
    """Compute the mean cityblock distance between two diplotypes x and y. The
    diplotype vectors are expected as genotype allele counts, i.e., x and y
    should have the same shape (n_sites, n_alleles).

    N.B., here we compute the mean value of the distance over sites where
    both individuals have a called genotype. This avoids computing distance
    at missing sites.

    """
    n_sites = x.shape[0]
    n_alleles = x.shape[1]
    distance = np.float32(0)
    n_sites_called = np.float32(0)

    # Loop over sites.
    for i in range(n_sites):
        x_is_called = False
        y_is_called = False
        d = np.float32(0)

        # Loop over alleles.
        for j in range(n_alleles):
            # Access allele counts.
            xc = np.float32(x[i, j])
            yc = np.float32(y[i, j])

            # Check if any alleles observed.
            x_is_called = x_is_called or (xc > 0)
            y_is_called = y_is_called or (yc > 0)

            # Compute cityblock distance (absolute difference).
            d += np.fabs(xc - yc)

        # Accumulate distance for the current pair, but only if both samples
        # have a called genotype.
        if x_is_called and y_is_called:
            distance += d
            n_sites_called += np.float32(1)

    # Compute the mean distance over sites with called genotypes.
    if n_sites_called > 0:
        mean_distance = distance / n_sites_called
    else:
        mean_distance = np.nan

    return mean_distance


@numba.njit
def multiallelic_diplotype_sqeuclidean(x, y):
    n_sites = x.shape[0]
    n_alleles = x.shape[1]
    distance = np.float32(0)
    n_sites_called = np.float32(0)

    # Loop over sites.
    for i in range(n_sites):
        x_is_called = False
        y_is_called = False
        d = np.float32(0)

        # Loop over alleles.
        for j in range(n_alleles):
            # Access allele counts.
            xc = np.float32(x[i, j])
            yc = np.float32(y[i, j])

            # Check if any alleles observed.
            x_is_called = x_is_called or (xc > 0)
            y_is_called = y_is_called or (yc > 0)

            # Compute squared euclidean distance.
            d += (xc - yc) ** 2

        # Accumulate distance for the current pair, but only if both samples
        # have a called genotype.
        if x_is_called and y_is_called:
            distance += d
            n_sites_called += np.float32(1)

    return distance, n_sites_called


@numba.njit
def multiallelic_diplotype_mean_sqeuclidean(x, y):
    """Compute the mean squared euclidean distance between two diplotypes x and
    y. The diplotype vectors are expected as genotype allele counts, i.e., x and
    y should have the same shape (n_sites, n_alleles).

    N.B., here we compute the mean value of the distance over sites where
    both individuals have a called genotype. This avoids computing distance
    at missing sites.

    """

    distance, n_sites_called = multiallelic_diplotype_sqeuclidean(x, y)

    # Compute the mean distance over sites with called genotypes.
    if n_sites_called > 0:
        mean_distance = distance / n_sites_called
    else:
        mean_distance = np.nan

    return mean_distance


@numba.njit
def multiallelic_diplotype_mean_euclidean(x, y):
    """Compute the mean euclidean distance between two diplotypes x and
    y. The diplotype vectors are expected as genotype allele counts, i.e., x and
    y should have the same shape (n_sites, n_alleles).

    N.B., here we compute the mean value of the distance over sites where
    both individuals have a called genotype. This avoids computing distance
    at missing sites.

    """

    sqdistance, n_sites_called = multiallelic_diplotype_sqeuclidean(x, y)
    distance = np.sqrt(sqdistance)

    # Compute the mean distance over sites with called genotypes.
    if n_sites_called > 0:
        mean_distance = distance / n_sites_called
    else:
        mean_distance = np.nan

    return mean_distance


@numba.njit
def trim_alleles(ac):
    """Remap allele indices to trim out unobserved alleles.

    The idea here is that our SNP data includes alleles which
    may not ever be observed, or may not be observed within a
    particular subset of the data. For convenience, it is useful
    to retain only alleles which are observed.

    Here we use a given set of allele counts (ac) to identify
    observed alleles and derive a mapping from old allele
    indices to a new set of allele indices.

    For example, if alleles 0 and 2 are observed at a given
    site in ac, then 0 will be mapped to 0 and 2 will be mapped
    to 1.

    Similarly, if alleles 1 and 3 are observed at a given site
    in ac, then 1 will be mapped to 0 and 3 will be mapped to 1.

    """

    n_variants = ac.shape[0]
    n_alleles = ac.shape[1]

    # Create the output array - this is an allele mapping array,
    # that specifies how to recode allele indices.
    mapping = np.empty((n_variants, n_alleles), dtype=np.int32)

    # The value of -1 indicates that there is no mapping for
    # a given allele. We fill with -1 so we can then set
    # values where we do observe alleles and can define a
    # mapping.
    mapping[:] = -1

    # Iterate over variants.
    for i in range(n_variants):
        # This will be the new index that we are mapping this allele to, if the
        # allele is observed.
        new_allele_index = 0

        # Iterate over columns (alleles) in the input array.
        for allele_index in range(n_alleles):
            # Access the count for the jth allele.
            c = ac[i, allele_index]
            if c > 0:
                # We have found a non-zero allele count, remap the allele.
                mapping[i, allele_index] = new_allele_index

                # Increment to be ready for the next allele.
                new_allele_index += 1

    return mapping


@numba.njit
def apply_allele_mapping(x, mapping, max_allele):
    """Transform an array x, where the columns correspond to alleles,
    according to an allele mapping.

    Values from columns in x will be move to different columns in the
    output according to the allele index mapping given.

    """
    n_sites = x.shape[0]
    n_alleles = x.shape[1]
    assert mapping.shape[0] == n_sites
    assert mapping.shape[1] == n_alleles

    # Create output array.
    out = np.empty(shape=(n_sites, max_allele + 1), dtype=x.dtype)

    # Iterate over sites.
    for i in range(n_sites):
        # Iterate over alleles.
        for allele_index in range(n_alleles):
            # Find the new index for this allele.
            new_allele_index = mapping[i, allele_index]

            # Copy data to the new allele index.
            if new_allele_index >= 0 and new_allele_index <= max_allele:
                out[i, new_allele_index] = x[i, allele_index]

    return out


def dask_apply_allele_mapping(v, mapping, max_allele):
    assert isinstance(v, da.Array)
    assert isinstance(mapping, np.ndarray)
    assert v.ndim == 2
    assert mapping.ndim == 2
    assert v.shape[0] == mapping.shape[0]
    v = v.rechunk((v.chunks[0], -1))
    mapping = da.from_array(mapping, chunks=(v.chunks[0], -1))
    out = da.map_blocks(
        lambda xb, mb: apply_allele_mapping(xb, mb, max_allele=max_allele),
        v,
        mapping,
        dtype=v.dtype,
        chunks=(v.chunks[0], [max_allele + 1]),
    )
    return out


def genotype_array_map_alleles(gt, mapping):
    # Transform genotype calls via an allele mapping.
    # N.B., scikit-allel does not handle empty blocks well, so we
    # include some extra logic to handle that better.
    assert isinstance(gt, np.ndarray)
    assert isinstance(mapping, np.ndarray)
    assert gt.ndim == 3
    assert mapping.ndim == 3
    assert gt.shape[0] == mapping.shape[0]
    assert gt.shape[1] > 0
    assert gt.shape[2] == 2
    if gt.size > 0:
        # Block is not empty, can pass through to GenotypeArray.
        assert gt.shape[0] > 0
        m = mapping[:, 0, :]
        out = allel.GenotypeArray(gt).map_alleles(m).values
    else:
        # Block is empty so no alleles need to be mapped.
        assert gt.shape[0] == 0
        out = gt
    return out


def dask_genotype_array_map_alleles(gt, mapping):
    assert isinstance(gt, da.Array)
    assert isinstance(mapping, np.ndarray)
    assert gt.ndim == 3
    assert mapping.ndim == 2
    assert gt.shape[0] == mapping.shape[0]
    mapping = da.from_array(mapping, chunks=(gt.chunks[0], -1))
    gt_out = da.map_blocks(
        genotype_array_map_alleles,
        gt,
        mapping[:, None, :],
        chunks=gt.chunks,
        dtype=gt.dtype,
    )
    return gt_out


def pandas_apply(f, df, columns):
    """Optimised alternative to pandas apply."""
    df = df.reset_index(drop=True)
    iterator = zip(*[df[c].values for c in columns])
    ret = pd.Series((f(*vals) for vals in iterator))
    return ret


def compare_series_like(actual, expect):
    """Compare pandas series-like objects for equality or floating point
    similarity, handling missing values appropriately."""

    # Handle object arrays, these don't get nans compared properly.
    t = actual.dtype
    if t == object:
        expect = expect.fillna("NA")
        actual = actual.fillna("NA")

    if t.kind == "f":
        assert_allclose(actual.values, expect.values)
    else:
        assert_array_equal(actual.values, expect.values)


@numba.njit
def hash_columns(x):
    # Here we want to compute a hash for each column in the
    # input array. However, we assume the input array is in
    # C contiguous order, and therefore we scan the array
    # and perform the computation in this order for more
    # efficient memory access.
    #
    # This function uses the DJBX33A hash function which
    # is much faster than computing Python hashes of
    # bytes, as discovered by Tom White in work on sgkit.
    m = x.shape[0]
    n = x.shape[1]
    out = np.empty(n, dtype=np.int64)
    out[:] = 5381
    for i in range(m):
        for j in range(n):
            v = x[i, j]
            out[j] = out[j] * 33 + v
    return out

<<<<<<< HEAD
def _karyotype_tags_n_alt(gt, alts, inversion_alts):
    # could be Numba'd for speed but was already quick (not many inversion tag snps)
    n_sites = gt.shape[0]
    n_samples = gt.shape[1]

    # create empty array
    inv_n_alt = np.empty((n_sites, n_samples), dtype=np.int8)

    # for every site
    for i in range(n_sites):
        # find the index of the correct tag snp allele
        tagsnp_index = np.where(alts[i] == inversion_alts[i])[0]

        for j in range(n_samples):
            # count alleles which == tag snp allele and store
            n_tag_alleles = np.sum(gt[i, j] == tagsnp_index[0])
            inv_n_alt[i, j] = n_tag_alleles

    return inv_n_alt
=======

def distributed_client():
    from distributed import get_client

    try:
        client = get_client()
    except ValueError:
        client = None
    return client
>>>>>>> 73482189
<|MERGE_RESOLUTION|>--- conflicted
+++ resolved
@@ -1605,27 +1605,6 @@
             out[j] = out[j] * 33 + v
     return out
 
-<<<<<<< HEAD
-def _karyotype_tags_n_alt(gt, alts, inversion_alts):
-    # could be Numba'd for speed but was already quick (not many inversion tag snps)
-    n_sites = gt.shape[0]
-    n_samples = gt.shape[1]
-
-    # create empty array
-    inv_n_alt = np.empty((n_sites, n_samples), dtype=np.int8)
-
-    # for every site
-    for i in range(n_sites):
-        # find the index of the correct tag snp allele
-        tagsnp_index = np.where(alts[i] == inversion_alts[i])[0]
-
-        for j in range(n_samples):
-            # count alleles which == tag snp allele and store
-            n_tag_alleles = np.sum(gt[i, j] == tagsnp_index[0])
-            inv_n_alt[i, j] = n_tag_alleles
-
-    return inv_n_alt
-=======
 
 def distributed_client():
     from distributed import get_client
@@ -1635,4 +1614,23 @@
     except ValueError:
         client = None
     return client
->>>>>>> 73482189
+
+def _karyotype_tags_n_alt(gt, alts, inversion_alts):
+    # could be Numba'd for speed but was already quick (not many inversion tag snps)
+    n_sites = gt.shape[0]
+    n_samples = gt.shape[1]
+
+    # create empty array
+    inv_n_alt = np.empty((n_sites, n_samples), dtype=np.int8)
+
+    # for every site
+    for i in range(n_sites):
+        # find the index of the correct tag snp allele
+        tagsnp_index = np.where(alts[i] == inversion_alts[i])[0]
+
+        for j in range(n_samples):
+            # count alleles which == tag snp allele and store
+            n_tag_alleles = np.sum(gt[i, j] == tagsnp_index[0])
+            inv_n_alt[i, j] = n_tag_alleles
+
+    return inv_n_alt