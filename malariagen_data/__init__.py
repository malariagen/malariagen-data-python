# flake8: noqa
from .af1 import Af1
from .ag3 import Ag3
from .amin1 import Amin1
<<<<<<< HEAD
from .anopheles import Anopheles, Region
=======
from .pf7 import Pf7
from .pv4 import Pv4
>>>>>>> 5a3bec8e
from .util import SiteClass

try:
    import importlib.metadata as importlib_metadata
except ModuleNotFoundError:
    import importlib_metadata


# this will read version from pyproject.toml
__version__ = importlib_metadata.version(__name__)<|MERGE_RESOLUTION|>--- conflicted
+++ resolved
@@ -2,12 +2,9 @@
 from .af1 import Af1
 from .ag3 import Ag3
 from .amin1 import Amin1
-<<<<<<< HEAD
-from .anopheles import Anopheles, Region
-=======
+from .anopheles import AnophelesDataResource, Region
 from .pf7 import Pf7
 from .pv4 import Pv4
->>>>>>> 5a3bec8e
 from .util import SiteClass
 
 try:
