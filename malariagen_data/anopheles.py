--- conflicted
+++ resolved
@@ -431,13 +431,9 @@
         output_backend: gplt_params.output_backend = gplt_params.output_backend_default,
         chunks: base_params.chunks = base_params.native_chunks,
         inline_array: base_params.inline_array = base_params.inline_array_default,
-<<<<<<< HEAD
-    ) -> gplt_params.optional_figure:
-=======
         gene_labels: Optional[gplt_params.gene_labels] = None,
         gene_labelset: Optional[gplt_params.gene_labelset] = None,
-    ) -> gplt_params.figure:
->>>>>>> 6c27d204
+    ) -> gplt_params.optional_figure:
         debug = self._log.debug
 
         # normalise to support multiple samples
@@ -734,13 +730,9 @@
         output_backend: gplt_params.output_backend = gplt_params.output_backend_default,
         chunks: base_params.chunks = base_params.native_chunks,
         inline_array: base_params.inline_array = base_params.inline_array_default,
-<<<<<<< HEAD
-    ) -> gplt_params.optional_figure:
-=======
         gene_labels: Optional[gplt_params.gene_labels] = None,
         gene_labelset: Optional[gplt_params.gene_labelset] = None,
-    ) -> gplt_params.figure:
->>>>>>> 6c27d204
+    ) -> gplt_params.optional_figure:
         debug = self._log.debug
 
         resolved_region: Region = parse_single_region(self, region)
@@ -2306,13 +2298,9 @@
         output_backend: gplt_params.output_backend = gplt_params.output_backend_default,
         chunks: base_params.chunks = base_params.native_chunks,
         inline_array: base_params.inline_array = base_params.inline_array_default,
-<<<<<<< HEAD
-    ) -> gplt_params.optional_figure:
-=======
         gene_labels: Optional[gplt_params.gene_labels] = None,
         gene_labelset: Optional[gplt_params.gene_labelset] = None,
-    ) -> gplt_params.figure:
->>>>>>> 6c27d204
+    ) -> gplt_params.optional_figure:
         # gwss track
         fig1 = self.plot_xpehh_gwss_track(
             contig=contig,
@@ -2415,13 +2403,9 @@
         output_backend: gplt_params.output_backend = gplt_params.output_backend_default,
         chunks: base_params.chunks = base_params.native_chunks,
         inline_array: base_params.inline_array = base_params.inline_array_default,
-<<<<<<< HEAD
-    ) -> gplt_params.optional_figure:
-=======
         gene_labels: Optional[gplt_params.gene_labels] = None,
         gene_labelset: Optional[gplt_params.gene_labelset] = None,
-    ) -> gplt_params.figure:
->>>>>>> 6c27d204
+    ) -> gplt_params.optional_figure:
         # gwss track
         fig1 = self.plot_ihs_gwss_track(
             contig=contig,
