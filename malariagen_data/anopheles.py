--- conflicted
+++ resolved
@@ -2601,11 +2601,21 @@
 
     @doc(
         summary="Access SNP sites, site filters and genotype calls.",
+        parameters=dict(
+            # TODO factor out to base_params
+            min_cohort_size="""
+                If provided, return a ValueError if the cohort size is smaller than
+                the given value.
+            """,
+            max_cohort_size="""
+                If provided, randomly down-sample to the given cohort size if the
+                cohort size is larger than the given value.
+            """,
+        ),
         returns="A dataset containing SNP sites, site filters and genotype calls.",
     )
     def snp_calls(
         self,
-<<<<<<< HEAD
         region: base_params.region,
         sample_sets: Optional[base_params.sample_sets] = None,
         sample_query: Optional[base_params.sample_query] = None,
@@ -2614,76 +2624,10 @@
         inline_array: base_params.inline_array = base_params.inline_array_default,
         chunks: base_params.chunks = base_params.chunks_default,
         cohort_size: Optional[base_params.cohort_size] = None,
+        min_cohort_size=None,  # TODO typing
+        max_cohort_size=None,  # TODO typing
         random_seed: base_params.random_seed = 42,
     ) -> xr.Dataset:
-=======
-        region,
-        sample_sets=None,
-        sample_query=None,
-        site_mask=None,
-        site_class=None,
-        inline_array=True,
-        chunks="native",
-        cohort_size=None,
-        min_cohort_size=None,
-        max_cohort_size=None,
-        random_seed=42,
-    ):
-        """Access SNP sites, site filters and genotype calls.
-
-        Parameters
-        ----------
-        region: str or list of str or Region or list of Region
-            Contig name (e.g., "2L"), gene name (e.g., "AGAP007280"), genomic
-            region defined with coordinates (e.g., "2L:44989425-44998059") or a
-            named tuple with genomic location `Region(contig, start, end)`.
-            Multiple values can be provided as a list, in which case data will
-            be concatenated, e.g., ["3R", "3L"].
-        sample_sets : str or list of str, optional
-            Can be a sample set identifier (e.g., "AG1000G-AO") or a list of
-            sample set identifiers (e.g., ["AG1000G-BF-A", "AG1000G-BF-B"]) or a
-            release identifier (e.g., "3.0") or a list of release identifiers.
-        sample_query : str, optional
-            A pandas query string which will be evaluated against the sample
-            metadata e.g., "country == 'Burkina Faso'".
-        site_mask : str, optional
-            Which site filters mask to apply. See the `site_mask_ids`
-            property for available values.
-        site_class : str, optional
-            Select sites belonging to one of the following classes: CDS_DEG_4,
-            (4-fold degenerate coding sites), CDS_DEG_2_SIMPLE (2-fold simple
-            degenerate coding sites), CDS_DEG_0 (non-degenerate coding sites),
-            INTRON_SHORT (introns shorter than 100 bp), INTRON_LONG (introns
-            longer than 200 bp), INTRON_SPLICE_5PRIME (intron within 2 bp of
-            5' splice site), INTRON_SPLICE_3PRIME (intron within 2 bp of 3'
-            splice site), UTR_5PRIME (5' untranslated region), UTR_3PRIME (3'
-            untranslated region), INTERGENIC (intergenic, more than 10 kbp from
-            a gene).
-        inline_array : bool, optional
-            Passed through to dask.array.from_array().
-        chunks : str, optional
-            If 'auto' let dask decide chunk size. If 'native' use native zarr
-            chunks. Also, can be a target size, e.g., '200 MiB'.
-        cohort_size : int, optional
-            If provided, randomly down-sample to the given cohort size. A ValueError
-            will be raised if the cohort size is smaller than the given value. Overrides
-            min_cohort_size and max_cohort_size.
-        max_cohort_size : int, optional
-            If provided, randomly down-sample to the given cohort size if the
-            cohort size is larger than the given value.
-        min_cohort_size : int, optional
-            If provided, return a ValueError if the cohort size is smaller than
-            the given value.
-        random_seed : int, optional
-            Random seed used for down-sampling.
-
-        Returns
-        -------
-        ds : xarray.Dataset
-            A dataset containing SNP sites, site filters and genotype calls.
-
-        """
->>>>>>> 0c3d6a2b
         debug = self._log.debug
 
         debug("normalise parameters")
@@ -7620,36 +7564,6 @@
 
         bokeh.plotting.show(fig)
 
-<<<<<<< HEAD
-    @doc(
-        summary="""
-            Hierarchically cluster haplotypes in region and produce an interactive plot.
-        """,
-        parameters=dict(
-            kwargs="Passed through to `px.scatter()`.",
-        ),
-    )
-    def plot_haplotype_clustering(
-        self,
-        region: base_params.region,
-        analysis: hap_params.analysis = DEFAULT,
-        sample_sets: Optional[base_params.sample_sets] = None,
-        sample_query: Optional[base_params.sample_query] = None,
-        color: plotly_params.color = None,
-        symbol: plotly_params.symbol = None,
-        linkage_method: hapclust_params.linkage_method = hapclust_params.linkage_method_default,
-        count_sort: hapclust_params.count_sort = True,
-        distance_sort: hapclust_params.distance_sort = False,
-        cohort_size: Optional[base_params.cohort_size] = None,
-        random_seed: base_params.random_seed = 42,
-        width: plotly_params.width = 1000,
-        height: plotly_params.height = 500,
-        **kwargs,
-    ) -> plotly_params.figure:
-        from scipy.cluster.hierarchy import linkage
-
-        from .plotly_dendrogram import create_dendrogram
-=======
     def _garud_g123(self, gt):
         """Compute Garud's G1, G12, G123, G2/G1."""
         f = _diplotype_frequencies(gt)
@@ -7725,7 +7639,6 @@
         # change this name if you ever change the behaviour of this function, to
         # invalidate any previously cached data
         name = self._g123_gwss_cache_name
->>>>>>> 0c3d6a2b
 
         if sites == DEFAULT:
             sites = self._default_phasing_analysis
@@ -7792,42 +7705,6 @@
 
         return results
 
-<<<<<<< HEAD
-    @doc(
-        summary="""
-            Construct a median-joining haplotype network and display it using
-            Cytoscape.
-        """,
-        extended_summary="""
-            A haplotype network provides a visualisation of the genetic distance
-            between haplotype_ Each node in the network represents a unique
-            haplotype. The size (area) of the node is scaled by the number of
-            times that unique haplotype was observed within the selected samples.
-            A connection between two nodes represents a single SNP difference
-            between the corresponding haplotypes.
-        """,
-    )
-    def plot_haplotype_network(
-        self,
-        region: base_params.region,
-        analysis: hap_params.analysis = DEFAULT,
-        sample_sets: Optional[base_params.sample_sets] = None,
-        sample_query: Optional[base_params.sample_query] = None,
-        max_dist: hapnet_params.max_dist = hapnet_params.max_dist_default,
-        color: Optional[hapnet_params.color] = None,
-        color_discrete_sequence: Optional[hapnet_params.color_discrete_sequence] = None,
-        color_discrete_map: Optional[hapnet_params.color_discrete_map] = None,
-        category_orders: Optional[hapnet_params.category_order] = None,
-        node_size_factor: hapnet_params.node_size_factor = hapnet_params.node_size_factor_default,
-        layout: hapnet_params.layout = hapnet_params.layout_default,
-        layout_params: Optional[hapnet_params.layout_params] = None,
-        server_port: Optional[dash_params.server_port] = None,
-        server_mode: Optional[
-            dash_params.server_mode
-        ] = dash_params.server_mode_default,
-        height: dash_params.height = 650,
-        width: Optional[dash_params.width] = "100%",
-=======
     def plot_g123_gwss_track(
         self,
         contig,
@@ -7840,8 +7717,8 @@
         max_cohort_size=50,
         random_seed=42,
         title=None,
-        sizing_mode=DEFAULT_GENOME_PLOT_SIZING_MODE,
-        width=DEFAULT_GENOME_PLOT_WIDTH,
+        sizing_mode=gplt_params.sizing_mode_default,
+        width=gplt_params.width_default,
         height=200,
         show=True,
         x_range=None,
@@ -7969,10 +7846,10 @@
         max_cohort_size=50,
         random_seed=42,
         title=None,
-        sizing_mode=DEFAULT_GENOME_PLOT_SIZING_MODE,
-        width=DEFAULT_GENOME_PLOT_WIDTH,
+        sizing_mode=gplt_params.sizing_mode_default,
+        width=gplt_params.width_default,
         track_height=170,
-        genes_height=DEFAULT_GENES_TRACK_HEIGHT,
+        genes_height=gplt_params.genes_height_default,
     ):
         """Plot g123 GWSS data.
 
@@ -8348,79 +8225,31 @@
         fig.title = title
         bkplt.show(fig)
 
+    @doc(
+        summary="""
+            Hierarchically cluster haplotypes in region and produce an interactive plot.
+        """,
+        parameters=dict(
+            kwargs="Passed through to `px.scatter()`.",
+        ),
+    )
     def plot_haplotype_clustering(
         self,
-        region,
-        analysis=DEFAULT,
-        sample_sets=None,
-        sample_query=None,
-        color=None,
-        symbol=None,
-        linkage_method="single",
-        count_sort=True,
-        distance_sort=False,
-        cohort_size=None,
-        random_seed=42,
-        width=1000,
-        height=500,
+        region: base_params.region,
+        analysis: hap_params.analysis = DEFAULT,
+        sample_sets: Optional[base_params.sample_sets] = None,
+        sample_query: Optional[base_params.sample_query] = None,
+        color: plotly_params.color = None,
+        symbol: plotly_params.symbol = None,
+        linkage_method: hapclust_params.linkage_method = hapclust_params.linkage_method_default,
+        count_sort: hapclust_params.count_sort = True,
+        distance_sort: hapclust_params.distance_sort = False,
+        cohort_size: Optional[base_params.cohort_size] = None,
+        random_seed: base_params.random_seed = 42,
+        width: plotly_params.width = 1000,
+        height: plotly_params.height = 500,
         **kwargs,
-    ):
-        """Hierarchically cluster haplotypes in region and produce an interactive plot.
-
-        Parameters
-        ----------
-        region: str or list of str or Region or list of Region
-            Chromosome arm (e.g., "2L"), gene name (e.g., "AGAP007280"), genomic
-            region defined with coordinates (e.g., "2L:44989425-44998059") or a
-            named tuple with genomic location `Region(contig, start, end)`.
-            Multiple values can be provided as a list, in which case data will
-            be concatenated, e.g., ["3R", "3L"] or ["2RL", "X"].
-        analysis : str
-            Which phasing analysis to use. See the `phasing_analysis_ids`
-            property for available values.
-        sample_sets : str or list of str, optional
-            Can be a sample set identifier (e.g., "AG1000G-AO") or a list of
-            sample set identifiers (e.g., ["AG1000G-BF-A", "AG1000G-BF-B"]) or a
-            release identifier (e.g., "3.0") or a list of release identifiers.
-        sample_query : str, optional
-            A pandas query string which will be evaluated against the sample
-            metadata e.g., "taxon == 'coluzzii' and country == 'Burkina Faso'".
-        color : str, optional
-            Identifies a column in the sample metadata which determines the colour
-            of dendrogram leaves (haplotypes).
-        symbol : str, optional
-            Identifies a column in the sample metadata which determines the shape
-            of dendrogram leaves (haplotypes).
-        linkage_method: str, optional
-            The linkage algorithm to use, valid options are 'single', 'complete',
-            'average', 'weighted', 'centroid', 'median' and 'ward'. See the Linkage
-            Methods section of the scipy.cluster.hierarchy.linkage docs for full
-            descriptions.
-        count_sort: bool, optional
-            For each node n, the order (visually, from left-to-right) n's two descendant
-            links are plotted is determined by this parameter. If True, the child with
-            the minimum number of original objects in its cluster is plotted first. Note
-            distance_sort and count_sort cannot both be True.
-        distance_sort: bool, optional
-            For each node n, the order (visually, from left-to-right) n's two descendant
-            links are plotted is determined by this parameter. If True, The child with the
-            minimum distance between its direct descendants is plotted first.
-        cohort_size : int, optional
-            If provided, randomly down-sample to the given cohort size.
-        random_seed : int, optional
-            Random seed used for down-sampling.
-        width : int, optional
-            The figure width in pixels
-        height: int, optional
-            The figure height in pixels
-
-        Returns
-        -------
-        fig : Figure
-            Plotly figure.
-
-        """
-        import plotly.express as px
+    ) -> plotly_params.figure:
         from scipy.cluster.hierarchy import linkage
 
         from .plotly_dendrogram import create_dendrogram
@@ -8558,25 +8387,40 @@
 
         return fig
 
+    @doc(
+        summary="""
+            Construct a median-joining haplotype network and display it using
+            Cytoscape.
+        """,
+        extended_summary="""
+            A haplotype network provides a visualisation of the genetic distance
+            between haplotype_ Each node in the network represents a unique
+            haplotype. The size (area) of the node is scaled by the number of
+            times that unique haplotype was observed within the selected samples.
+            A connection between two nodes represents a single SNP difference
+            between the corresponding haplotypes.
+        """,
+    )
     def plot_haplotype_network(
         self,
-        region,
-        analysis=DEFAULT,
-        sample_sets=None,
-        sample_query=None,
-        max_dist=2,
-        color=None,
-        color_discrete_sequence=None,
-        color_discrete_map=None,
-        category_orders=None,
-        node_size_factor=50,
-        server_mode="inline",
-        height=650,
-        width="100%",
-        layout="cose",
-        layout_params=None,
-        server_port=None,
->>>>>>> 0c3d6a2b
+        region: base_params.region,
+        analysis: hap_params.analysis = DEFAULT,
+        sample_sets: Optional[base_params.sample_sets] = None,
+        sample_query: Optional[base_params.sample_query] = None,
+        max_dist: hapnet_params.max_dist = hapnet_params.max_dist_default,
+        color: Optional[hapnet_params.color] = None,
+        color_discrete_sequence: Optional[hapnet_params.color_discrete_sequence] = None,
+        color_discrete_map: Optional[hapnet_params.color_discrete_map] = None,
+        category_orders: Optional[hapnet_params.category_order] = None,
+        node_size_factor: hapnet_params.node_size_factor = hapnet_params.node_size_factor_default,
+        layout: hapnet_params.layout = hapnet_params.layout_default,
+        layout_params: Optional[hapnet_params.layout_params] = None,
+        server_port: Optional[dash_params.server_port] = None,
+        server_mode: Optional[
+            dash_params.server_mode
+        ] = dash_params.server_mode_default,
+        height: dash_params.height = 650,
+        width: Optional[dash_params.width] = "100%",
     ):
         import dash_cytoscape as cyto
         from dash import dcc, html
@@ -8898,23 +8742,21 @@
     return dists.max()
 
 
-<<<<<<< HEAD
-# TODO could use faster hashing of haplotypes
-=======
 def _diplotype_frequencies(gt):
     """Compute diplotype frequencies, returning a dictionary that maps
     diplotype hash values to frequencies."""
+    # TODO could use faster hashing
     n = gt.shape[1]
     hashes = [hash(gt[:, i].tobytes()) for i in range(n)]
     counts = Counter(hashes)
     freqs = {key: count / n for key, count in counts.items()}
     return freqs
->>>>>>> 0c3d6a2b
 
 
 def _haplotype_frequencies(h):
     """Compute haplotype frequencies, returning a dictionary that maps
     haplotype hash values to frequencies."""
+    # TODO could use faster hashing
     n = h.shape[1]
     hashes = [hash(h[:, i].tobytes()) for i in range(n)]
     counts = Counter(hashes)
