import warnings
from abc import abstractmethod
from collections import Counter
from itertools import cycle
from pathlib import Path
from typing import Any, Callable, Dict, List, Mapping, Optional, Sequence, Tuple, Union

import allel
import bokeh.layouts
import bokeh.models
import bokeh.palettes
import bokeh.plotting
import dask.array as da
import igv_notebook
import ipyleaflet
import numba
import numpy as np
import pandas as pd
import plotly.express as px
import plotly.graph_objects as go
import xarray as xr
import xyzservices
import zarr
from numpydoc_decorator import doc
from tqdm.auto import tqdm
from tqdm.dask import TqdmCallback
from typing_extensions import Annotated, Literal, TypeAlias

from . import veff
from .anoph.base import DEFAULT, AnophelesBase, base_params
from .anoph.genome_features import AnophelesGenomeFeaturesData, gplt_params
from .anoph.genome_sequence import AnophelesGenomeSequenceData
from .anoph.sample_data import AnophelesSampleData
from .mjn import median_joining_network, mjn_graph
from .util import (
    DIM_ALLELE,
    DIM_PLOIDY,
    DIM_SAMPLE,
    DIM_VARIANT,
    CacheMiss,
    Region,
    da_compress,
    da_from_zarr,
    dask_compress_dataset,
    hash_params,
    init_zarr_store,
    jackknife_ci,
    jitter,
    locate_region,
    plotly_discrete_legend,
    resolve_region,
    type_error,
    xarray_concat,
)

AA_CHANGE_QUERY = (
    "effect in ['NON_SYNONYMOUS_CODING', 'START_LOST', 'STOP_LOST', 'STOP_GAINED']"
)


class hap_params:
    """Parameter definitions for haplotype functions."""

    analysis: TypeAlias = Annotated[
        str,
        """
        Which haplotype phasing analysis to use. See the
        `phasing_analysis_ids` property for available values.
        """,
    ]


class h12_params:
    """Parameter definitions for H12 analysis functions."""

    window_sizes: TypeAlias = Annotated[
        Tuple[int, ...],
        """
        The sizes of windows (number of SNPs) used to calculate statistics within.
        """,
    ]
    window_sizes_default: window_sizes = (100, 200, 500, 1000, 2000, 5000, 10000, 20000)
    window_size: TypeAlias = Annotated[
        int,
        """
        The size of windows (number of SNPs) used to calculate statistics within.
        """,
    ]
    cohort_size_default: Optional[base_params.cohort_size] = None
    min_cohort_size_default: base_params.min_cohort_size = 15
    max_cohort_size_default: base_params.max_cohort_size = 50


class g123_params:
    """Parameter definitions for G123 analysis functions."""

    sites: TypeAlias = Annotated[
        str,
        """
        Which sites to use: 'all' includes all sites that pass
        site filters; 'segregating' includes only segregating sites for
        the given cohort; or a phasing analysis identifier can be
        provided to use sites from the haplotype data, which is an
        approximation to finding segregating sites in the entire Ag3.0
        (gambiae complex) or Af1.0 (funestus) cohort.
        """,
    ]
    window_sizes: TypeAlias = Annotated[
        Tuple[int, ...],
        """
        The sizes of windows (number of sites) used to calculate statistics within.
        """,
    ]
    window_sizes_default: window_sizes = (100, 200, 500, 1000, 2000, 5000, 10000, 20000)
    window_size: TypeAlias = Annotated[
        int,
        """
        The size of windows (number of sites) used to calculate statistics within.
        """,
    ]
    min_cohort_size_default: base_params.min_cohort_size = 20
    max_cohort_size_default: base_params.max_cohort_size = 50


class fst_params:
    """Parameter definitions for Fst functions."""

    # N.B., window size can mean different things for different functions
    window_size: TypeAlias = Annotated[
        int,
        "The size of windows (number of sites) used to calculate statistics within.",
    ]
    cohort_size_default: Optional[base_params.cohort_size] = None
    min_cohort_size_default: base_params.min_cohort_size = 15
    max_cohort_size_default: base_params.max_cohort_size = 50


class frq_params:
    """Parameter definitions for functions computing and plotting allele frequencies."""

    drop_invariant: TypeAlias = Annotated[
        bool,
        """
        If True, drop variants not observed in the selected samples.
        """,
    ]
    effects: TypeAlias = Annotated[bool, "If True, add SNP effect annotations."]
    area_by: TypeAlias = Annotated[
        str,
        """
        Column name in the sample metadata to use to group samples spatially. E.g.,
        use "admin1_iso" or "admin1_name" to group by level 1 administrative
        divisions, or use "admin2_name" to group by level 2 administrative
        divisions.
        """,
    ]
    period_by: TypeAlias = Annotated[
        Literal["year", "quarter", "month"],
        "Length of time to group samples temporally.",
    ]
    variant_query: TypeAlias = Annotated[
        str,
        "A pandas query to be evaluated against variants.",
    ]
    nobs_mode: TypeAlias = Annotated[
        Literal["called", "fixed"],
        """
        Method for calculating the denominator when computing frequencies. If
        "called" then use the number of called alleles, i.e., number of samples
        with non-missing genotype calls multiplied by 2. If "fixed" then use the
        number of samples multiplied by 2.
        """,
    ]
    nobs_mode_default: nobs_mode = "called"
    ci_method: TypeAlias = Annotated[
        Literal["normal", "agresti_coull", "beta", "wilson", "binom_test"],
        """
        Method to use for computing confidence intervals, passed through to
        `statsmodels.stats.proportion.proportion_confint`.
        """,
    ]
    ci_method_default: ci_method = "wilson"
    ds_frequencies_advanced: TypeAlias = Annotated[
        xr.Dataset,
        """
        A dataset of variant frequencies, such as returned by
        `snp_allele_frequencies_advanced()`,
        `aa_allele_frequencies_advanced()` or
        `gene_cnv_frequencies_advanced()`.
        """,
    ]


class map_params:
    center: TypeAlias = Annotated[
        Tuple[int, int],
        "Location to center the map.",
    ]
    center_default: center = (-2, 20)
    zoom: TypeAlias = Annotated[int, "Initial zoom level."]
    zoom_default: zoom = 3
    basemap: TypeAlias = Annotated[
        Union[str, Dict, ipyleaflet.TileLayer, xyzservices.lib.TileProvider],
        """
        Basemap from ipyleaflet or other TileLayer provider. Strings are abbreviations mapped to corresponding
        basemaps, e.g. "mapnik" (case-insensitive) maps to TileProvider ipyleaflet.basemaps.OpenStreetMap.Mapnik.
        """,
    ]
    basemap_default: basemap = "mapnik"
    height: TypeAlias = Annotated[
        Union[int, str], "Height of the map in pixels (px) or other units."
    ]
    height_default: height = 500
    width: TypeAlias = Annotated[
        Union[int, str], "Width of the map in pixels (px) or other units."
    ]
    width_default: width = "100%"


class het_params:
    """Parameters for functions related to heterozygosity and runs of homozygosity."""

    sample: TypeAlias = Annotated[
        Union[str, int],
        "Sample identifier or index within sample set.",
    ]
    window_size: TypeAlias = Annotated[
        int,
        "Number of sites per window.",
    ]
    window_size_default: window_size = 20_000
    phet_roh: TypeAlias = Annotated[
        float,
        "Probability of observing a heterozygote in a ROH.",
    ]
    phet_roh_default: phet_roh = 0.001
    phet_nonroh: TypeAlias = Annotated[
        Tuple[float, ...],
        "One or more probabilities of observing a heterozygote outside a ROH.",
    ]
    phet_nonroh_default: phet_nonroh = (0.003, 0.01)
    transition: TypeAlias = Annotated[
        float,
        """
        Probability of moving between states. A larger window size may call
        for a larger transitional probability.
        """,
    ]
    transition_default: transition = 0.001
    y_max: TypeAlias = Annotated[
        float,
        "Y axis limit.",
    ]
    y_max_default: y_max = 0.03
    circle_kwargs: TypeAlias = Annotated[
        Mapping,
        "Passed through to bokeh circle() function.",
    ]
    df_roh: TypeAlias = Annotated[
        pd.DataFrame,
        """
        A DataFrame where each row provides data about a single run of
        homozygosity.
        """,
    ]
    heterozygosity_height: TypeAlias = Annotated[
        int,
        "Height in pixels (px) of heterozygosity track.",
    ]
    roh_height: TypeAlias = Annotated[
        int,
        "Height in pixels (px) of runs of homozygosity track.",
    ]


class pca_params:
    """Parameters for PCA functions."""

    n_snps: TypeAlias = Annotated[
        int,
        """
        The desired number of SNPs to use when running the analysis.
        SNPs will be evenly thinned to approximately this number.
        """,
    ]
    thin_offset: TypeAlias = Annotated[
        int,
        """
        Starting index for SNP thinning. Change this to repeat the analysis
        using a different set of SNPs.
        """,
    ]
    thin_offset_default: thin_offset = 0
    min_minor_ac: TypeAlias = Annotated[
        int,
        """
        The minimum minor allele count. SNPs with a minor allele count
        below this value will be excluded prior to thinning.
        """,
    ]
    min_minor_ac_default: min_minor_ac = 2
    max_missing_an: TypeAlias = Annotated[
        int,
        """
        The maximum number of missing allele calls to accept. SNPs with
        more than this value will be excluded prior to thinning. Set to 0
        (default) to require no missing calls.
        """,
    ]
    max_missing_an_default = 0
    n_components: TypeAlias = Annotated[
        int,
        "Number of components to return.",
    ]
    n_components_default: n_components = 20
    df_pca: TypeAlias = Annotated[
        pd.DataFrame,
        """
        A dataframe of sample metadata, with columns "PC1", "PC2", "PC3",
        etc., added.
        """,
    ]
    evr: TypeAlias = Annotated[
        np.ndarray,
        "An array of explained variance ratios, one per component.",
    ]


class plotly_params:
    """Parameters for any plotting functions using plotly."""

    # N.B., most of these parameters are always able to take None
    # and so we set as Optional here, rather than having to repeat
    # that for each function doc.

    x_label: TypeAlias = Annotated[
        Optional[str],
        "X axis label.",
    ]
    y_label: TypeAlias = Annotated[
        Optional[str],
        "Y axis label.",
    ]
    width: TypeAlias = Annotated[
        Optional[int],
        "Plot width in pixels (px).",
    ]
    height: TypeAlias = Annotated[
        Optional[int],
        "Plot height in pixels (px).",
    ]
    aspect: TypeAlias = Annotated[
        Optional[Literal["equal", "auto"]],
        "Aspect ratio, see also https://plotly.com/python-api-reference/generated/plotly.express.imshow",
    ]
    title: TypeAlias = Annotated[
        Optional[Union[str, bool]],
        """
        If True, attempt to use metadata from input dataset as a plot title.
        Otherwise, use supplied value as a title.
        """,
    ]
    text_auto: TypeAlias = Annotated[
        Union[bool, str],
        """
        If True or a string, single-channel img values will be displayed as text. A
        string like '.2f' will be interpreted as a texttemplate numeric formatting
        directive.
        """,
    ]
    color_continuous_scale: TypeAlias = Annotated[
        Optional[Union[str, List[str]]],
        """
        Colormap used to map scalar data to colors (for a 2D image). This
        parameter is not used for RGB or RGBA images. If a string is provided,
        it should be the name of a known color scale, and if a list is provided,
        it should be a list of CSS-compatible colors.
        """,
    ]
    colorbar: TypeAlias = Annotated[
        bool,
        "If False, do not display a color bar.",
    ]
    x: TypeAlias = Annotated[
        str,
        "Name of variable to plot on the X axis.",
    ]
    y: TypeAlias = Annotated[
        str,
        "Name of variable to plot on the Y axis.",
    ]
    z: TypeAlias = Annotated[
        str,
        "Name of variable to plot on the Z axis.",
    ]
    color: TypeAlias = Annotated[
        Optional[str],
        "Name of variable to use to color the markers.",
    ]
    symbol: TypeAlias = Annotated[
        Optional[str],
        "Name of the variable to use to choose marker symbols.",
    ]
    jitter_frac: TypeAlias = Annotated[
        Optional[float],
        "Randomly jitter points by this fraction of their range.",
    ]
    marker_size: TypeAlias = Annotated[
        int,
        "Marker size.",
    ]
    template: TypeAlias = Annotated[
        Optional[
            Literal[
                "ggplot2",
                "seaborn",
                "simple_white",
                "plotly",
                "plotly_white",
                "plotly_dark",
                "presentation",
                "xgridoff",
                "ygridoff",
                "gridon",
                "none",
            ]
        ],
        "The figure template name (must be a key in plotly.io.templates).",
    ]
    figure: TypeAlias = Annotated[go.Figure, "A plotly figure."]


class ihs_params:
    window_size: TypeAlias = Annotated[
        int,
        """
        The size of window in number of SNPs used to summarise iHS over.
        If None, per-variant iHS values are returned.
        """,
    ]
    window_size_default: window_size = 200
    min_cohort_size_default: base_params.min_cohort_size = 15
    max_cohort_size_default: base_params.max_cohort_size = 50
    percentiles: TypeAlias = Annotated[
        Union[int, Tuple[int, ...]],
        """
        If window size is specified, this returns the iHS percentiles
        for each window.
        """,
    ]
    percentiles_default: percentiles = (50, 75, 100)
    standardize: TypeAlias = Annotated[
        bool, "If True, standardize iHS values by alternate allele counts."
    ]
    standardization_bins: TypeAlias = Annotated[
        Tuple[float, ...],
        "If provided, use these allele count bins to standardize iHS values.",
    ]
    standardization_n_bins: TypeAlias = Annotated[
        int,
        """
        Number of allele count bins to use for standardization.
        Overrides standardization_bins.
        """,
    ]
    standardization_n_bins_default: standardization_n_bins = 20
    standardization_diagnostics: TypeAlias = Annotated[
        bool, "If True, plot some diagnostics about the standardization."
    ]
    filter_min_maf: TypeAlias = Annotated[
        float,
        """
        Minimum minor allele frequency to use for filtering prior to passing
        haplotypes to allel.ihs function
        """,
    ]
    filter_min_maf_default: filter_min_maf = 0.05
    compute_min_maf: TypeAlias = Annotated[
        float,
        """
        Do not compute integrated haplotype homozygosity for variants with
        minor allele frequency below this threshold.
        """,
    ]
    compute_min_maf_default: compute_min_maf = 0.05
    min_ehh: TypeAlias = Annotated[
        float,
        """
        Minimum EHH beyond which to truncate integrated haplotype homozygosity
        calculation.
        """,
    ]
    min_ehh_default: min_ehh = 0.05
    max_gap: TypeAlias = Annotated[
        int,
        """
        Do not report scores if EHH spans a gap larger than this number of
        base pairs.
        """,
    ]
    max_gap_default: max_gap = 200_000
    gap_scale: TypeAlias = Annotated[
        int, "Rescale distance between variants if gap is larger than this value."
    ]
    gap_scale_default: gap_scale = 20_000
    include_edges: TypeAlias = Annotated[
        bool,
        """
        If True, report scores even if EHH does not decay below min_ehh at the
        end of the chromosome.
        """,
    ]
    use_threads: TypeAlias = Annotated[
        bool, "If True, use multiple threads to compute iHS."
    ]
    palette: TypeAlias = Annotated[
        str, "Name of bokeh palette to use for plotting multiple percentiles."
    ]
    palette_default: palette = "Blues"


class hapclust_params:
    linkage_method: TypeAlias = Annotated[
        Literal[
            "single", "complete", "average", "weighted", "centroid", "median", "ward"
        ],
        """
        The linkage algorithm to use. See the Linkage Methods section of the
        scipy.cluster.hierarchy.linkage docs for full descriptions.
        """,
    ]
    linkage_method_default: linkage_method = "single"
    count_sort: TypeAlias = Annotated[
        bool,
        """
        For each node n, the order (visually, from left-to-right) n's two descendant
        links are plotted is determined by this parameter. If True, the child with
        the minimum number of original objects in its cluster is plotted first. Note
        distance_sort and count_sort cannot both be True.
        """,
    ]
    distance_sort: TypeAlias = Annotated[
        bool,
        """
        For each node n, the order (visually, from left-to-right) n's two descendant
        links are plotted is determined by this parameter. If True, The child with the
        minimum distance between its direct descendants is plotted first.
        """,
    ]


class hapnet_params:
    max_dist: TypeAlias = Annotated[
        int,
        "Join network components up to a maximum distance of 2 SNP differences.",
    ]
    max_dist_default: max_dist = 2
    color: TypeAlias = Annotated[
        str,
        """
        Identifies a column in the sample metadata which determines the colour
        of pie chart segments within nodes.
        """,
    ]
    color_discrete_sequence: TypeAlias = Annotated[
        List, "Provide a list of colours to use."
    ]
    color_discrete_map: TypeAlias = Annotated[
        Mapping, "Provide an explicit mapping from values to colours."
    ]
    category_order: TypeAlias = Annotated[
        List,
        "Control the order in which values appear in the legend.",
    ]
    node_size_factor: TypeAlias = Annotated[
        int,
        "Control the sizing of nodes.",
    ]
    node_size_factor_default: node_size_factor = 50
    layout: TypeAlias = Annotated[
        str,
        "Name of the network layout to use to position nodes.",
    ]
    layout_default: layout = "cose"
    layout_params: TypeAlias = Annotated[
        Mapping,
        "Additional parameters to the layout algorithm.",
    ]


class dash_params:
    height: TypeAlias = Annotated[int, "Height of the Dash app in pixels (px)."]
    width: TypeAlias = Annotated[Union[int, str], "Width of the Dash app."]
    server_mode: TypeAlias = Annotated[
        Literal["inline", "external", "jupyterlab"],
        """
        Controls how the Jupyter Dash app will be launched. See
        https://medium.com/plotly/introducing-jupyterdash-811f1f57c02e for
        more information.
        """,
    ]
    server_mode_default: server_mode = "inline"
    server_port: TypeAlias = Annotated[
        int,
        "Manually override the port on which the Dash app will run.",
    ]


# N.B., we are in the process of breaking up the AnophelesDataResource
# class into multiple parent classes like AnophelesGenomeSequenceData
# and AnophelesBase. This is work in progress, and further PRs are
# expected to factor out functions defined here in to separate classes.
# For more information, see:
#
# https://github.com/malariagen/malariagen-data-python/issues/366
#
# N.B., we are making use of multiple inheritance here, using co-operative
# classes. Because of the way that multiple inheritance works in Python,
# it is important that these parent classes are provided in a particular
# order. Otherwise the linearization of parent classes will fail. For
# more information about superclass linearization and method resolution
# order in Python, the following links may be useful.
#
# https://en.wikipedia.org/wiki/C3_linearization
# https://rhettinger.wordpress.com/2011/05/26/super-considered-super/


# work around pycharm failing to recognise that doc() is callable
# noinspection PyCallingNonCallable
class AnophelesDataResource(
    AnophelesSampleData,
    AnophelesGenomeFeaturesData,
    AnophelesGenomeSequenceData,
    AnophelesBase,
):
    """Anopheles data resources."""

    def __init__(
        self,
        url,
        config_path,
        cohorts_analysis: Optional[str],
        aim_analysis: Optional[str],
        aim_metadata_columns: Optional[Sequence[str]],
        aim_metadata_dtype: Optional[Mapping[str, Any]],
        site_filters_analysis,
        bokeh_output_notebook,
        results_cache,
        log,
        debug,
        show_progress,
        check_location,
        pre,
        gcs_url: str,
        major_version_number: int,
        major_version_path: str,
        gff_gene_type: str,
        gff_default_attributes: Tuple[str],
        storage_options: Mapping,  # used by fsspec via init_filesystem(url, **kwargs)
    ):
        super().__init__(
            url=url,
            config_path=config_path,
            bokeh_output_notebook=bokeh_output_notebook,
            log=log,
            debug=debug,
            show_progress=show_progress,
            check_location=check_location,
            pre=pre,
            gcs_url=gcs_url,
            major_version_number=major_version_number,
            major_version_path=major_version_path,
            storage_options=storage_options,
            gff_gene_type=gff_gene_type,
            gff_default_attributes=gff_default_attributes,
            cohorts_analysis=cohorts_analysis,
            aim_analysis=aim_analysis,
            aim_metadata_columns=aim_metadata_columns,
            aim_metadata_dtype=aim_metadata_dtype,
        )

        # set up attributes
        self._site_filters_analysis = site_filters_analysis

        # set up caches
        # TODO review type annotations here, maybe can tighten
        # self._cache_general_metadata: Dict = dict()
        # self._cache_sample_metadata: Dict = dict()
        # self._cache_cohort_metadata: Dict = dict()
        self._cache_site_filters: Dict = dict()
        self._cache_snp_sites = None
        self._cache_snp_genotypes: Dict = dict()
        self._cache_annotator = None
        self._cache_genome_features: Dict = dict()
        self._cache_site_annotations = None
        self._cache_locate_site_class: Dict = dict()
        self._cache_haplotypes: Dict = dict()
        self._cache_haplotype_sites: Dict = dict()

        if results_cache is not None:
            results_cache = Path(results_cache).expanduser().resolve()
        self._results_cache = results_cache

        # set analysis versions

        # if cohorts_analysis is None:
        #     self._cohorts_analysis = self.config.get("DEFAULT_COHORTS_ANALYSIS")
        # else:
        #     self._cohorts_analysis = cohorts_analysis

        if site_filters_analysis is None:
            self._site_filters_analysis = self.config.get(
                "DEFAULT_SITE_FILTERS_ANALYSIS"
            )
        else:
            self._site_filters_analysis = site_filters_analysis

        # # set up extra metadata
        # self._extra_metadata: List = []

    # Start of @property

    @property
    @abstractmethod
    def _pca_results_cache_name(self):
        raise NotImplementedError("Must override _pca_results_cache_name")

    @property
    @abstractmethod
    def _snp_allele_counts_results_cache_name(self):
        raise NotImplementedError("Must override _snp_allele_counts_results_cache_name")

    @property
    @abstractmethod
    def _fst_gwss_results_cache_name(self):
        raise NotImplementedError("Must override _fst_gwss_results_cache_name")

    @property
    @abstractmethod
    def _h12_calibration_cache_name(self):
        raise NotImplementedError("Must override _h12_calibration_cache_name")

    @property
    @abstractmethod
    def _g123_calibration_cache_name(self):
        raise NotImplementedError("Must override _g123_calibration_cache_name")

    @property
    @abstractmethod
    def _h12_gwss_cache_name(self):
        raise NotImplementedError("Must override _h12_gwss_cache_name")

    @property
    @abstractmethod
    def _g123_gwss_cache_name(self):
        raise NotImplementedError("Must override _g123_gwss_cache_name")

    @property
    @abstractmethod
    def _h1x_gwss_cache_name(self):
        raise NotImplementedError("Must override _h1x_gwss_cache_name")

    @property
    @abstractmethod
    def _ihs_gwss_cache_name(self):
        raise NotImplementedError("Must override _ihs_gwss_cache_name")

    @property
    @abstractmethod
    def _site_annotations_zarr_path(self):
        raise NotImplementedError("Must override _site_annotations_zarr_path")

    # Start of @abstractmethod

    @property
    @abstractmethod
    def site_mask_ids(self):
        """Identifiers for the different site masks that are available.
        These are values than can be used for the `site_mask` parameter in any
        method making using of SNP data.

        """
        raise NotImplementedError("Must override _site_mask_ids")

    @property
    @abstractmethod
    def _default_site_mask(self):
        raise NotImplementedError("Must override _default_site_mask")

    def _prep_site_mask_param(self, *, site_mask):
        if site_mask is None:
            # allowed
            pass
        elif site_mask == DEFAULT:
            site_mask = self._default_site_mask
        elif site_mask not in self.site_mask_ids:
            raise ValueError(
                f"Invalid site mask, must be one of f{self.site_mask_ids}."
            )
        return site_mask

    # @abstractmethod
    # def _sample_metadata(self, sample_set):
    #     # Not all children have species calls or cohorts data.
    #     raise NotImplementedError("Must override _sample_metadata")

    @abstractmethod
    def _transcript_to_gene_name(self, transcript):
        # children may have different manual overrides.
        raise NotImplementedError("Must override _transcript_to_gene_name")

    @abstractmethod
    def _view_alignments_add_site_filters_tracks(
        self, *, contig, visibility_window, tracks
    ):
        # default implementation, do nothing
        raise NotImplementedError(
            "Must override _view_alignments_add_site_filters_tracks"
        )

    @property
    @abstractmethod
    def phasing_analysis_ids(self):
        """Identifiers for the different phasing analyses that are available.
        These are values than can be used for the `analysis` parameter in any
        method making using of haplotype data.

        """
        # Not all children have the same phasing analysis IDs.
        raise NotImplementedError("Must override _phasing_analysis_ids")

    @property
    @abstractmethod
    def _default_phasing_analysis(self):
        raise NotImplementedError("Must override _default_phasing_analysis")

    def _prep_phasing_analysis_param(self, *, analysis):
        if analysis == DEFAULT:
            analysis = self._default_phasing_analysis
        if analysis not in self.phasing_analysis_ids:
            raise ValueError(
                f"Invalid phasing analysis, must be one of f{self.phasing_analysis_ids}."
            )
        return analysis

    def _results_cache_add_analysis_params(self, params):
        # default implementation, can be overridden if additional analysis
        # params are used
        params["cohorts_analysis"] = self._cohorts_analysis
        params["site_filters_analysis"] = self._site_filters_analysis

    def results_cache_get(self, *, name, params):
        debug = self._log.debug
        if self._results_cache is None:
            raise CacheMiss
        params = params.copy()
        self._results_cache_add_analysis_params(params)
        cache_key, _ = hash_params(params)
        cache_path = self._results_cache / name / cache_key
        results_path = cache_path / "results.npz"
        if not results_path.exists():
            raise CacheMiss
        results = np.load(results_path)
        debug(f"loaded {name}/{cache_key}")
        return results

    def results_cache_set(self, *, name, params, results):
        debug = self._log.debug
        if self._results_cache is None:
            debug("no results cache has been configured, do nothing")
            return
        params = params.copy()
        self._results_cache_add_analysis_params(params)
        cache_key, params_json = hash_params(params)
        cache_path = self._results_cache / name / cache_key
        cache_path.mkdir(exist_ok=True, parents=True)
        params_path = cache_path / "params.json"
        results_path = cache_path / "results.npz"
        with params_path.open(mode="w") as f:
            f.write(params_json)
        np.savez_compressed(results_path, **results)
        debug(f"saved {name}/{cache_key}")

    @doc(
        summary="""
            Compute SNP allele counts. This returns the number of times each
            SNP allele was observed in the selected samples.
        """,
        returns="""
            A numpy array of shape (n_variants, 4), where the first column has
            the reference allele (0) counts, the second column has the first
            alternate allele (1) counts, the third column has the second
            alternate allele (2) counts, and the fourth column has the third
            alternate allele (3) counts.
        """,
        notes="""
            This computation may take some time to run, depending on your
            computing environment. Results of this computation will be cached
            and re-used if the `results_cache` parameter was set when
            instantiating the class.
        """,
    )
    def snp_allele_counts(
        self,
        region: base_params.region,
        sample_sets: Optional[base_params.sample_sets] = None,
        sample_query: Optional[base_params.sample_query] = None,
        site_mask: Optional[base_params.site_mask] = None,
        site_class: Optional[base_params.site_class] = None,
        cohort_size: Optional[base_params.cohort_size] = None,
        random_seed: base_params.random_seed = 42,
    ) -> np.ndarray:
        # change this name if you ever change the behaviour of this function,
        # to invalidate any previously cached data
        name = self._snp_allele_counts_results_cache_name

        # normalize params for consistent hash value
        sample_sets, sample_query = self._prep_sample_selection_cache_params(
            sample_sets=sample_sets, sample_query=sample_query
        )
        region = self._prep_region_cache_param(region=region)
        site_mask = self._prep_site_mask_param(site_mask=site_mask)
        params = dict(
            region=region,
            sample_sets=sample_sets,
            sample_query=sample_query,
            site_mask=site_mask,
            site_class=site_class,
            cohort_size=cohort_size,
            random_seed=random_seed,
        )

        try:
            results = self.results_cache_get(name=name, params=params)

        except CacheMiss:
            results = self._snp_allele_counts(**params)
            self.results_cache_set(name=name, params=params, results=results)

        ac = results["ac"]
        return ac

    @doc(
        summary="""
            Group samples by taxon, area (space) and period (time), then compute
            SNP allele frequencies.
        """,
        returns="""
            The resulting dataset contains data has dimensions "cohorts" and
            "variants". Variables prefixed with "cohort" are 1-dimensional
            arrays with data about the cohorts, such as the area, period, taxon
            and cohort size. Variables prefixed with "variant" are
            1-dimensional arrays with data about the variants, such as the
            contig, position, reference and alternate alleles. Variables
            prefixed with "event" are 2-dimensional arrays with the allele
            counts and frequency calculations.
        """,
    )
    def snp_allele_frequencies_advanced(
        self,
        transcript: base_params.transcript,
        area_by: frq_params.area_by,
        period_by: frq_params.period_by,
        sample_sets: Optional[base_params.sample_sets] = None,
        sample_query: Optional[base_params.sample_query] = None,
        min_cohort_size: base_params.min_cohort_size = 10,
        drop_invariant: frq_params.drop_invariant = True,
        variant_query: Optional[frq_params.variant_query] = None,
        site_mask: Optional[base_params.site_mask] = None,
        nobs_mode: frq_params.nobs_mode = frq_params.nobs_mode_default,
        ci_method: Optional[frq_params.ci_method] = frq_params.ci_method_default,
    ) -> xr.Dataset:
        debug = self._log.debug

        debug("check parameters")
        self._check_param_min_cohort_size(min_cohort_size)

        debug("load sample metadata")
        df_samples = self.sample_metadata(
            sample_sets=sample_sets, sample_query=sample_query
        )

        debug("access SNP calls")
        ds_snps = self.snp_calls(
            region=transcript,
            sample_sets=sample_sets,
            sample_query=sample_query,
            site_mask=site_mask,
        )

        debug("access genotypes")
        gt = ds_snps["call_genotype"].data

        debug("prepare sample metadata for cohort grouping")
        df_samples = self._prep_samples_for_cohort_grouping(
            df_samples=df_samples,
            area_by=area_by,
            period_by=period_by,
        )

        debug("group samples to make cohorts")
        group_samples_by_cohort = df_samples.groupby(["taxon", "area", "period"])

        debug("build cohorts dataframe")
        df_cohorts = self._build_cohorts_from_sample_grouping(
            group_samples_by_cohort, min_cohort_size
        )

        debug("bring genotypes into memory")
        with self._dask_progress(desc="Load SNP genotypes"):
            gt = gt.compute()

        debug("set up variant variables")
        contigs = ds_snps.attrs["contigs"]
        variant_contig = np.repeat(
            [contigs[i] for i in ds_snps["variant_contig"].values], 3
        )
        variant_position = np.repeat(ds_snps["variant_position"].values, 3)
        alleles = ds_snps["variant_allele"].values
        variant_ref_allele = np.repeat(alleles[:, 0], 3)
        variant_alt_allele = alleles[:, 1:].flatten()
        variant_pass = dict()
        for site_mask in self.site_mask_ids:
            variant_pass[site_mask] = np.repeat(
                ds_snps[f"variant_filter_pass_{site_mask}"].values, 3
            )

        debug("setup main event variables")
        n_variants, n_cohorts = len(variant_position), len(df_cohorts)
        count = np.zeros((n_variants, n_cohorts), dtype=int)
        nobs = np.zeros((n_variants, n_cohorts), dtype=int)

        debug("build event count and nobs for each cohort")
        cohorts_iterator = self._progress(
            enumerate(df_cohorts.itertuples()),
            total=len(df_cohorts),
            desc="Compute SNP allele frequencies",
        )
        for cohort_index, cohort in cohorts_iterator:
            cohort_key = cohort.taxon, cohort.area, cohort.period
            sample_indices = group_samples_by_cohort.indices[cohort_key]

            cohort_ac, cohort_an = self._cohort_alt_allele_counts_melt(
                gt, sample_indices, max_allele=3
            )
            count[:, cohort_index] = cohort_ac

            if nobs_mode == "called":
                nobs[:, cohort_index] = cohort_an
            elif nobs_mode == "fixed":
                nobs[:, cohort_index] = cohort.size * 2
            else:
                raise ValueError(f"Bad nobs_mode: {nobs_mode!r}")

        debug("compute frequency")
        with np.errstate(divide="ignore", invalid="ignore"):
            # ignore division warnings
            frequency = count / nobs

        debug("compute maximum frequency over cohorts")
        with warnings.catch_warnings():
            # ignore "All-NaN slice encountered" warnings
            warnings.simplefilter("ignore", category=RuntimeWarning)
            max_af = np.nanmax(frequency, axis=1)

        debug("make dataframe of SNPs")
        df_variants_cols = {
            "contig": variant_contig,
            "position": variant_position,
            "ref_allele": variant_ref_allele.astype("U1"),
            "alt_allele": variant_alt_allele.astype("U1"),
            "max_af": max_af,
        }
        for site_mask in self.site_mask_ids:
            df_variants_cols[f"pass_{site_mask}"] = variant_pass[site_mask]
        df_variants = pd.DataFrame(df_variants_cols)

        debug("deal with SNP alleles not observed")
        if drop_invariant:
            loc_variant = max_af > 0
            df_variants = df_variants.loc[loc_variant].reset_index(drop=True)
            count = np.compress(loc_variant, count, axis=0)
            nobs = np.compress(loc_variant, nobs, axis=0)
            frequency = np.compress(loc_variant, frequency, axis=0)

        debug("set up variant effect annotator")
        ann = self._annotator()

        debug("add effects to the dataframe")
        ann.get_effects(
            transcript=transcript, variants=df_variants, progress=self._progress
        )

        debug("add variant labels")
        df_variants["label"] = self._pandas_apply(
            self._make_snp_label_effect,
            df_variants,
            columns=["contig", "position", "ref_allele", "alt_allele", "aa_change"],
        )

        debug("build the output dataset")
        ds_out = xr.Dataset()

        debug("cohort variables")
        for coh_col in df_cohorts.columns:
            ds_out[f"cohort_{coh_col}"] = "cohorts", df_cohorts[coh_col]

        debug("variant variables")
        for snp_col in df_variants.columns:
            ds_out[f"variant_{snp_col}"] = "variants", df_variants[snp_col]

        debug("event variables")
        ds_out["event_count"] = ("variants", "cohorts"), count
        ds_out["event_nobs"] = ("variants", "cohorts"), nobs
        ds_out["event_frequency"] = ("variants", "cohorts"), frequency

        debug("apply variant query")
        if variant_query is not None:
            loc_variants = df_variants.eval(variant_query).values
            ds_out = ds_out.isel(variants=loc_variants)

        debug("add confidence intervals")
        self._add_frequency_ci(ds_out, ci_method)

        debug("tidy up display by sorting variables")
        sorted_vars: List[str] = sorted([str(k) for k in ds_out.keys()])
        ds_out = ds_out[sorted_vars]

        debug("add metadata")
        gene_name = self._transcript_to_gene_name(transcript)
        title = transcript
        if gene_name:
            title += f" ({gene_name})"
        title += " SNP frequencies"
        ds_out.attrs["title"] = title

        return ds_out

    # Start of @staticmethod @abstractmethod

    @staticmethod
    @abstractmethod
    def _setup_taxon_colors(plot_kwargs=None):
        # Subclasses have different taxon_color_map.
        raise NotImplementedError("Must override _setup_taxon_colors")

    # Start of @staticmethod

    @staticmethod
    def _locate_cohorts(*, cohorts, df_samples):
        # build cohort dictionary where key=cohort_id, value=loc_coh
        coh_dict = {}

        if isinstance(cohorts, dict):
            # user has supplied a custom dictionary mapping cohort identifiers
            # to pandas queries

            for coh, query in cohorts.items():
                # locate samples
                loc_coh = df_samples.eval(query).values
                coh_dict[coh] = loc_coh

        if isinstance(cohorts, str):
            # user has supplied one of the predefined cohort sets

            # fix the string to match columns
            if not cohorts.startswith("cohort_"):
                cohorts = "cohort_" + cohorts

            # check the given cohort set exists
            if cohorts not in df_samples.columns:
                raise ValueError(f"{cohorts!r} is not a known cohort set")
            cohort_labels = df_samples[cohorts].unique()

            # remove the nans and sort
            cohort_labels = sorted([c for c in cohort_labels if isinstance(c, str)])
            for coh in cohort_labels:
                loc_coh = df_samples[cohorts] == coh
                coh_dict[coh] = loc_coh.values

        return coh_dict

    @staticmethod
    def _make_sample_period_month(row):
        year = row.year
        month = row.month
        if year > 0 and month > 0:
            return pd.Period(freq="M", year=year, month=month)
        else:
            return pd.NaT

    @staticmethod
    def _make_sample_period_quarter(row):
        year = row.year
        month = row.month
        if year > 0 and month > 0:
            return pd.Period(freq="Q", year=year, month=month)
        else:
            return pd.NaT

    @staticmethod
    def _make_sample_period_year(row):
        year = row.year
        if year > 0:
            return pd.Period(freq="A", year=year)
        else:
            return pd.NaT

    @staticmethod
    @numba.njit
    def _cohort_alt_allele_counts_melt_kernel(gt, indices, max_allele):
        n_variants = gt.shape[0]
        n_indices = indices.shape[0]
        ploidy = gt.shape[2]

        ac_alt_melt = np.zeros(n_variants * max_allele, dtype=np.int64)
        an = np.zeros(n_variants, dtype=np.int64)

        for i in range(n_variants):
            out_i_offset = (i * max_allele) - 1
            for j in range(n_indices):
                ix = indices[j]
                for k in range(ploidy):
                    allele = gt[i, ix, k]
                    if allele > 0:
                        out_i = out_i_offset + allele
                        ac_alt_melt[out_i] += 1
                        an[i] += 1
                    elif allele == 0:
                        an[i] += 1

        return ac_alt_melt, an

    @staticmethod
    def _make_snp_label(contig, position, ref_allele, alt_allele):
        return f"{contig}:{position:,} {ref_allele}>{alt_allele}"

    @staticmethod
    def _make_snp_label_effect(contig, position, ref_allele, alt_allele, aa_change):
        label = f"{contig}:{position:,} {ref_allele}>{alt_allele}"
        if isinstance(aa_change, str):
            label += f" ({aa_change})"
        return label

    @staticmethod
    def _make_snp_label_aa(aa_change, contig, position, ref_allele, alt_allele):
        label = f"{aa_change} ({contig}:{position:,} {ref_allele}>{alt_allele})"
        return label

    @staticmethod
    def _make_gene_cnv_label(gene_id, gene_name, cnv_type):
        label = gene_id
        if isinstance(gene_name, str):
            label += f" ({gene_name})"
        label += f" {cnv_type}"
        return label

    @staticmethod
    def _map_snp_to_aa_change_frq_ds(ds):
        # keep only variables that make sense for amino acid substitutions
        keep_vars = [
            "variant_contig",
            "variant_position",
            "variant_transcript",
            "variant_effect",
            "variant_impact",
            "variant_aa_pos",
            "variant_aa_change",
            "variant_ref_allele",
            "variant_ref_aa",
            "variant_alt_aa",
            "event_nobs",
        ]

        if ds.dims["variants"] == 1:
            # keep everything as-is, no need for aggregation
            ds_out = ds[keep_vars + ["variant_alt_allele", "event_count"]]

        else:
            # take the first value from all variants variables
            ds_out = ds[keep_vars].isel(variants=[0])

            # sum event count over variants
            count = ds["event_count"].values.sum(axis=0, keepdims=True)
            ds_out["event_count"] = ("variants", "cohorts"), count

            # collapse alt allele
            alt_allele = "{" + ",".join(ds["variant_alt_allele"].values) + "}"
            ds_out["variant_alt_allele"] = "variants", np.array(
                [alt_allele], dtype=object
            )

        return ds_out

    @staticmethod
    def _add_frequency_ci(ds, ci_method):
        from statsmodels.stats.proportion import proportion_confint

        if ci_method is not None:
            count = ds["event_count"].values
            nobs = ds["event_nobs"].values
            with np.errstate(divide="ignore", invalid="ignore"):
                frq_ci_low, frq_ci_upp = proportion_confint(
                    count=count, nobs=nobs, method=ci_method
                )
            ds["event_frequency_ci_low"] = ("variants", "cohorts"), frq_ci_low
            ds["event_frequency_ci_upp"] = ("variants", "cohorts"), frq_ci_upp

    @staticmethod
    def _build_cohorts_from_sample_grouping(group_samples_by_cohort, min_cohort_size):
        # build cohorts dataframe
        df_cohorts = group_samples_by_cohort.agg(
            size=("sample_id", len),
            lat_mean=("latitude", "mean"),
            lat_max=("latitude", "mean"),
            lat_min=("latitude", "mean"),
            lon_mean=("longitude", "mean"),
            lon_max=("longitude", "mean"),
            lon_min=("longitude", "mean"),
        )
        # reset index so that the index fields are included as columns
        df_cohorts = df_cohorts.reset_index()

        # add cohort helper variables
        cohort_period_start = df_cohorts["period"].apply(lambda v: v.start_time)
        cohort_period_end = df_cohorts["period"].apply(lambda v: v.end_time)
        df_cohorts["period_start"] = cohort_period_start
        df_cohorts["period_end"] = cohort_period_end
        # create a label that is similar to the cohort metadata,
        # although this won't be perfect
        df_cohorts["label"] = df_cohorts.apply(
            lambda v: f"{v.area}_{v.taxon[:4]}_{v.period}", axis="columns"
        )

        # apply minimum cohort size
        df_cohorts = df_cohorts.query(f"size >= {min_cohort_size}").reset_index(
            drop=True
        )

        return df_cohorts

    @staticmethod
    def _check_param_min_cohort_size(min_cohort_size):
        if not isinstance(min_cohort_size, int):
            raise TypeError(
                f"Type of parameter min_cohort_size must be int; found {type(min_cohort_size)}."
            )
        if min_cohort_size < 1:
            raise ValueError(
                f"Value of parameter min_cohort_size must be at least 1; found {min_cohort_size}."
            )

    @staticmethod
    def _pandas_apply(f, df, columns):
        """Optimised alternative to pandas apply."""
        df = df.reset_index(drop=True)
        iterator = zip(*[df[c].values for c in columns])
        ret = pd.Series((f(*vals) for vals in iterator))
        return ret

    @staticmethod
    def _roh_hmm_predict(
        *,
        windows,
        counts,
        phet_roh,
        phet_nonroh,
        transition,
        window_size,
        sample_id,
        contig,
    ):
        # conditional import, pomegranate takes a long time to install on
        # linux due to lack of prebuilt wheels on PyPI
        from allel.stats.misc import tabulate_state_blocks

        # this implementation is based on scikit-allel, but modified to use
        # moving window computation of het counts
        from allel.stats.roh import _hmm_derive_transition_matrix

        # noinspection PyUnresolvedReferences
        from pomegranate import (  # pyright: ignore
            HiddenMarkovModel,
            PoissonDistribution,
        )

        # het probabilities
        het_px = np.concatenate([(phet_roh,), phet_nonroh])

        # start probabilities (all equal)
        start_prob = np.repeat(1 / het_px.size, het_px.size)

        # transition between underlying states
        transition_mx = _hmm_derive_transition_matrix(transition, het_px.size)

        # emission probability distribution
        dists = [PoissonDistribution(x * window_size) for x in het_px]

        # set up model
        # noinspection PyArgumentList
        model = HiddenMarkovModel.from_matrix(
            transition_probabilities=transition_mx,
            distributions=dists,
            starts=start_prob,
        )

        # predict hidden states
        prediction = np.array(model.predict(counts[:, None]))

        # tabulate runs of homozygosity (state 0)
        # noinspection PyTypeChecker
        df_blocks = tabulate_state_blocks(prediction, states=list(range(len(het_px))))
        df_roh = df_blocks[(df_blocks["state"] == 0)].reset_index(drop=True)

        # adapt the dataframe for ROH
        df_roh["sample_id"] = sample_id
        df_roh["contig"] = contig
        df_roh["roh_start"] = df_roh["start_ridx"].apply(lambda y: windows[y, 0])
        df_roh["roh_stop"] = df_roh["stop_lidx"].apply(lambda y: windows[y, 1])
        df_roh["roh_length"] = df_roh["roh_stop"] - df_roh["roh_start"]
        df_roh.rename(columns={"is_marginal": "roh_is_marginal"}, inplace=True)

        return df_roh[
            [
                "sample_id",
                "contig",
                "roh_start",
                "roh_stop",
                "roh_length",
                "roh_is_marginal",
            ]
        ]

    # Start of undecorated functions

    @doc(
        summary="Open site filters zarr.",
        returns="Zarr hierarchy.",
    )
    def open_site_filters(self, mask: base_params.site_mask) -> zarr.hierarchy.Group:
        try:
            return self._cache_site_filters[mask]
        except KeyError:
            path = f"{self._base_path}/{self._major_version_path}/site_filters/{self._site_filters_analysis}/{mask}/"
            store = init_zarr_store(fs=self._fs, path=path)
            root = zarr.open_consolidated(store=store)
            self._cache_site_filters[mask] = root
            return root

    @doc(
        summary="Open SNP sites zarr",
        returns="Zarr hierarchy.",
    )
    def open_snp_sites(self) -> zarr.hierarchy.Group:
        if self._cache_snp_sites is None:
            path = (
                f"{self._base_path}/{self._major_version_path}/snp_genotypes/all/sites/"
            )
            store = init_zarr_store(fs=self._fs, path=path)
            root = zarr.open_consolidated(store=store)
            self._cache_snp_sites = root
        return self._cache_snp_sites

    def _progress(self, iterable, **kwargs):
        # progress doesn't mix well with debug logging
        disable = self._debug or not self._show_progress
        return tqdm(iterable, disable=disable, **kwargs)

    # def _read_general_metadata(self, *, sample_set):
    #     """Read metadata for a single sample set."""
    #     try:
    #         df = self._cache_general_metadata[sample_set]
    #     except KeyError:
    #         release = self.lookup_release(sample_set=sample_set)
    #         release_path = self._release_to_path(release)
    #         path = f"{self._base_path}/{release_path}/metadata/general/{sample_set}/samples.meta.csv"
    #         dtype = {
    #             "sample_id": object,
    #             "partner_sample_id": object,
    #             "contributor": object,
    #             "country": object,
    #             "location": object,
    #             "year": "int64",
    #             "month": "int64",
    #             "latitude": "float64",
    #             "longitude": "float64",
    #             "sex_call": object,
    #         }
    #         with self._fs.open(path) as f:
    #             df = pd.read_csv(f, na_values="", dtype=dtype)

    #         # ensure all column names are lower case
    #         df.columns = [c.lower() for c in df.columns]

    #         # add a couple of columns for convenience
    #         df["sample_set"] = sample_set
    #         df["release"] = release

    #         # derive quarter from month
    #         df["quarter"] = df.apply(
    #             lambda row: ((row.month - 1) // 3) + 1 if row.month > 0 else -1,
    #             axis="columns",
    #         )

    #         self._cache_general_metadata[sample_set] = df
    #     return df.copy()

    # @doc(
    #     summary="Access sample metadata for one or more sample sets.",
    #     returns="A dataframe of sample metadata, one row per sample.",
    # )
    # def sample_metadata(
    #     self,
    #     sample_sets: Optional[base_params.sample_sets] = None,
    #     sample_query: Optional[base_params.sample_query] = None,
    # ) -> pd.DataFrame:
    #     sample_sets = self._prep_sample_sets_param(sample_sets=sample_sets)
    #     cache_key = tuple(sample_sets)

    #     try:
    #         df_samples = self._cache_sample_metadata[cache_key]

    #     except KeyError:
    #         # concatenate multiple sample sets
    #         dfs = []
    #         # there can be some delay here due to network latency, so show progress
    #         sample_sets_iterator = self._progress(
    #             sample_sets, desc="Load sample metadata"
    #         )
    #         for s in sample_sets_iterator:
    #             df = self._sample_metadata(sample_set=s)
    #             dfs.append(df)
    #         df_samples = pd.concat(dfs, axis=0, ignore_index=True)
    #         self._cache_sample_metadata[cache_key] = df_samples

    #     # add extra metadata
    #     for on, data in self._extra_metadata:
    #         df_samples = df_samples.merge(data, how="left", on=on)

    #     # for convenience, apply a query
    #     if sample_query is not None:
    #         if isinstance(sample_query, str):
    #             # assume a pandas query string
    #             df_samples = df_samples.query(sample_query)
    #         else:
    #             # assume it is an indexer
    #             df_samples = df_samples.iloc[sample_query]
    #         df_samples = df_samples.reset_index(drop=True)

    #     return df_samples.copy()

    # @doc(
    #     summary="""
    #         Add extra sample metadata, e.g., including additional columns
    #         which you would like to use to query and group samples.
    #     """,
    #     parameters=dict(
    #         data="""
    #             A data frame with one row per sample. Must include either a
    #             "sample_id" or "partner_sample_id" column.
    #         """,
    #         on="""
    #             Name of column to use when merging with sample metadata.
    #         """,
    #     ),
    #     notes="""
    #         The values in the column containing sample identifiers must be
    #         unique.
    #     """,
    # )
    # def add_extra_metadata(self, data: pd.DataFrame, on: str = "sample_id"):
    #     # check parameters
    #     if not isinstance(data, pd.DataFrame):
    #         raise TypeError("`data` parameter must be a pandas DataFrame")
    #     if on not in data.columns:
    #         raise ValueError(f"dataframe does not contain column {on!r}")
    #     if on not in {"sample_id", "partner_sample_id"}:
    #         raise ValueError(
    #             "`on` parameter must be either 'sample_id' or 'partner_sample_id'"
    #         )

    #     # check for uniqueness
    #     if not data[on].is_unique:
    #         raise ValueError(f"column {on!r} does not have unique values")

    #     # check there are matching samples
    #     df_samples = self.sample_metadata()
    #     loc_isec = data[on].isin(df_samples[on])
    #     if not loc_isec.any():
    #         raise ValueError("no matching samples found")

    #     # store extra metadata
    #     self._extra_metadata.append((on, data.copy()))

    # @doc(
    #     summary="Clear any extra metadata previously added",
    # )
    # def clear_extra_metadata(self):
    #     self._extra_metadata = []

    def _site_filters(
        self,
        *,
        region,
        mask,
        field,
        inline_array,
        chunks,
    ):
        assert isinstance(region, Region)
        root = self.open_site_filters(mask=mask)
        z = root[f"{region.contig}/variants/{field}"]
        d = da_from_zarr(z, inline_array=inline_array, chunks=chunks)
        if region.start or region.end:
            root = self.open_snp_sites()
            pos = root[f"{region.contig}/variants/POS"][:]
            loc_region = locate_region(region, pos)
            d = d[loc_region]
        return d

    @doc(
        summary="Access SNP site filters.",
        returns="""
            An array of boolean values identifying sites that pass the filters.
        """,
    )
    def site_filters(
        self,
        region: base_params.region,
        mask: base_params.site_mask,
        field: base_params.field = "filter_pass",
        inline_array: base_params.inline_array = base_params.inline_array_default,
        chunks: base_params.chunks = base_params.chunks_default,
    ) -> da.Array:
        # resolve the region parameter to a standard type
        resolved_region = self.resolve_region(region)
        del region
        if isinstance(resolved_region, Region):
            resolved_region = [resolved_region]

        d = da.concatenate(
            [
                self._site_filters(
                    region=r,
                    mask=mask,
                    field=field,
                    inline_array=inline_array,
                    chunks=chunks,
                )
                for r in resolved_region
            ]
        )

        return d

    def _snp_sites_for_contig(self, contig, *, field, inline_array, chunks):
        """Access SNP sites data for a single contig."""
        root = self.open_snp_sites()
        z = root[f"{contig}/variants/{field}"]
        ret = da_from_zarr(z, inline_array=inline_array, chunks=chunks)
        return ret

    def _snp_sites(
        self,
        *,
        region,
        field,
        inline_array,
        chunks,
    ):
        assert isinstance(region, Region), type(region)

        ret = self._snp_sites_for_contig(
            contig=region.contig, field=field, inline_array=inline_array, chunks=chunks
        )

        if region.start or region.end:
            if field == "POS":
                pos = ret
            else:
                pos = self._snp_sites_for_contig(
                    contig=region.contig,
                    field="POS",
                    inline_array=inline_array,
                    chunks=chunks,
                )
            loc_region = locate_region(region, pos)
            ret = ret[loc_region]
        return ret

    @doc(
        summary="Access SNP site data (positions and alleles).",
        returns="""
            An array of either SNP positions ("POS"), reference alleles ("REF") or
            alternate alleles ("ALT").
        """,
    )
    def snp_sites(
        self,
        region: base_params.region,
        field: base_params.field,
        site_mask: Optional[base_params.site_mask] = None,
        inline_array: base_params.inline_array = base_params.inline_array_default,
        chunks: base_params.chunks = base_params.chunks_default,
    ) -> da.Array:
        debug = self._log.debug

        # resolve the region parameter to a standard type
        resolved_region = self.resolve_region(region)
        del region
        if isinstance(resolved_region, Region):
            resolved_region = [resolved_region]

        debug("access SNP sites and concatenate over regions")
        ret = da.concatenate(
            [
                self._snp_sites(
                    region=r,
                    field=field,
                    chunks=chunks,
                    inline_array=inline_array,
                )
                for r in resolved_region
            ],
            axis=0,
        )

        debug("apply site mask if requested")
        if site_mask is not None:
            loc_sites = self.site_filters(
                region=resolved_region,
                mask=site_mask,
                chunks=chunks,
                inline_array=inline_array,
            )
            ret = da_compress(loc_sites, ret, axis=0)

        return ret

    @doc(
        summary="Convert a genome region into a standard data structure.",
        returns="An instance of the `Region` class.",
    )
    def resolve_region(self, region: base_params.region) -> Region:
        return resolve_region(self, region)

    def _prep_region_cache_param(self, *, region):
        """Obtain a normalised representation of a region parameter which can
        be used with the results cache."""

        # N.B., we need to convert to a dict, because cache saves params as
        # JSON

        region = self.resolve_region(region)
        if isinstance(region, list):
            region = [r.to_dict() for r in region]
        else:
            region = region.to_dict()
        return region

    def _prep_sample_selection_cache_params(self, *, sample_sets, sample_query):
        # normalise sample sets
        sample_sets = self._prep_sample_sets_param(sample_sets=sample_sets)

        # normalize sample_query
        if isinstance(sample_query, str):
            # resolve query to a list of integers for more cache hits - we
            # do this because there are different ways to write the same pandas
            # query, and so it's better to evaluate the query and use a list of
            # integer indices instead
            df_samples = self.sample_metadata(sample_sets=sample_sets)
            loc_samples = df_samples.eval(sample_query).values
            sample_query = np.nonzero(loc_samples)[0].tolist()

        return sample_sets, sample_query

    @doc(
        summary="Open SNP genotypes zarr for a given sample set.",
        returns="Zarr hierarchy.",
    )
    def open_snp_genotypes(
        self, sample_set: base_params.sample_set
    ) -> zarr.hierarchy.Group:
        try:
            return self._cache_snp_genotypes[sample_set]
        except KeyError:
            release = self.lookup_release(sample_set=sample_set)
            release_path = self._release_to_path(release)
            path = f"{self._base_path}/{release_path}/snp_genotypes/all/{sample_set}/"
            store = init_zarr_store(fs=self._fs, path=path)
            root = zarr.open_consolidated(store=store)
            self._cache_snp_genotypes[sample_set] = root
            return root

    def _snp_genotypes_for_contig(
        self,
        *,
        contig: str,
        sample_set: str,
        field: str,
        inline_array: bool,
        chunks: str,
    ) -> da.Array:
        """Access SNP genotypes for a single contig and a single sample set."""
        assert isinstance(contig, str)
        assert isinstance(sample_set, str)
        root = self.open_snp_genotypes(sample_set=sample_set)
        z = root[f"{contig}/calldata/{field}"]
        d = da_from_zarr(z, inline_array=inline_array, chunks=chunks)

        return d

    @doc(
        summary="Access SNP genotypes and associated data.",
        returns="""
            An array of either genotypes (GT), genotype quality (GQ), allele
            depths (AD) or mapping quality (MQ) values.
        """,
    )
    def snp_genotypes(
        self,
        region: base_params.region,
        sample_sets: Optional[base_params.sample_sets] = None,
        sample_query: Optional[base_params.sample_query] = None,
        field: base_params.field = "GT",
        site_mask: Optional[base_params.site_mask] = None,
        inline_array: base_params.inline_array = base_params.inline_array_default,
        chunks: base_params.chunks = base_params.chunks_default,
    ) -> da.Array:
        debug = self._log.debug

        debug("normalise parameters")
        sample_sets = self._prep_sample_sets_param(sample_sets=sample_sets)
        resolved_region = self.resolve_region(region)
        del region

        debug("normalise region to list to simplify concatenation logic")
        if isinstance(resolved_region, Region):
            resolved_region = [resolved_region]

        debug("concatenate multiple sample sets and/or contigs")
        lx = []
        for r in resolved_region:
            ly = []

            for s in sample_sets:
                y = self._snp_genotypes_for_contig(
                    contig=r.contig,
                    sample_set=s,
                    field=field,
                    inline_array=inline_array,
                    chunks=chunks,
                )
                ly.append(y)

            debug("concatenate data from multiple sample sets")
            x = da.concatenate(ly, axis=1)

            debug("locate region - do this only once, optimisation")
            if r.start or r.end:
                pos = self.snp_sites(region=r.contig, field="POS")
                loc_region = locate_region(r, pos)
                x = x[loc_region]

            lx.append(x)

        debug("concatenate data from multiple regions")
        d = da.concatenate(lx, axis=0)

        debug("apply site filters if requested")
        if site_mask is not None:
            loc_sites = self.site_filters(
                region=resolved_region,
                mask=site_mask,
            )
            d = da_compress(loc_sites, d, axis=0)

        debug("apply sample query if requested")
        if sample_query is not None:
            df_samples = self.sample_metadata(sample_sets=sample_sets)
            loc_samples = df_samples.eval(sample_query).values
            d = da.compress(loc_samples, d, axis=1)

        return d

    @doc(
        summary="Compute genome accessibility array.",
        returns="An array of boolean values identifying accessible genome sites.",
    )
    def is_accessible(
        self,
        region: base_params.region,
        site_mask: base_params.site_mask = DEFAULT,
    ) -> np.ndarray:
        debug = self._log.debug

        debug("resolve region")
        resolved_region = self.resolve_region(region)
        del region

        debug("determine contig sequence length")
        seq_length = self.genome_sequence(resolved_region).shape[0]

        debug("set up output")
        is_accessible = np.zeros(seq_length, dtype=bool)

        pos = self.snp_sites(region=resolved_region, field="POS").compute()
        if resolved_region.start:
            offset = resolved_region.start
        else:
            offset = 1

        debug("access site filters")
        filter_pass = self.site_filters(
            region=resolved_region,
            mask=site_mask,
        ).compute()

        debug("assign values from site filters")
        is_accessible[pos - offset] = filter_pass

        return is_accessible

    def _snp_df(self, *, transcript: str) -> Tuple[Region, pd.DataFrame]:
        """Set up a dataframe with SNP site and filter columns."""
        debug = self._log.debug

        debug("get feature direct from genome_features")
        gs = self.genome_features()
        feature = gs[gs["ID"] == transcript].squeeze()
        if feature.empty:
            raise ValueError(
                f"No genome feature ID found matching transcript {transcript}"
            )
        contig = feature.contig
        region = Region(contig, feature.start, feature.end)

        debug("grab pos, ref and alt for chrom arm from snp_sites")
        pos = self.snp_sites(region=contig, field="POS")
        ref = self.snp_sites(region=contig, field="REF")
        alt = self.snp_sites(region=contig, field="ALT")
        loc_feature = locate_region(region, pos)
        pos = pos[loc_feature].compute()
        ref = ref[loc_feature].compute()
        alt = alt[loc_feature].compute()

        debug("access site filters")
        filter_pass = dict()
        masks = self.site_mask_ids
        for m in masks:
            x = self.site_filters(region=contig, mask=m)
            x = x[loc_feature].compute()
            filter_pass[m] = x

        debug("set up columns with contig, pos, ref, alt columns")
        cols = {
            "contig": contig,
            "position": np.repeat(pos, 3),
            "ref_allele": np.repeat(ref.astype("U1"), 3),
            "alt_allele": alt.astype("U1").flatten(),
        }

        debug("add mask columns")
        for m in masks:
            x = filter_pass[m]
            cols[f"pass_{m}"] = np.repeat(x, 3)

        debug("construct dataframe")
        df_snps = pd.DataFrame(cols)

        return region, df_snps

    def _annotator(self):
        """Set up variant effect annotator."""
        if self._cache_annotator is None:
            self._cache_annotator = veff.Annotator(
                genome=self.open_genome(), genome_features=self.genome_features()
            )
        return self._cache_annotator

    @doc(
        summary="Compute variant effects for a gene transcript.",
        returns="""
            A dataframe of all possible SNP variants and their effects, one row
            per variant.
        """,
    )
    def snp_effects(
        self,
        transcript: base_params.transcript,
        site_mask: Optional[base_params.site_mask] = None,
    ) -> pd.DataFrame:
        debug = self._log.debug

        debug("setup initial dataframe of SNPs")
        _, df_snps = self._snp_df(transcript=transcript)

        debug("setup variant effect annotator")
        ann = self._annotator()

        debug("apply mask if requested")
        if site_mask is not None:
            loc_sites = df_snps[f"pass_{site_mask}"]
            df_snps = df_snps.loc[loc_sites]

        debug("reset index after filtering")
        df_snps.reset_index(inplace=True, drop=True)

        debug("add effects to the dataframe")
        ann.get_effects(transcript=transcript, variants=df_snps)

        return df_snps

    def _snp_variants_for_contig(self, *, contig, inline_array, chunks):
        debug = self._log.debug

        coords = dict()
        data_vars = dict()

        debug("variant arrays")
        sites_root = self.open_snp_sites()

        debug("variant_position")
        pos_z = sites_root[f"{contig}/variants/POS"]
        variant_position = da_from_zarr(pos_z, inline_array=inline_array, chunks=chunks)
        coords["variant_position"] = [DIM_VARIANT], variant_position

        debug("variant_allele")
        ref_z = sites_root[f"{contig}/variants/REF"]
        alt_z = sites_root[f"{contig}/variants/ALT"]
        ref = da_from_zarr(ref_z, inline_array=inline_array, chunks=chunks)
        alt = da_from_zarr(alt_z, inline_array=inline_array, chunks=chunks)
        variant_allele = da.concatenate([ref[:, None], alt], axis=1)
        data_vars["variant_allele"] = [DIM_VARIANT, DIM_ALLELE], variant_allele

        debug("variant_contig")
        contig_index = self.contigs.index(contig)
        variant_contig = da.full_like(
            variant_position, fill_value=contig_index, dtype="u1"
        )
        coords["variant_contig"] = [DIM_VARIANT], variant_contig

        debug("site filters arrays")
        for mask in self.site_mask_ids:
            filters_root = self.open_site_filters(mask=mask)
            z = filters_root[f"{contig}/variants/filter_pass"]
            d = da_from_zarr(z, inline_array=inline_array, chunks=chunks)
            data_vars[f"variant_filter_pass_{mask}"] = [DIM_VARIANT], d

        debug("set up attributes")
        attrs = {"contigs": self.contigs}

        debug("create a dataset")
        ds = xr.Dataset(data_vars=data_vars, coords=coords, attrs=attrs)

        return ds

    def _snp_calls_for_contig(self, *, contig, sample_set, inline_array, chunks):
        debug = self._log.debug

        coords = dict()
        data_vars = dict()

        debug("call arrays")
        calls_root = self.open_snp_genotypes(sample_set=sample_set)
        gt_z = calls_root[f"{contig}/calldata/GT"]
        call_genotype = da_from_zarr(gt_z, inline_array=inline_array, chunks=chunks)
        gq_z = calls_root[f"{contig}/calldata/GQ"]
        call_gq = da_from_zarr(gq_z, inline_array=inline_array, chunks=chunks)
        ad_z = calls_root[f"{contig}/calldata/AD"]
        call_ad = da_from_zarr(ad_z, inline_array=inline_array, chunks=chunks)
        mq_z = calls_root[f"{contig}/calldata/MQ"]
        call_mq = da_from_zarr(mq_z, inline_array=inline_array, chunks=chunks)
        data_vars["call_genotype"] = (
            [DIM_VARIANT, DIM_SAMPLE, DIM_PLOIDY],
            call_genotype,
        )
        data_vars["call_GQ"] = ([DIM_VARIANT, DIM_SAMPLE], call_gq)
        data_vars["call_MQ"] = ([DIM_VARIANT, DIM_SAMPLE], call_mq)
        data_vars["call_AD"] = (
            [DIM_VARIANT, DIM_SAMPLE, DIM_ALLELE],
            call_ad,
        )

        debug("sample arrays")
        z = calls_root["samples"]
        sample_id = da_from_zarr(z, inline_array=inline_array, chunks=chunks)
        # decode to str, as it is stored as bytes objects
        sample_id = sample_id.astype("U")
        coords["sample_id"] = [DIM_SAMPLE], sample_id

        debug("create a dataset")
        ds = xr.Dataset(data_vars=data_vars, coords=coords)

        return ds

    @doc(
        summary="Access SNP sites, site filters and genotype calls.",
        returns="A dataset containing SNP sites, site filters and genotype calls.",
    )
    def snp_calls(
        self,
        region: base_params.region,
        sample_sets: Optional[base_params.sample_sets] = None,
        sample_query: Optional[base_params.sample_query] = None,
        site_mask: Optional[base_params.site_mask] = None,
        site_class: Optional[base_params.site_class] = None,
        inline_array: base_params.inline_array = base_params.inline_array_default,
        chunks: base_params.chunks = base_params.chunks_default,
        cohort_size: Optional[base_params.cohort_size] = None,
        min_cohort_size: Optional[base_params.min_cohort_size] = None,
        max_cohort_size: Optional[base_params.max_cohort_size] = None,
        random_seed: base_params.random_seed = 42,
    ) -> xr.Dataset:
        debug = self._log.debug

        debug("normalise parameters")
        sample_sets = self._prep_sample_sets_param(sample_sets=sample_sets)
        resolved_region = self.resolve_region(region)
        del region
        if isinstance(resolved_region, Region):
            resolved_region = [resolved_region]

        debug("access SNP calls and concatenate multiple sample sets and/or regions")
        lx = []
        for r in resolved_region:
            ly = []
            for s in sample_sets:
                y = self._snp_calls_for_contig(
                    contig=r.contig,
                    sample_set=s,
                    inline_array=inline_array,
                    chunks=chunks,
                )
                ly.append(y)

            debug("concatenate data from multiple sample sets")
            x = xarray_concat(ly, dim=DIM_SAMPLE)

            debug("add variants variables")
            v = self._snp_variants_for_contig(
                contig=r.contig, inline_array=inline_array, chunks=chunks
            )
            x = xr.merge([v, x], compat="override", join="override")

            debug("handle site class")
            if site_class is not None:
                loc_ann = self._locate_site_class(
                    region=r.contig,
                    site_class=site_class,
                    site_mask=None,
                )
                x = x.isel(variants=loc_ann)

            debug("handle region, do this only once - optimisation")
            if r.start or r.end:
                pos = x["variant_position"].values
                loc_region = locate_region(r, pos)
                x = x.isel(variants=loc_region)

            lx.append(x)

        debug("concatenate data from multiple regions")
        ds = xarray_concat(lx, dim=DIM_VARIANT)

        if site_mask is not None:
            debug("apply site filters")
            ds = dask_compress_dataset(
                ds, indexer=f"variant_filter_pass_{site_mask}", dim=DIM_VARIANT
            )

        debug("add call_genotype_mask")
        ds["call_genotype_mask"] = ds["call_genotype"] < 0

        if sample_query is not None:
            debug("handle sample query")
            if isinstance(sample_query, str):
                df_samples = self.sample_metadata(sample_sets=sample_sets)
                loc_samples = df_samples.eval(sample_query).values
                if np.count_nonzero(loc_samples) == 0:
                    raise ValueError(f"No samples found for query {sample_query!r}")
            else:
                # assume sample query is an indexer, e.g., a list of integers
                loc_samples = sample_query
            ds = ds.isel(samples=loc_samples)

        if cohort_size is not None:
            debug("handle cohort size")
            # overrides min and max
            min_cohort_size = cohort_size
            max_cohort_size = cohort_size

        if min_cohort_size is not None:
            debug("handle min cohort size")
            n_samples = ds.dims["samples"]
            if n_samples < min_cohort_size:
                raise ValueError(
                    f"not enough samples ({n_samples}) for minimum cohort size ({min_cohort_size})"
                )

        if max_cohort_size is not None:
            debug("handle max cohort size")
            n_samples = ds.dims["samples"]
            if n_samples > max_cohort_size:
                rng = np.random.default_rng(seed=random_seed)
                loc_downsample = rng.choice(
                    n_samples, size=max_cohort_size, replace=False
                )
                loc_downsample.sort()
                ds = ds.isel(samples=loc_downsample)

        return ds

    def snp_dataset(self, *args, **kwargs):
        """Deprecated, this method has been renamed to snp_calls()."""
        return self.snp_calls(*args, **kwargs)

    def _snp_allele_counts(
        self,
        *,
        region,
        sample_sets,
        sample_query,
        site_mask,
        site_class,
        cohort_size,
        random_seed,
    ):
        debug = self._log.debug

        debug("access SNP calls")
        ds_snps = self.snp_calls(
            region=region,
            sample_sets=sample_sets,
            sample_query=sample_query,
            site_mask=site_mask,
            site_class=site_class,
            cohort_size=cohort_size,
            random_seed=random_seed,
        )
        gt = ds_snps["call_genotype"]

        debug("set up and run allele counts computation")
        gt = allel.GenotypeDaskArray(gt.data)
        ac = gt.count_alleles(max_allele=3)
        with self._dask_progress(desc="Compute SNP allele counts"):
            ac = ac.compute()

        debug("return plain numpy array")
        results = dict(ac=ac.values)

        return results

    def _dask_progress(self, **kwargs):
        disable = not self._show_progress
        return TqdmCallback(disable=disable, **kwargs)

    @doc(
        summary="Access SNP sites and site filters.",
        returns="A dataset containing SNP sites and site filters.",
    )
    def snp_variants(
        self,
        region: base_params.region,
        site_mask: Optional[base_params.site_mask] = None,
        inline_array: base_params.inline_array = base_params.inline_array_default,
        chunks: base_params.chunks = base_params.chunks_default,
    ):
        debug = self._log.debug

        debug("normalise parameters")
        resolved_region = self.resolve_region(region)
        del region
        if isinstance(resolved_region, Region):
            resolved_region = [resolved_region]

        debug("access SNP data and concatenate multiple regions")
        lx = []
        for r in resolved_region:
            debug("access variants")
            x = self._snp_variants_for_contig(
                contig=r.contig,
                inline_array=inline_array,
                chunks=chunks,
            )

            debug("handle region")
            if r.start or r.end:
                pos = x["variant_position"].values
                loc_region = locate_region(r, pos)
                x = x.isel(variants=loc_region)

            lx.append(x)

        debug("concatenate data from multiple regions")
        ds = xarray_concat(lx, dim=DIM_VARIANT)

        debug("apply site filters")
        if site_mask is not None:
            ds = dask_compress_dataset(
                ds, indexer=f"variant_filter_pass_{site_mask}", dim=DIM_VARIANT
            )

        return ds

    @doc(
        summary="",
        parameters=dict(
            tracks="Configuration for any additional tracks.",
        ),
        returns="IGV browser.",
    )
    def igv(
        self, region: base_params.region, tracks: Optional[List] = None
    ) -> igv_notebook.Browser:
        debug = self._log.debug

        debug("resolve region")
        region = self.resolve_region(region)

        config = {
            "reference": {
                "id": self._genome_ref_id,
                "name": self._genome_ref_name,
                "fastaURL": f"{self._gcs_url}{self._genome_fasta_path}",
                "indexURL": f"{self._gcs_url}{self._genome_fai_path}",
                "tracks": [
                    {
                        "name": "Genes",
                        "type": "annotation",
                        "format": "gff3",
                        "url": f"{self._gcs_url}{self._geneset_gff3_path}",
                        "indexed": False,
                    }
                ],
            },
            "locus": str(region),
        }
        if tracks:
            config["tracks"] = tracks

        debug(config)

        igv_notebook.init()
        browser = igv_notebook.Browser(config)

        return browser

    @doc(
        summary="""
            Launch IGV and view sequence read alignments and SNP genotypes from
            the given sample.
        """,
        parameters=dict(
            sample="Sample identifier.",
            visibility_window="""
                Zoom level in base pairs at which alignment and SNP data will become
                visible.
            """,
        ),
    )
    def view_alignments(
        self,
        region: base_params.region,
        sample: str,
        visibility_window: int = 20_000,
    ):
        debug = self._log.debug

        debug("look up sample set for sample")
        sample_rec = self.sample_metadata().set_index("sample_id").loc[sample]
        sample_set = sample_rec["sample_set"]

        debug("load data catalog")
        df_cat = self.wgs_data_catalog(sample_set=sample_set)

        debug("locate record for sample")
        cat_rec = df_cat.set_index("sample_id").loc[sample]
        bam_url = cat_rec["alignments_bam"]
        vcf_url = cat_rec["snp_genotypes_vcf"]
        debug(bam_url)
        debug(vcf_url)

        debug("parse region")
        resolved_region = self.resolve_region(region)
        del region
        contig = resolved_region.contig

        # begin creating tracks
        tracks: List[Dict] = []

        # https://github.com/igvteam/igv-notebook/issues/3 -- resolved now
        debug("set up site filters tracks")
        self._view_alignments_add_site_filters_tracks(
            contig=contig, visibility_window=visibility_window, tracks=tracks
        )

        debug("add SNPs track")
        tracks.append(
            {
                "name": "SNPs",
                "url": vcf_url,
                "indexURL": f"{vcf_url}.tbi",
                "format": "vcf",
                "type": "variant",
                "visibilityWindow": visibility_window,  # bp
                "height": 50,
            }
        )

        debug("add alignments track")
        tracks.append(
            {
                "name": "Alignments",
                "url": bam_url,
                "indexURL": f"{bam_url}.bai",
                "format": "bam",
                "type": "alignment",
                "visibilityWindow": visibility_window,  # bp
                "height": 500,
            }
        )

        debug("create IGV browser")
        self.igv(region=resolved_region, tracks=tracks)

    def _pca(
        self,
        *,
        region,
        n_snps,
        thin_offset,
        sample_sets,
        sample_query,
        site_mask,
        min_minor_ac,
        max_missing_an,
        n_components,
    ):
        debug = self._log.debug

        debug("access SNP calls")
        ds_snps = self.snp_calls(
            region=region,
            sample_sets=sample_sets,
            sample_query=sample_query,
            site_mask=site_mask,
        )
        debug(
            f"{ds_snps.dims['variants']:,} variants, {ds_snps.dims['samples']:,} samples"
        )

        debug("perform allele count")
        ac = self.snp_allele_counts(
            region=region,
            sample_sets=sample_sets,
            sample_query=sample_query,
            site_mask=site_mask,
        )
        n_chroms = ds_snps.dims["samples"] * 2
        an_called = ac.sum(axis=1)
        an_missing = n_chroms - an_called

        debug("ascertain sites")
        ac = allel.AlleleCountsArray(ac)
        min_ref_ac = min_minor_ac
        max_ref_ac = n_chroms - min_minor_ac
        # here we choose biallelic sites involving the reference allele
        loc_sites = (
            ac.is_biallelic()
            & (ac[:, 0] >= min_ref_ac)
            & (ac[:, 0] <= max_ref_ac)
            & (an_missing <= max_missing_an)
        )
        debug(f"ascertained {np.count_nonzero(loc_sites):,} sites")

        debug("thin sites to approximately desired number")
        loc_sites = np.nonzero(loc_sites)[0]
        thin_step = max(loc_sites.shape[0] // n_snps, 1)
        loc_sites_thinned = loc_sites[thin_offset::thin_step]
        debug(f"thinned to {np.count_nonzero(loc_sites_thinned):,} sites")

        debug("access genotypes")
        gt = ds_snps["call_genotype"].data
        gt_asc = da.take(gt, loc_sites_thinned, axis=0)
        gn_asc = allel.GenotypeDaskArray(gt_asc).to_n_alt()
        with self._dask_progress(desc="Load SNP genotypes"):
            gn_asc = gn_asc.compute()

        debug("remove any sites where all genotypes are identical")
        loc_var = np.any(gn_asc != gn_asc[:, 0, np.newaxis], axis=1)
        gn_var = np.compress(loc_var, gn_asc, axis=0)
        debug(f"final shape {gn_var.shape}")

        debug("run the PCA")
        coords, model = allel.pca(gn_var, n_components=n_components)

        debug("work around sign indeterminacy")
        for i in range(n_components):
            c = coords[:, i]
            if np.abs(c.min()) > np.abs(c.max()):
                coords[:, i] = c * -1

        results = dict(coords=coords, evr=model.explained_variance_ratio_)
        return results

    @doc(
        summary="""
            Plot explained variance ratios from a principal components analysis
            (PCA) using a plotly bar plot.
        """,
        parameters=dict(
            kwargs="Passed through to px.bar().",
        ),
        returns="A plotly figure.",
    )
    def plot_pca_variance(
        self,
        evr: pca_params.evr,
        width: plotly_params.width = 900,
        height: plotly_params.height = 400,
        **kwargs,
    ) -> go.Figure:
        debug = self._log.debug

        debug("prepare plotting variables")
        y = evr * 100  # convert to percent
        x = [str(i + 1) for i in range(len(y))]

        debug("set up plotting options")
        plot_kwargs = dict(
            labels={
                "x": "Principal component",
                "y": "Explained variance (%)",
            },
            template="simple_white",
            width=width,
            height=height,
        )
        debug("apply any user overrides")
        plot_kwargs.update(kwargs)

        debug("make a bar plot")
        fig = px.bar(x=x, y=y, **plot_kwargs)

        return fig

    def _cohort_alt_allele_counts_melt(self, gt, indices, max_allele):
        ac_alt_melt, an = self._cohort_alt_allele_counts_melt_kernel(
            gt, indices, max_allele
        )
        an_melt = np.repeat(an, max_allele, axis=0)
        return ac_alt_melt, an_melt

    def _prep_samples_for_cohort_grouping(self, *, df_samples, area_by, period_by):
        # take a copy, as we will modify the dataframe
        df_samples = df_samples.copy()

        # fix intermediate taxon values - we only want to build cohorts with clean
        # taxon calls, so we set intermediate values to None
        loc_intermediate_taxon = (
            df_samples["taxon"].str.startswith("intermediate").fillna(False)
        )
        df_samples.loc[loc_intermediate_taxon, "taxon"] = None

        # add period column
        if period_by == "year":
            make_period = self._make_sample_period_year
        elif period_by == "quarter":
            make_period = self._make_sample_period_quarter
        elif period_by == "month":
            make_period = self._make_sample_period_month
        else:
            raise ValueError(
                f"Value for period_by parameter must be one of 'year', 'quarter', 'month'; found {period_by!r}."
            )
        sample_period = df_samples.apply(make_period, axis="columns")
        df_samples["period"] = sample_period

        # add area column for consistent output
        df_samples["area"] = df_samples[area_by]

        return df_samples

    def _region_str(self, region):
        """Convert a region to a string representation.

        Parameters
        ----------
        region : Region or list of Region
            The region to display.

        Returns
        -------
        out : str

        """
        if isinstance(region, list):
            if len(region) > 1:
                return "; ".join([self._region_str(r) for r in region])
            else:
                region = region[0]

        # sanity check
        assert isinstance(region, Region)

        return str(region)

    def _lookup_sample(self, sample, sample_set=None):
        df_samples = self.sample_metadata(sample_sets=sample_set).set_index("sample_id")
        sample_rec = None
        if isinstance(sample, str):
            sample_rec = df_samples.loc[sample]
        elif isinstance(sample, int):
            sample_rec = df_samples.iloc[sample]
        else:
            type_error(name="sample", value=sample, expectation=(str, int))
        return sample_rec

    def _plot_heterozygosity_track(
        self,
        *,
        sample_id,
        sample_set,
        windows,
        counts,
        region,
        window_size,
        y_max,
        sizing_mode,
        width,
        height,
        circle_kwargs,
        show,
        x_range,
    ):
        debug = self._log.debug

        region = self.resolve_region(region)

        # pos axis
        window_pos = windows.mean(axis=1)

        # het axis
        window_het = counts / window_size

        # determine plotting limits
        if x_range is None:
            if region.start is not None:
                x_min = region.start
            else:
                x_min = 0
            if region.end is not None:
                x_max = region.end
            else:
                x_max = len(self.genome_sequence(region.contig))
            x_range = bokeh.models.Range1d(x_min, x_max, bounds="auto")

        debug("create a figure for plotting")
        xwheel_zoom = bokeh.models.WheelZoomTool(
            dimensions="width", maintain_focus=False
        )
        fig = bokeh.plotting.figure(
            title=f"{sample_id} ({sample_set})",
            tools=["xpan", "xzoom_in", "xzoom_out", xwheel_zoom, "reset"],
            active_scroll=xwheel_zoom,
            active_drag="xpan",
            sizing_mode=sizing_mode,
            width=width,
            height=height,
            toolbar_location="above",
            x_range=x_range,
            y_range=(0, y_max),
        )

        debug("plot heterozygosity")
        data = pd.DataFrame(
            {
                "position": window_pos,
                "heterozygosity": window_het,
            }
        )
        if circle_kwargs is None:
            circle_kwargs = dict()
        circle_kwargs.setdefault("size", 3)
        fig.circle(x="position", y="heterozygosity", source=data, **circle_kwargs)

        debug("tidy up the plot")
        fig.yaxis.axis_label = "Heterozygosity (bp⁻¹)"
        self._bokeh_style_genome_xaxis(fig, region.contig)

        if show:
            bokeh.plotting.show(fig)

        return fig

    @doc(
        summary="Plot windowed heterozygosity for a single sample over a genome region.",
    )
    def plot_heterozygosity_track(
        self,
        sample: het_params.sample,
        region: base_params.region,
        window_size: het_params.window_size = het_params.window_size_default,
        y_max: het_params.y_max = het_params.y_max_default,
        circle_kwargs: Optional[het_params.circle_kwargs] = None,
        site_mask: base_params.site_mask = DEFAULT,
        sample_set: Optional[base_params.sample_set] = None,
        sizing_mode: gplt_params.sizing_mode = gplt_params.sizing_mode_default,
        width: gplt_params.width = gplt_params.width_default,
        height: gplt_params.height = 200,
        show: gplt_params.show = True,
        x_range: Optional[gplt_params.x_range] = None,
    ) -> gplt_params.figure:
        debug = self._log.debug

        debug("compute windowed heterozygosity")
        sample_id, sample_set, windows, counts = self._sample_count_het(
            sample=sample,
            region=region,
            site_mask=site_mask,
            window_size=window_size,
            sample_set=sample_set,
        )

        debug("plot heterozygosity")
        fig = self._plot_heterozygosity_track(
            sample_id=sample_id,
            sample_set=sample_set,
            windows=windows,
            counts=counts,
            region=region,
            window_size=window_size,
            y_max=y_max,
            sizing_mode=sizing_mode,
            width=width,
            height=height,
            circle_kwargs=circle_kwargs,
            show=show,
            x_range=x_range,
        )

        return fig

    @doc(
        summary="Plot windowed heterozygosity for a single sample over a genome region.",
        returns="Bokeh figure.",
    )
    def plot_heterozygosity(
        self,
        sample: het_params.sample,
        region: base_params.region,
        window_size: het_params.window_size = het_params.window_size_default,
        y_max: het_params.y_max = het_params.y_max_default,
        circle_kwargs: Optional[het_params.circle_kwargs] = None,
        site_mask: base_params.site_mask = DEFAULT,
        sample_set: Optional[base_params.sample_set] = None,
        sizing_mode: gplt_params.sizing_mode = gplt_params.sizing_mode_default,
        width: gplt_params.width = gplt_params.width_default,
        track_height: gplt_params.track_height = 170,
        genes_height: gplt_params.genes_height = gplt_params.genes_height_default,
        show: gplt_params.show = True,
    ):
        debug = self._log.debug

        # normalise to support multiple samples
        if isinstance(sample, (list, tuple)):
            samples = sample
        else:
            samples = [sample]

        debug("plot first sample track")
        fig1 = self.plot_heterozygosity_track(
            sample=samples[0],
            sample_set=sample_set,
            region=region,
            site_mask=site_mask,
            window_size=window_size,
            y_max=y_max,
            sizing_mode=sizing_mode,
            width=width,
            height=track_height,
            circle_kwargs=circle_kwargs,
            show=False,
        )
        fig1.xaxis.visible = False
        figs = [fig1]

        debug("plot remaining sample tracks")
        for sample in samples[1:]:
            fig_het = self.plot_heterozygosity_track(
                sample=sample,
                sample_set=sample_set,
                region=region,
                site_mask=site_mask,
                window_size=window_size,
                y_max=y_max,
                sizing_mode=sizing_mode,
                width=width,
                height=track_height,
                circle_kwargs=circle_kwargs,
                show=False,
                x_range=fig1.x_range,
            )
            fig_het.xaxis.visible = False
            figs.append(fig_het)

        debug("plot genes track")
        fig_genes = self.plot_genes(
            region=region,
            sizing_mode=sizing_mode,
            width=width,
            height=genes_height,
            x_range=fig1.x_range,
            show=False,
        )
        figs.append(fig_genes)

        debug("combine plots into a single figure")
        fig_all = bokeh.layouts.gridplot(
            figs,
            ncols=1,
            toolbar_location="above",
            merge_tools=True,
            sizing_mode=sizing_mode,
        )

        if show:
            bokeh.plotting.show(fig_all)

        return fig_all

    def _sample_count_het(
        self,
        sample,
        region,
        site_mask,
        window_size,
        sample_set=None,
    ):
        debug = self._log.debug

        region = self.resolve_region(region)
        site_mask = self._prep_site_mask_param(site_mask=site_mask)

        debug("access sample metadata, look up sample")
        sample_rec = self._lookup_sample(sample=sample, sample_set=sample_set)
        sample_id = sample_rec.name  # sample_id
        sample_set = sample_rec["sample_set"]

        debug("access SNPs, select data for sample")
        ds_snps = self.snp_calls(
            region=region, sample_sets=sample_set, site_mask=site_mask
        )
        ds_snps_sample = ds_snps.set_index(samples="sample_id").sel(samples=sample_id)

        # snp positions
        pos = ds_snps_sample["variant_position"].values

        # access genotypes
        gt = allel.GenotypeDaskVector(ds_snps_sample["call_genotype"].data)

        # compute het
        with self._dask_progress(desc="Compute heterozygous genotypes"):
            is_het = gt.is_het().compute()

        # compute window coordinates
        windows = allel.moving_statistic(
            values=pos,
            statistic=lambda x: [x[0], x[-1]],
            size=window_size,
        )

        # compute windowed heterozygosity
        counts = allel.moving_statistic(
            values=is_het,
            statistic=np.sum,
            size=window_size,
        )

        return sample_id, sample_set, windows, counts

    @doc(
        summary="Infer runs of homozygosity for a single sample over a genome region.",
    )
    def roh_hmm(
        self,
        sample: het_params.sample,
        region: base_params.region,
        window_size: het_params.window_size = het_params.window_size_default,
        site_mask: base_params.site_mask = DEFAULT,
        sample_set: Optional[base_params.sample_set] = None,
        phet_roh: het_params.phet_roh = het_params.phet_roh_default,
        phet_nonroh: het_params.phet_nonroh = het_params.phet_nonroh_default,
        transition: het_params.transition = het_params.transition_default,
    ) -> het_params.df_roh:
        debug = self._log.debug

        resolved_region = self.resolve_region(region)
        del region

        debug("compute windowed heterozygosity")
        sample_id, sample_set, windows, counts = self._sample_count_het(
            sample=sample,
            region=resolved_region,
            site_mask=site_mask,
            window_size=window_size,
            sample_set=sample_set,
        )

        debug("compute runs of homozygosity")
        df_roh = self._roh_hmm_predict(
            windows=windows,
            counts=counts,
            phet_roh=phet_roh,
            phet_nonroh=phet_nonroh,
            transition=transition,
            window_size=window_size,
            sample_id=sample_id,
            contig=resolved_region.contig,
        )

        return df_roh

    @doc(
        summary="Plot a runs of homozygosity track.",
    )
    def plot_roh_track(
        self,
        df_roh: het_params.df_roh,
        region: base_params.region,
        sizing_mode: gplt_params.sizing_mode = gplt_params.sizing_mode_default,
        width: gplt_params.width = gplt_params.width_default,
        height: gplt_params.height = 100,
        show: gplt_params.show = True,
        x_range: Optional[gplt_params.x_range] = None,
        title: gplt_params.title = "Runs of homozygosity",
    ) -> gplt_params.figure:
        debug = self._log.debug

        debug("handle region parameter - this determines the genome region to plot")
        resolved_region = self.resolve_region(region)
        del region
        contig = resolved_region.contig
        start = resolved_region.start
        end = resolved_region.end
        if start is None:
            start = 0
        if end is None:
            end = len(self.genome_sequence(contig))

        debug("define x axis range")
        if x_range is None:
            x_range = bokeh.models.Range1d(start, end, bounds="auto")

        debug(
            "we're going to plot each gene as a rectangle, so add some additional columns"
        )
        data = df_roh.copy()
        data["bottom"] = 0.2
        data["top"] = 0.8

        debug("make a figure")
        xwheel_zoom = bokeh.models.WheelZoomTool(
            dimensions="width", maintain_focus=False
        )
        fig = bokeh.plotting.figure(
            title=title,
            sizing_mode=sizing_mode,
            width=width,
            height=height,
            tools=[
                "xpan",
                "xzoom_in",
                "xzoom_out",
                xwheel_zoom,
                "reset",
                "tap",
                "hover",
            ],
            active_scroll=xwheel_zoom,
            active_drag="xpan",
            x_range=x_range,
        )

        debug("now plot the ROH as rectangles")
        fig.quad(
            bottom="bottom",
            top="top",
            left="roh_start",
            right="roh_stop",
            source=data,
            line_width=0.5,
            fill_alpha=0.5,
        )

        debug("tidy up the plot")
        fig.y_range = bokeh.models.Range1d(0, 1)
        fig.ygrid.visible = False
        fig.yaxis.ticker = []
        self._bokeh_style_genome_xaxis(fig, resolved_region.contig)

        if show:
            bokeh.plotting.show(fig)

        return fig

    @doc(
        summary="""
            Plot windowed heterozygosity and inferred runs of homozygosity for a
            single sample over a genome region.
        """,
    )
    def plot_roh(
        self,
        sample: het_params.sample,
        region: base_params.region,
        window_size: het_params.window_size = het_params.window_size_default,
        site_mask: base_params.site_mask = DEFAULT,
        sample_set: Optional[base_params.sample_set] = None,
        phet_roh: het_params.phet_roh = het_params.phet_roh_default,
        phet_nonroh: het_params.phet_nonroh = het_params.phet_nonroh_default,
        transition: het_params.transition = het_params.transition_default,
        y_max: het_params.y_max = het_params.y_max_default,
        sizing_mode: gplt_params.sizing_mode = gplt_params.sizing_mode_default,
        width: gplt_params.width = gplt_params.width_default,
        heterozygosity_height: gplt_params.height = 170,
        roh_height: gplt_params.height = 50,
        genes_height: gplt_params.genes_height = gplt_params.genes_height_default,
        circle_kwargs: Optional[het_params.circle_kwargs] = None,
        show: gplt_params.show = True,
    ) -> gplt_params.figure:
        debug = self._log.debug

        resolved_region = self.resolve_region(region)
        del region

        debug("compute windowed heterozygosity")
        sample_id, sample_set, windows, counts = self._sample_count_het(
            sample=sample,
            region=resolved_region,
            site_mask=site_mask,
            window_size=window_size,
            sample_set=sample_set,
        )

        debug("plot_heterozygosity track")
        fig_het = self._plot_heterozygosity_track(
            sample_id=sample_id,
            sample_set=sample_set,
            windows=windows,
            counts=counts,
            region=resolved_region,
            window_size=window_size,
            y_max=y_max,
            sizing_mode=sizing_mode,
            width=width,
            height=heterozygosity_height,
            circle_kwargs=circle_kwargs,
            show=False,
            x_range=None,
        )
        fig_het.xaxis.visible = False
        figs = [fig_het]

        debug("compute runs of homozygosity")
        df_roh = self._roh_hmm_predict(
            windows=windows,
            counts=counts,
            phet_roh=phet_roh,
            phet_nonroh=phet_nonroh,
            transition=transition,
            window_size=window_size,
            sample_id=sample_id,
            contig=resolved_region.contig,
        )

        debug("plot roh track")
        fig_roh = self.plot_roh_track(
            df_roh,
            region=resolved_region,
            sizing_mode=sizing_mode,
            width=width,
            height=roh_height,
            show=False,
            x_range=fig_het.x_range,
        )
        fig_roh.xaxis.visible = False
        figs.append(fig_roh)

        debug("plot genes track")
        fig_genes = self.plot_genes(
            region=resolved_region,
            sizing_mode=sizing_mode,
            width=width,
            height=genes_height,
            x_range=fig_het.x_range,
            show=False,
        )
        figs.append(fig_genes)

        debug("combine plots into a single figure")
        fig_all = bokeh.layouts.gridplot(
            figs,
            ncols=1,
            toolbar_location="above",
            merge_tools=True,
            sizing_mode=sizing_mode,
        )

        if show:
            bokeh.plotting.show(fig_all)

        return fig_all

    def _locate_site_class(
        self,
        *,
        region,
        site_mask,
        site_class,
    ):
        debug = self._log.debug

        # cache these data in memory to avoid repeated computation
        cache_key = (region, site_mask, site_class)

        try:
            loc_ann = self._cache_locate_site_class[cache_key]

        except KeyError:
            debug("access site annotations data")
            ds_ann = self.site_annotations(
                region=region,
                site_mask=site_mask,
            )
            codon_pos = ds_ann["codon_position"].data
            codon_deg = ds_ann["codon_degeneracy"].data
            seq_cls = ds_ann["seq_cls"].data
            seq_flen = ds_ann["seq_flen"].data
            seq_relpos_start = ds_ann["seq_relpos_start"].data
            seq_relpos_stop = ds_ann["seq_relpos_stop"].data
            site_class = site_class.upper()

            debug("define constants used in site annotations data")
            # FIXME: variable in function should be lowercase
            SEQ_CLS_UNKNOWN = 0  # noqa
            SEQ_CLS_UPSTREAM = 1
            SEQ_CLS_DOWNSTREAM = 2
            SEQ_CLS_5UTR = 3
            SEQ_CLS_3UTR = 4
            SEQ_CLS_CDS_FIRST = 5
            SEQ_CLS_CDS_MID = 6
            SEQ_CLS_CDS_LAST = 7
            SEQ_CLS_INTRON_FIRST = 8
            SEQ_CLS_INTRON_MID = 9
            SEQ_CLS_INTRON_LAST = 10
            CODON_DEG_UNKNOWN = 0  # noqa
            CODON_DEG_0 = 1
            CODON_DEG_2_SIMPLE = 2
            CODON_DEG_2_COMPLEX = 3  # noqa
            CODON_DEG_4 = 4

            debug("set up site selection")

            if site_class == "CDS_DEG_4":
                # 4-fold degenerate coding sites
                loc_ann = (
                    (
                        (seq_cls == SEQ_CLS_CDS_FIRST)
                        | (seq_cls == SEQ_CLS_CDS_MID)
                        | (seq_cls == SEQ_CLS_CDS_LAST)
                    )
                    & (codon_pos == 2)
                    & (codon_deg == CODON_DEG_4)
                )

            elif site_class == "CDS_DEG_2_SIMPLE":
                # 2-fold degenerate coding sites
                loc_ann = (
                    (
                        (seq_cls == SEQ_CLS_CDS_FIRST)
                        | (seq_cls == SEQ_CLS_CDS_MID)
                        | (seq_cls == SEQ_CLS_CDS_LAST)
                    )
                    & (codon_pos == 2)
                    & (codon_deg == CODON_DEG_2_SIMPLE)
                )

            elif site_class == "CDS_DEG_0":
                # non-degenerate coding sites
                loc_ann = (
                    (seq_cls == SEQ_CLS_CDS_FIRST)
                    | (seq_cls == SEQ_CLS_CDS_MID)
                    | (seq_cls == SEQ_CLS_CDS_LAST)
                ) & (codon_deg == CODON_DEG_0)

            elif site_class == "INTRON_SHORT":
                # short introns, excluding splice regions
                loc_ann = (
                    (
                        (seq_cls == SEQ_CLS_INTRON_FIRST)
                        | (seq_cls == SEQ_CLS_INTRON_MID)
                        | (seq_cls == SEQ_CLS_INTRON_LAST)
                    )
                    & (seq_flen < 100)
                    & (seq_relpos_start > 10)
                    & (seq_relpos_stop > 10)
                )

            elif site_class == "INTRON_LONG":
                # long introns, excluding splice regions
                loc_ann = (
                    (
                        (seq_cls == SEQ_CLS_INTRON_FIRST)
                        | (seq_cls == SEQ_CLS_INTRON_MID)
                        | (seq_cls == SEQ_CLS_INTRON_LAST)
                    )
                    & (seq_flen > 200)
                    & (seq_relpos_start > 10)
                    & (seq_relpos_stop > 10)
                )

            elif site_class == "INTRON_SPLICE_5PRIME":
                # 5' intron splice regions
                loc_ann = (
                    (seq_cls == SEQ_CLS_INTRON_FIRST)
                    | (seq_cls == SEQ_CLS_INTRON_MID)
                    | (seq_cls == SEQ_CLS_INTRON_LAST)
                ) & (seq_relpos_start < 2)

            elif site_class == "INTRON_SPLICE_3PRIME":
                # 3' intron splice regions
                loc_ann = (
                    (seq_cls == SEQ_CLS_INTRON_FIRST)
                    | (seq_cls == SEQ_CLS_INTRON_MID)
                    | (seq_cls == SEQ_CLS_INTRON_LAST)
                ) & (seq_relpos_stop < 2)

            elif site_class == "UTR_5PRIME":
                # 5' UTR
                loc_ann = seq_cls == SEQ_CLS_5UTR

            elif site_class == "UTR_3PRIME":
                # 3' UTR
                loc_ann = seq_cls == SEQ_CLS_3UTR

            elif site_class == "INTERGENIC":
                # intergenic regions, distant from a gene
                loc_ann = (
                    (seq_cls == SEQ_CLS_UPSTREAM) & (seq_relpos_stop > 10_000)
                ) | ((seq_cls == SEQ_CLS_DOWNSTREAM) & (seq_relpos_start > 10_000))

            else:
                raise NotImplementedError(site_class)

            debug("compute site selection")
            with self._dask_progress(desc=f"Locate {site_class} sites"):
                loc_ann = loc_ann.compute()

            self._cache_locate_site_class[cache_key] = loc_ann

        return loc_ann

    @doc(
        summary="Load site annotations.",
        returns="A dataset of site annotations.",
    )
    def site_annotations(
        self,
        region: base_params.region,
        site_mask: Optional[base_params.site_mask] = None,
        inline_array: base_params.inline_array = base_params.inline_array_default,
        chunks: base_params.chunks = base_params.chunks_default,
    ) -> xr.Dataset:
        # N.B., we default to chunks="auto" here for performance reasons

        debug = self._log.debug

        debug("resolve region")
        resolved_region = self.resolve_region(region)
        del region
        if isinstance(resolved_region, list):
            raise TypeError("Multiple regions not supported.")
        contig = resolved_region.contig

        debug("open site annotations zarr")
        root = self.open_site_annotations()

        debug("build a dataset")
        ds = xr.Dataset()
        for field in (
            "codon_degeneracy",
            "codon_nonsyn",
            "codon_position",
            "seq_cls",
            "seq_flen",
            "seq_relpos_start",
            "seq_relpos_stop",
        ):
            data = da_from_zarr(
                root[field][contig],
                inline_array=inline_array,
                chunks=chunks,
            )
            ds[field] = "variants", data

        debug("subset to SNP positions")
        pos = self.snp_sites(
            region=contig,
            field="POS",
            site_mask=site_mask,
            inline_array=inline_array,
            chunks=chunks,
        )
        pos = pos.compute()
        if resolved_region.start or resolved_region.end:
            loc_region = locate_region(resolved_region, pos)
            pos = pos[loc_region]
        idx = pos - 1
        ds = ds.isel(variants=idx)

        return ds

    @doc(
        summary="""
            Load a data catalog providing URLs for downloading BAM, VCF and Zarr
            files for samples in a given sample set.
        """,
        returns="One row per sample, columns provide URLs.",
    )
    def wgs_data_catalog(self, sample_set: base_params.sample_set):
        debug = self._log.debug

        debug("look up release for sample set")
        release = self.lookup_release(sample_set=sample_set)
        release_path = self._release_to_path(release=release)

        debug("load data catalog")
        path = f"{self._base_path}/{release_path}/metadata/general/{sample_set}/wgs_snp_data.csv"
        with self._fs.open(path) as f:
            df = pd.read_csv(f, na_values="")

        debug("normalise columns")
        df = df[
            [
                "sample_id",
                "alignments_bam",
                "snp_genotypes_vcf",
                "snp_genotypes_zarr",
            ]
        ]

        return df

    @doc(
        summary="""
            Run a principal components analysis (PCA) using biallelic SNPs from
            the selected genome region and samples.
        """,
        returns=("df_pca", "evr"),
        notes="""
            This computation may take some time to run, depending on your computing
            environment. Results of this computation will be cached and re-used if
            the `results_cache` parameter was set when instantiating the Ag3 class.
        """,
    )
    def pca(
        self,
        region: base_params.region,
        n_snps: pca_params.n_snps,
        thin_offset: pca_params.thin_offset = pca_params.thin_offset_default,
        sample_sets: Optional[base_params.sample_sets] = None,
        sample_query: Optional[base_params.sample_query] = None,
        site_mask: base_params.site_mask = DEFAULT,
        min_minor_ac: pca_params.min_minor_ac = pca_params.min_minor_ac_default,
        max_missing_an: pca_params.max_missing_an = pca_params.max_missing_an_default,
        n_components: pca_params.n_components = pca_params.n_components_default,
    ) -> Tuple[pca_params.df_pca, pca_params.evr]:
        debug = self._log.debug

        # change this name if you ever change the behaviour of this function, to
        # invalidate any previously cached data
        name = self._pca_results_cache_name

        debug("normalize params for consistent hash value")
        sample_sets, sample_query = self._prep_sample_selection_cache_params(
            sample_sets=sample_sets, sample_query=sample_query
        )
        region = self._prep_region_cache_param(region=region)
        site_mask = self._prep_site_mask_param(site_mask=site_mask)
        params = dict(
            region=region,
            n_snps=n_snps,
            thin_offset=thin_offset,
            sample_sets=sample_sets,
            sample_query=sample_query,
            site_mask=site_mask,
            min_minor_ac=min_minor_ac,
            max_missing_an=max_missing_an,
            n_components=n_components,
        )

        debug("try to retrieve results from the cache")
        try:
            results = self.results_cache_get(name=name, params=params)

        except CacheMiss:
            results = self._pca(**params)
            self.results_cache_set(name=name, params=params, results=results)

        debug("unpack results")
        coords = results["coords"]
        evr = results["evr"]

        debug("add coords to sample metadata dataframe")
        df_samples = self.sample_metadata(
            sample_sets=sample_sets,
            sample_query=sample_query,
        )
        df_coords = pd.DataFrame(
            {f"PC{i + 1}": coords[:, i] for i in range(n_components)}
        )
        df_pca = pd.concat([df_samples, df_coords], axis="columns")

        return df_pca, evr

    @doc(
        summary="""
            Plot SNPs in a given genome region. SNPs are shown as rectangles,
            with segregating and non-segregating SNPs positioned on different levels,
            and coloured by site filter.
        """,
        parameters=dict(
            max_snps="Maximum number of SNPs to show.",
        ),
    )
    def plot_snps(
        self,
        region: base_params.region,
        sample_sets: Optional[base_params.sample_sets] = None,
        sample_query: Optional[base_params.sample_query] = None,
        site_mask: base_params.site_mask = DEFAULT,
        cohort_size: Optional[base_params.cohort_size] = None,
        sizing_mode: gplt_params.sizing_mode = gplt_params.sizing_mode_default,
        width: gplt_params.width = gplt_params.width_default,
        track_height: gplt_params.height = 80,
        genes_height: gplt_params.genes_height = gplt_params.genes_height_default,
        max_snps: int = 200_000,
        show: gplt_params.show = True,
    ) -> gplt_params.figure:
        debug = self._log.debug

        debug("plot SNPs track")
        fig1 = self.plot_snps_track(
            region=region,
            sample_sets=sample_sets,
            sample_query=sample_query,
            site_mask=site_mask,
            cohort_size=cohort_size,
            sizing_mode=sizing_mode,
            width=width,
            height=track_height,
            max_snps=max_snps,
            show=False,
        )
        fig1.xaxis.visible = False

        debug("plot genes track")
        fig2 = self.plot_genes(
            region=region,
            sizing_mode=sizing_mode,
            width=width,
            height=genes_height,
            x_range=fig1.x_range,
            show=False,
        )

        fig = bokeh.layouts.gridplot(
            [fig1, fig2],
            ncols=1,
            toolbar_location="above",
            merge_tools=True,
            sizing_mode=sizing_mode,
        )

        if show:
            bokeh.plotting.show(fig)

        return fig

    @doc(
        summary="Open site annotations zarr.",
        returns="Zarr hierarchy.",
    )
    def open_site_annotations(self) -> zarr.hierarchy.Group:
        if self._cache_site_annotations is None:
            path = f"{self._base_path}/{self._site_annotations_zarr_path}"
            store = init_zarr_store(fs=self._fs, path=path)
            self._cache_site_annotations = zarr.open_consolidated(store=store)
        return self._cache_site_annotations

    @doc(
        summary="""
            Plot SNPs in a given genome region. SNPs are shown as rectangles,
            with segregating and non-segregating SNPs positioned on different levels,
            and coloured by site filter.
        """,
        parameters=dict(
            max_snps="Maximum number of SNPs to show.",
        ),
    )
    def plot_snps_track(
        self,
        region: base_params.region,
        sample_sets: Optional[base_params.sample_sets] = None,
        sample_query: Optional[base_params.sample_query] = None,
        site_mask: base_params.site_mask = DEFAULT,
        cohort_size: Optional[base_params.cohort_size] = None,
        sizing_mode: gplt_params.sizing_mode = gplt_params.sizing_mode_default,
        width: gplt_params.width = gplt_params.width_default,
        height: gplt_params.height = 120,
        max_snps: int = 200_000,
        x_range: Optional[gplt_params.x_range] = None,
        show: gplt_params.show = True,
    ) -> gplt_params.figure:
        debug = self._log.debug

        site_mask = self._prep_site_mask_param(site_mask=site_mask)

        debug("resolve and check region")
        resolved_region = self.resolve_region(region)
        del region

        if (
            (resolved_region.start is None)
            or (resolved_region.end is None)
            or ((resolved_region.end - resolved_region.start) > max_snps)
        ):
            raise ValueError("Region is too large, please provide a smaller region.")

        debug("compute allele counts")
        ac = allel.AlleleCountsArray(
            self.snp_allele_counts(
                region=resolved_region,
                sample_sets=sample_sets,
                sample_query=sample_query,
                site_mask=None,
                cohort_size=cohort_size,
            )
        )
        an = ac.sum(axis=1)
        is_seg = ac.is_segregating()
        is_var = ac.is_variant()
        allelism = ac.allelism()

        debug("obtain SNP variants data")
        ds_sites = self.snp_variants(
            region=resolved_region,
        ).compute()

        debug("build a dataframe")
        pos = ds_sites["variant_position"].values
        alleles = ds_sites["variant_allele"].values.astype("U")
        cols = {
            "pos": pos,
            "allele_0": alleles[:, 0],
            "allele_1": alleles[:, 1],
            "allele_2": alleles[:, 2],
            "allele_3": alleles[:, 3],
            "ac_0": ac[:, 0],
            "ac_1": ac[:, 1],
            "ac_2": ac[:, 2],
            "ac_3": ac[:, 3],
            "an": an,
            "is_seg": is_seg,
            "is_var": is_var,
            "allelism": allelism,
        }

        for site_mask_id in self.site_mask_ids:
            cols[f"pass_{site_mask_id}"] = ds_sites[
                f"variant_filter_pass_{site_mask_id}"
            ].values

        data = pd.DataFrame(cols)

        debug("create figure")
        xwheel_zoom = bokeh.models.WheelZoomTool(
            dimensions="width", maintain_focus=False
        )
        pos = data["pos"].values
        x_min = pos[0]
        x_max = pos[-1]
        if x_range is None:
            x_range = bokeh.models.Range1d(x_min, x_max, bounds="auto")

        tooltips = [
            ("Position", "$x{0,0}"),
            (
                "Alleles",
                "@allele_0 (@ac_0), @allele_1 (@ac_1), @allele_2 (@ac_2), @allele_3 (@ac_3)",
            ),
            ("No. alleles", "@allelism"),
            ("Allele calls", "@an"),
        ]

        for site_mask_id in self.site_mask_ids:
            tooltips.append((f"Pass {site_mask_id}", f"@pass_{site_mask_id}"))

        fig = bokeh.plotting.figure(
            title="SNPs",
            tools=["xpan", "xzoom_in", "xzoom_out", xwheel_zoom, "reset"],
            active_scroll=xwheel_zoom,
            active_drag="xpan",
            sizing_mode=sizing_mode,
            width=width,
            height=height,
            toolbar_location="above",
            x_range=x_range,
            y_range=(0.5, 2.5),
            tooltips=tooltips,
        )
        hover_tool = fig.select(type=bokeh.models.HoverTool)
        hover_tool.names = ["snps"]

        debug("plot gaps in the reference genome")
        seq = self.genome_sequence(region=resolved_region.contig).compute()
        is_n = (seq == b"N") | (seq == b"n")
        loc_n_start = ~is_n[:-1] & is_n[1:]
        loc_n_stop = is_n[:-1] & ~is_n[1:]
        n_starts = np.nonzero(loc_n_start)[0]
        n_stops = np.nonzero(loc_n_stop)[0]
        df_n_runs = pd.DataFrame(
            {"left": n_starts + 1.6, "right": n_stops + 1.4, "top": 2.5, "bottom": 0.5}
        )
        fig.quad(
            top="top",
            bottom="bottom",
            left="left",
            right="right",
            color="#cccccc",
            source=df_n_runs,
            name="gaps",
        )

        debug("plot SNPs")
        color_pass = bokeh.palettes.Colorblind6[3]
        color_fail = bokeh.palettes.Colorblind6[5]
        data["left"] = data["pos"] - 0.4
        data["right"] = data["pos"] + 0.4
        data["bottom"] = np.where(data["is_seg"], 1.6, 0.6)
        data["top"] = data["bottom"] + 0.8
        data["color"] = np.where(data[f"pass_{site_mask}"], color_pass, color_fail)
        fig.quad(
            top="top",
            bottom="bottom",
            left="left",
            right="right",
            color="color",
            source=data,
            name="snps",
        )

        debug("tidy plot")
        fig.yaxis.ticker = bokeh.models.FixedTicker(
            ticks=[1, 2],
        )
        fig.yaxis.major_label_overrides = {
            1: "Non-segregating",
            2: "Segregating",
        }
        fig.xaxis.axis_label = f"Contig {resolved_region.contig} position (bp)"
        fig.xaxis.ticker = bokeh.models.AdaptiveTicker(min_interval=1)
        fig.xaxis.minor_tick_line_color = None
        fig.xaxis[0].formatter = bokeh.models.NumeralTickFormatter(format="0,0")

        if show:
            bokeh.plotting.show(fig)

        return fig

    @doc(
        summary="""
            Compute SNP allele frequencies for a gene transcript.
        """,
        returns="""
            A dataframe of SNP allele frequencies, one row per variant allele.
        """,
        notes="""
            Cohorts with fewer samples than `min_cohort_size` will be excluded from
            output data frame.
        """,
    )
    def snp_allele_frequencies(
        self,
        transcript: base_params.transcript,
        cohorts: base_params.cohorts,
        sample_query: Optional[base_params.sample_query] = None,
        min_cohort_size: base_params.min_cohort_size = 10,
        site_mask: Optional[base_params.site_mask] = None,
        sample_sets: Optional[base_params.sample_sets] = None,
        drop_invariant: frq_params.drop_invariant = True,
        effects: frq_params.effects = True,
    ) -> pd.DataFrame:
        debug = self._log.debug

        debug("check parameters")
        self._check_param_min_cohort_size(min_cohort_size)

        debug("access sample metadata")
        df_samples = self.sample_metadata(
            sample_sets=sample_sets, sample_query=sample_query
        )

        debug("setup initial dataframe of SNPs")
        region, df_snps = self._snp_df(transcript=transcript)

        debug("get genotypes")
        gt = self.snp_genotypes(
            region=region,
            sample_sets=sample_sets,
            sample_query=sample_query,
            field="GT",
        )

        debug("slice to feature location")
        with self._dask_progress(desc="Load SNP genotypes"):
            gt = gt.compute()

        debug("build coh dict")
        coh_dict = self._locate_cohorts(cohorts=cohorts, df_samples=df_samples)

        debug("count alleles")
        freq_cols = dict()
        cohorts_iterator = self._progress(
            coh_dict.items(), desc="Compute allele frequencies"
        )
        for coh, loc_coh in cohorts_iterator:
            n_samples = np.count_nonzero(loc_coh)
            debug(f"{coh}, {n_samples} samples")
            if n_samples >= min_cohort_size:
                gt_coh = np.compress(loc_coh, gt, axis=1)
                ac_coh = allel.GenotypeArray(gt_coh).count_alleles(max_allele=3)
                af_coh = ac_coh.to_frequencies()
                freq_cols["frq_" + coh] = af_coh[:, 1:].flatten()

        debug("build a dataframe with the frequency columns")
        df_freqs = pd.DataFrame(freq_cols)

        debug("compute max_af")
        df_max_af = pd.DataFrame({"max_af": df_freqs.max(axis=1)})

        debug("build the final dataframe")
        df_snps.reset_index(drop=True, inplace=True)
        df_snps = pd.concat([df_snps, df_freqs, df_max_af], axis=1)

        debug("apply site mask if requested")
        if site_mask is not None:
            loc_sites = df_snps[f"pass_{site_mask}"]
            df_snps = df_snps.loc[loc_sites]

        debug("drop invariants")
        if drop_invariant:
            loc_variant = df_snps["max_af"] > 0
            df_snps = df_snps.loc[loc_variant]

        debug("reset index after filtering")
        df_snps.reset_index(inplace=True, drop=True)

        if effects:
            debug("add effect annotations")
            ann = self._annotator()
            ann.get_effects(
                transcript=transcript, variants=df_snps, progress=self._progress
            )

            debug("add label")
            df_snps["label"] = self._pandas_apply(
                self._make_snp_label_effect,
                df_snps,
                columns=["contig", "position", "ref_allele", "alt_allele", "aa_change"],
            )

            debug("set index")
            df_snps.set_index(
                ["contig", "position", "ref_allele", "alt_allele", "aa_change"],
                inplace=True,
            )

        else:
            debug("add label")
            df_snps["label"] = self._pandas_apply(
                self._make_snp_label,
                df_snps,
                columns=["contig", "position", "ref_allele", "alt_allele"],
            )

            debug("set index")
            df_snps.set_index(
                ["contig", "position", "ref_allele", "alt_allele"],
                inplace=True,
            )

        debug("add dataframe metadata")
        gene_name = self._transcript_to_gene_name(transcript)
        title = transcript
        if gene_name:
            title += f" ({gene_name})"
        title += " SNP frequencies"
        df_snps.attrs["title"] = title

        return df_snps

<<<<<<< HEAD
    # def _read_cohort_metadata(self, *, sample_set):
    #     """Read cohort metadata for a single sample set."""
    #     try:
    #         df = self._cache_cohort_metadata[sample_set]
    #     except KeyError:
    #         release = self.lookup_release(sample_set=sample_set)
    #         release_path = self._release_to_path(release)
    #         path_prefix = f"{self._base_path}/{release_path}/metadata"
    #         path = f"{path_prefix}/cohorts_{self._cohorts_analysis}/{sample_set}/samples.cohorts.csv"
    #         # N.B., not all cohort metadata files exist, need to handle errors
    #         # N.B., allow a broad exception here, because it seems a variety
    #         # of different exceptions may be thrown
    #         # noinspection PyBroadException
    #         try:
    #             with self._fs.open(path) as f:
    #                 df = pd.read_csv(f, na_values="")

    #             # ensure all column names are lower case
    #             df.columns = [c.lower() for c in df.columns]

    #             # rename some columns for consistent naming
    #             df.rename(
    #                 columns={
    #                     "adm1_iso": "admin1_iso",
    #                     "adm1_name": "admin1_name",
    #                     "adm2_name": "admin2_name",
    #                 },
    #                 inplace=True,
    #             )
    #         except Exception:
    #             # Specify cohort_cols
    #             cohort_cols = (
    #                 "country_iso",
    #                 "admin1_name",
    #                 "admin1_iso",
    #                 "admin2_name",
    #                 "taxon",
    #                 "cohort_admin1_year",
    #                 "cohort_admin1_month",
    #                 "cohort_admin2_year",
    #                 "cohort_admin2_month",
    #             )

    #             # Get sample ids as an index via general metadata (has caching)
    #             df_general = self._read_general_metadata(sample_set=sample_set)
    #             df_general.set_index("sample_id", inplace=True)

    #             # Create a blank DataFrame with cohort_cols and sample_id index
    #             df = pd.DataFrame(columns=cohort_cols, index=df_general.index.copy())

    #             # Revert sample_id index to column
    #             df.reset_index(inplace=True)

    #         self._cache_cohort_metadata[sample_set] = df
    #     return df.copy()

    # @doc(
    #     summary="Access cohorts metadata for one or more sample sets.",
    #     returns="A dataframe of cohort metadata, one row per sample.",
    # )
    # def sample_cohorts(
    #     self, sample_sets: Optional[base_params.sample_sets] = None
    # ) -> pd.DataFrame:
    #     sample_sets = self._prep_sample_sets_param(sample_sets=sample_sets)

    #     # concatenate multiple sample sets
    #     dfs = [self._read_cohort_metadata(sample_set=s) for s in sample_sets]
    #     df = pd.concat(dfs, axis=0, ignore_index=True)

    #     return df
=======
    def _read_cohort_metadata(self, *, sample_set):
        """Read cohort metadata for a single sample set."""
        try:
            df = self._cache_cohort_metadata[sample_set]
        except KeyError:
            release = self.lookup_release(sample_set=sample_set)
            release_path = self._release_to_path(release)
            path_prefix = f"{self._base_path}/{release_path}/metadata"
            path = f"{path_prefix}/cohorts_{self._cohorts_analysis}/{sample_set}/samples.cohorts.csv"
            # N.B., not all cohort metadata files exist, need to handle errors
            # N.B., allow a broad exception here, because it seems a variety
            # of different exceptions may be thrown
            # noinspection PyBroadException
            try:
                with self._fs.open(path) as f:
                    df = pd.read_csv(f, na_values="")

                # ensure all column names are lower case
                df.columns = [c.lower() for c in df.columns]

                # rename some columns for consistent naming
                df.rename(
                    columns={
                        "adm1_iso": "admin1_iso",
                        "adm1_name": "admin1_name",
                        "adm2_name": "admin2_name",
                    },
                    inplace=True,
                )
            except Exception:
                # Specify cohort_cols
                if self._cohorts_analysis < "20230223":
                    cohort_cols = (
                        "country_iso",
                        "admin1_name",
                        "admin1_iso",
                        "admin2_name",
                        "taxon",
                        "cohort_admin1_year",
                        "cohort_admin1_month",
                        "cohort_admin2_year",
                        "cohort_admin2_month",
                    )
                # cohorts analyses from "20230223" (will) include quarter columns
                else:
                    cohort_cols = (
                        "country_iso",
                        "admin1_name",
                        "admin1_iso",
                        "admin2_name",
                        "taxon",
                        "cohort_admin1_year",
                        "cohort_admin1_month",
                        "cohort_admin1_quarter",
                        "cohort_admin2_year",
                        "cohort_admin2_month",
                        "cohort_admin2_quarter",
                    )

                # Get sample ids as an index via general metadata (has caching)
                df_general = self._read_general_metadata(sample_set=sample_set)
                df_general.set_index("sample_id", inplace=True)

                # Create a blank DataFrame with cohort_cols and sample_id index
                df = pd.DataFrame(columns=cohort_cols, index=df_general.index.copy())

                # Revert sample_id index to column
                df.reset_index(inplace=True)

            self._cache_cohort_metadata[sample_set] = df
        return df.copy()

    @doc(
        summary="Access cohorts metadata for one or more sample sets.",
        returns="A dataframe of cohort metadata, one row per sample.",
    )
    def sample_cohorts(
        self, sample_sets: Optional[base_params.sample_sets] = None
    ) -> pd.DataFrame:
        sample_sets = self._prep_sample_sets_param(sample_sets=sample_sets)

        # concatenate multiple sample sets
        dfs = [self._read_cohort_metadata(sample_set=s) for s in sample_sets]
        df = pd.concat(dfs, axis=0, ignore_index=True)

        return df
>>>>>>> 5c8b9147

    @doc(
        summary="""
            Compute amino acid substitution frequencies for a gene transcript.
        """,
        returns="""
            A dataframe of amino acid allele frequencies, one row per
            substitution.
        """,
        notes="""
            Cohorts with fewer samples than `min_cohort_size` will be excluded from
            output data frame.
        """,
    )
    def aa_allele_frequencies(
        self,
        transcript: base_params.transcript,
        cohorts: base_params.cohorts,
        sample_query: Optional[base_params.sample_query] = None,
        min_cohort_size: Optional[base_params.min_cohort_size] = 10,
        site_mask: Optional[base_params.site_mask] = None,
        sample_sets: Optional[base_params.sample_sets] = None,
        drop_invariant: frq_params.drop_invariant = True,
    ) -> pd.DataFrame:
        debug = self._log.debug

        df_snps = self.snp_allele_frequencies(
            transcript=transcript,
            cohorts=cohorts,
            sample_query=sample_query,
            min_cohort_size=min_cohort_size,
            site_mask=site_mask,
            sample_sets=sample_sets,
            drop_invariant=drop_invariant,
            effects=True,
        )
        df_snps.reset_index(inplace=True)

        # we just want aa change
        df_ns_snps = df_snps.query(AA_CHANGE_QUERY).copy()

        # N.B., we need to worry about the possibility of the
        # same aa change due to SNPs at different positions. We cannot
        # sum frequencies of SNPs at different genomic positions. This
        # is why we group by position and aa_change, not just aa_change.

        debug("group and sum to collapse multi variant allele changes")
        freq_cols = [col for col in df_ns_snps if col.startswith("frq")]
        agg: Dict[str, Union[Callable, str]] = {c: np.nansum for c in freq_cols}
        keep_cols = (
            "contig",
            "transcript",
            "aa_pos",
            "ref_allele",
            "ref_aa",
            "alt_aa",
            "effect",
            "impact",
        )
        for c in keep_cols:
            agg[c] = "first"
        agg["alt_allele"] = lambda v: "{" + ",".join(v) + "}" if len(v) > 1 else v
        df_aaf = df_ns_snps.groupby(["position", "aa_change"]).agg(agg).reset_index()

        debug("compute new max_af")
        df_aaf["max_af"] = df_aaf[freq_cols].max(axis=1)

        debug("add label")
        df_aaf["label"] = self._pandas_apply(
            self._make_snp_label_aa,
            df_aaf,
            columns=["aa_change", "contig", "position", "ref_allele", "alt_allele"],
        )

        debug("sort by genomic position")
        df_aaf = df_aaf.sort_values(["position", "aa_change"])

        debug("set index")
        df_aaf.set_index(["aa_change", "contig", "position"], inplace=True)

        debug("add metadata")
        gene_name = self._transcript_to_gene_name(transcript)
        title = transcript
        if gene_name:
            title += f" ({gene_name})"
        title += " SNP frequencies"
        df_aaf.attrs["title"] = title

        return df_aaf

    @doc(
        summary="""
            Group samples by taxon, area (space) and period (time), then compute
            amino acid change allele frequencies.
        """,
        returns="""
            The resulting dataset contains data has dimensions "cohorts" and
            "variants". Variables prefixed with "cohort" are 1-dimensional
            arrays with data about the cohorts, such as the area, period, taxon
            and cohort size. Variables prefixed with "variant" are
            1-dimensional arrays with data about the variants, such as the
            contig, position, reference and alternate alleles. Variables
            prefixed with "event" are 2-dimensional arrays with the allele
            counts and frequency calculations.
        """,
    )
    def aa_allele_frequencies_advanced(
        self,
        transcript: base_params.transcript,
        area_by: frq_params.area_by,
        period_by: frq_params.period_by,
        sample_sets: Optional[base_params.sample_sets] = None,
        sample_query: Optional[base_params.sample_query] = None,
        min_cohort_size: base_params.min_cohort_size = 10,
        variant_query: Optional[frq_params.variant_query] = None,
        site_mask: Optional[base_params.site_mask] = None,
        nobs_mode: frq_params.nobs_mode = "called",
        ci_method: Optional[frq_params.ci_method] = "wilson",
    ) -> xr.Dataset:
        debug = self._log.debug

        debug("begin by computing SNP allele frequencies")
        ds_snp_frq = self.snp_allele_frequencies_advanced(
            transcript=transcript,
            area_by=area_by,
            period_by=period_by,
            sample_sets=sample_sets,
            sample_query=sample_query,
            min_cohort_size=min_cohort_size,
            drop_invariant=True,  # always drop invariant for aa frequencies
            variant_query=AA_CHANGE_QUERY,  # we'll also apply a variant query later
            site_mask=site_mask,
            nobs_mode=nobs_mode,
            ci_method=None,  # we will recompute confidence intervals later
        )

        # N.B., we need to worry about the possibility of the
        # same aa change due to SNPs at different positions. We cannot
        # sum frequencies of SNPs at different genomic positions. This
        # is why we group by position and aa_change, not just aa_change.

        # add in a special grouping column to work around the fact that xarray currently
        # doesn't support grouping by multiple variables in the same dimension
        df_grouper = ds_snp_frq[
            ["variant_position", "variant_aa_change"]
        ].to_dataframe()
        grouper_var = df_grouper.apply(
            lambda row: "_".join([str(v) for v in row]), axis="columns"
        )
        ds_snp_frq["variant_position_aa_change"] = "variants", grouper_var

        debug("group by position and amino acid change")
        group_by_aa_change = ds_snp_frq.groupby("variant_position_aa_change")

        debug("apply aggregation")
        ds_aa_frq = group_by_aa_change.map(self._map_snp_to_aa_change_frq_ds)

        debug("add back in cohort variables, unaffected by aggregation")
        cohort_vars = [v for v in ds_snp_frq if v.startswith("cohort_")]
        for v in cohort_vars:
            ds_aa_frq[v] = ds_snp_frq[v]

        debug("sort by genomic position")
        ds_aa_frq = ds_aa_frq.sortby(["variant_position", "variant_aa_change"])

        debug("recompute frequency")
        count = ds_aa_frq["event_count"].values
        nobs = ds_aa_frq["event_nobs"].values
        with np.errstate(divide="ignore", invalid="ignore"):
            frequency = count / nobs  # ignore division warnings
        ds_aa_frq["event_frequency"] = ("variants", "cohorts"), frequency

        debug("recompute max frequency over cohorts")
        with warnings.catch_warnings():
            # ignore "All-NaN slice encountered" warnings
            warnings.simplefilter("ignore", category=RuntimeWarning)
            max_af = np.nanmax(ds_aa_frq["event_frequency"].values, axis=1)
        ds_aa_frq["variant_max_af"] = "variants", max_af

        debug("set up variant dataframe, useful intermediate")
        variant_cols = [v for v in ds_aa_frq if v.startswith("variant_")]
        df_variants = ds_aa_frq[variant_cols].to_dataframe()
        df_variants.columns = [c.split("variant_")[1] for c in df_variants.columns]

        debug("assign new variant label")
        label = self._pandas_apply(
            self._make_snp_label_aa,
            df_variants,
            columns=["aa_change", "contig", "position", "ref_allele", "alt_allele"],
        )
        ds_aa_frq["variant_label"] = "variants", label

        debug("apply variant query if given")
        if variant_query is not None:
            loc_variants = df_variants.eval(variant_query).values
            ds_aa_frq = ds_aa_frq.isel(variants=loc_variants)

        debug("compute new confidence intervals")
        self._add_frequency_ci(ds_aa_frq, ci_method)

        debug("tidy up display by sorting variables")
        ds_aa_frq = ds_aa_frq[sorted(ds_aa_frq)]

        gene_name = self._transcript_to_gene_name(transcript)
        title = transcript
        if gene_name:
            title += f" ({gene_name})"
        title += " SNP frequencies"
        ds_aa_frq.attrs["title"] = title

        return ds_aa_frq

    def _block_jackknife_cohort_diversity_stats(
        self, *, cohort_label, ac, n_jack, confidence_level
    ):
        debug = self._log.debug

        debug("set up for diversity calculations")
        n_sites = ac.shape[0]
        ac = allel.AlleleCountsArray(ac)
        n = ac.sum(axis=1).max()  # number of chromosomes sampled
        n_sites = min(n_sites, ac.shape[0])  # number of sites
        block_length = n_sites // n_jack  # number of sites in each block
        n_sites_j = n_sites - block_length  # number of sites in each jackknife resample

        debug("compute scaling constants")
        a1 = np.sum(1 / np.arange(1, n))
        a2 = np.sum(1 / (np.arange(1, n) ** 2))
        b1 = (n + 1) / (3 * (n - 1))
        b2 = 2 * (n**2 + n + 3) / (9 * n * (n - 1))
        c1 = b1 - (1 / a1)
        c2 = b2 - ((n + 2) / (a1 * n)) + (a2 / (a1**2))
        e1 = c1 / a1
        e2 = c2 / (a1**2 + a2)

        debug(
            "compute some intermediates ahead of time, to minimise computation during jackknife resampling"
        )
        mpd_data = allel.mean_pairwise_difference(ac, fill=0)
        # N.B., here we compute the number of segregating sites as the number
        # of alleles minus 1. This follows the sgkit and tskit implementations,
        # and is different from scikit-allel.
        seg_data = ac.allelism() - 1

        debug("compute estimates from all data")
        theta_pi_abs_data = np.sum(mpd_data)
        theta_pi_data = theta_pi_abs_data / n_sites
        S_data = np.sum(seg_data)
        theta_w_abs_data = S_data / a1
        theta_w_data = theta_w_abs_data / n_sites
        d_data = theta_pi_abs_data - theta_w_abs_data
        d_stdev_data = np.sqrt((e1 * S_data) + (e2 * S_data * (S_data - 1)))
        tajima_d_data = d_data / d_stdev_data

        debug("set up for jackknife resampling")
        jack_theta_pi = []
        jack_theta_w = []
        jack_tajima_d = []

        debug("begin jackknife resampling")
        for i in range(n_jack):
            # locate block to delete
            block_start = i * block_length
            block_stop = block_start + block_length
            loc_j = np.ones(n_sites, dtype=bool)
            loc_j[block_start:block_stop] = False
            assert np.count_nonzero(loc_j) == n_sites_j

            # resample data and compute statistics

            # theta_pi
            mpd_j = mpd_data[loc_j]
            theta_pi_abs_j = np.sum(mpd_j)
            theta_pi_j = theta_pi_abs_j / n_sites_j
            jack_theta_pi.append(theta_pi_j)

            # theta_w
            seg_j = seg_data[loc_j]
            S_j = np.sum(seg_j)
            theta_w_abs_j = S_j / a1
            theta_w_j = theta_w_abs_j / n_sites_j
            jack_theta_w.append(theta_w_j)

            # tajima_d
            d_j = theta_pi_abs_j - theta_w_abs_j
            d_stdev_j = np.sqrt((e1 * S_j) + (e2 * S_j * (S_j - 1)))
            tajima_d_j = d_j / d_stdev_j
            jack_tajima_d.append(tajima_d_j)

        # calculate jackknife stats
        (
            theta_pi_estimate,
            theta_pi_bias,
            theta_pi_std_err,
            theta_pi_ci_err,
            theta_pi_ci_low,
            theta_pi_ci_upp,
        ) = jackknife_ci(
            stat_data=theta_pi_data,
            jack_stat=jack_theta_pi,
            confidence_level=confidence_level,
        )
        (
            theta_w_estimate,
            theta_w_bias,
            theta_w_std_err,
            theta_w_ci_err,
            theta_w_ci_low,
            theta_w_ci_upp,
        ) = jackknife_ci(
            stat_data=theta_w_data,
            jack_stat=jack_theta_w,
            confidence_level=confidence_level,
        )
        (
            tajima_d_estimate,
            tajima_d_bias,
            tajima_d_std_err,
            tajima_d_ci_err,
            tajima_d_ci_low,
            tajima_d_ci_upp,
        ) = jackknife_ci(
            stat_data=tajima_d_data,
            jack_stat=jack_tajima_d,
            confidence_level=confidence_level,
        )

        return dict(
            cohort=cohort_label,
            theta_pi=theta_pi_data,
            theta_pi_estimate=theta_pi_estimate,
            theta_pi_bias=theta_pi_bias,
            theta_pi_std_err=theta_pi_std_err,
            theta_pi_ci_err=theta_pi_ci_err,
            theta_pi_ci_low=theta_pi_ci_low,
            theta_pi_ci_upp=theta_pi_ci_upp,
            theta_w=theta_w_data,
            theta_w_estimate=theta_w_estimate,
            theta_w_bias=theta_w_bias,
            theta_w_std_err=theta_w_std_err,
            theta_w_ci_err=theta_w_ci_err,
            theta_w_ci_low=theta_w_ci_low,
            theta_w_ci_upp=theta_w_ci_upp,
            tajima_d=tajima_d_data,
            tajima_d_estimate=tajima_d_estimate,
            tajima_d_bias=tajima_d_bias,
            tajima_d_std_err=tajima_d_std_err,
            tajima_d_ci_err=tajima_d_ci_err,
            tajima_d_ci_low=tajima_d_ci_low,
            tajima_d_ci_upp=tajima_d_ci_upp,
        )

    @doc(
        summary="""
            Compute genetic diversity summary statistics for a cohort of
            individuals.
        """,
        returns="""
            A pandas series with summary statistics and their confidence
            intervals.
        """,
    )
    def cohort_diversity_stats(
        self,
        cohort: base_params.cohort,
        cohort_size: base_params.cohort_size,
        region: base_params.region,
        site_mask: Optional[base_params.site_mask] = DEFAULT,
        site_class: Optional[base_params.site_class] = None,
        sample_sets: Optional[base_params.sample_sets] = None,
        random_seed: base_params.random_seed = 42,
        n_jack: base_params.n_jack = 200,
        confidence_level: base_params.confidence_level = 0.95,
    ) -> pd.Series:
        debug = self._log.debug

        debug("process cohort parameter")
        cohort_query = None
        if isinstance(cohort, str):
            # assume it is one of the predefined cohorts
            cohort_label = cohort
            df_samples = self.sample_metadata(sample_sets=sample_sets)
            cohort_cols = [c for c in df_samples.columns if c.startswith("cohort_")]
            for c in cohort_cols:
                if cohort in set(df_samples[c]):
                    cohort_query = f"{c} == '{cohort}'"
                    break
            if cohort_query is None:
                raise ValueError(f"unknown cohort: {cohort}")

        elif isinstance(cohort, (list, tuple)) and len(cohort) == 2:
            cohort_label, cohort_query = cohort

        else:
            raise TypeError(r"invalid cohort parameter: {cohort!r}")

        debug("access allele counts")
        ac = self.snp_allele_counts(
            region=region,
            site_mask=site_mask,
            site_class=site_class,
            sample_query=cohort_query,
            sample_sets=sample_sets,
            cohort_size=cohort_size,
            random_seed=random_seed,
        )

        debug("compute diversity stats")
        stats = self._block_jackknife_cohort_diversity_stats(
            cohort_label=cohort_label,
            ac=ac,
            n_jack=n_jack,
            confidence_level=confidence_level,
        )

        debug("compute some extra cohort variables")
        df_samples = self.sample_metadata(
            sample_sets=sample_sets, sample_query=cohort_query
        )
        extra_fields = [
            ("taxon", "unique"),
            ("year", "unique"),
            ("month", "unique"),
            ("country", "unique"),
            ("admin1_iso", "unique"),
            ("admin1_name", "unique"),
            ("admin2_name", "unique"),
            ("longitude", "mean"),
            ("latitude", "mean"),
        ]
        for field, agg in extra_fields:
            if agg == "unique":
                vals = df_samples[field].sort_values().unique()
                if len(vals) == 0:
                    val = np.nan
                elif len(vals) == 1:
                    val = vals[0]
                else:
                    val = vals.tolist()
            elif agg == "mean":
                vals = df_samples[field]
                if len(vals) == 0:
                    val = np.nan
                else:
                    val = np.mean(vals)
            else:
                val = np.nan
            stats[field] = val

        return pd.Series(stats)

    @doc(
        summary="""
            Compute genetic diversity summary statistics for multiple cohorts.
        """,
        returns="""
            A DataFrame where each row provides summary statistics and their
            confidence intervals for a single cohort.
        """,
    )
    def diversity_stats(
        self,
        cohorts: base_params.cohorts,
        cohort_size: base_params.cohort_size,
        region: base_params.region,
        site_mask: base_params.site_mask = DEFAULT,
        site_class: Optional[base_params.site_class] = None,
        sample_query: Optional[base_params.sample_query] = None,
        sample_sets: Optional[base_params.sample_sets] = None,
        random_seed: base_params.random_seed = 42,
        n_jack: base_params.n_jack = 200,
        confidence_level: base_params.confidence_level = 0.95,
    ) -> pd.DataFrame:
        debug = self._log.debug
        info = self._log.info

        debug("set up cohorts")
        if isinstance(cohorts, dict):
            # user has supplied a custom dictionary mapping cohort identifiers
            # to pandas queries
            cohort_queries = cohorts

        elif isinstance(cohorts, str):
            # user has supplied one of the predefined cohort sets

            df_samples = self.sample_metadata(
                sample_sets=sample_sets, sample_query=sample_query
            )

            # determine column in dataframe - allow abbreviation
            if cohorts.startswith("cohort_"):
                cohorts_col = cohorts
            else:
                cohorts_col = "cohort_" + cohorts
            if cohorts_col not in df_samples.columns:
                raise ValueError(f"{cohorts_col!r} is not a known cohort set")

            # find cohort labels and build queries dictionary
            cohort_labels = sorted(df_samples[cohorts_col].dropna().unique())
            cohort_queries = {coh: f"{cohorts_col} == '{coh}'" for coh in cohort_labels}

        else:
            raise TypeError("cohorts parameter should be dict or str")

        debug("handle sample_query parameter")
        if sample_query is not None:
            cohort_queries = {
                cohort_label: f"({cohort_query}) and ({sample_query})"
                for cohort_label, cohort_query in cohort_queries.items()
            }

        debug("check cohort sizes, drop any cohorts which are too small")
        cohort_queries_checked = dict()
        for cohort_label, cohort_query in cohort_queries.items():
            df_cohort_samples = self.sample_metadata(
                sample_sets=sample_sets, sample_query=cohort_query
            )
            n_samples = len(df_cohort_samples)
            if n_samples < cohort_size:
                info(
                    f"cohort ({cohort_label}) has insufficient samples ({n_samples}) for requested cohort size ({cohort_size}), dropping"  # noqa
                )  # noqa
            else:
                cohort_queries_checked[cohort_label] = cohort_query

        debug("compute diversity stats for cohorts")
        all_stats = []
        for cohort_label, cohort_query in cohort_queries_checked.items():
            stats = self.cohort_diversity_stats(
                cohort=(cohort_label, cohort_query),
                cohort_size=cohort_size,
                region=region,
                site_mask=site_mask,
                site_class=site_class,
                sample_sets=sample_sets,
                random_seed=random_seed,
                n_jack=n_jack,
                confidence_level=confidence_level,
            )
            all_stats.append(stats)
        df_stats = pd.DataFrame(all_stats)

        return df_stats

    @doc(
        summary="""
            Create a pivot table showing numbers of samples available by space,
            time and taxon.
        """,
        parameters=dict(
            index="Sample metadata columns to use for the pivot table index.",
            columns="Sample metadata columns to use for the pivot table columns.",
        ),
        returns="Pivot table of sample counts.",
    )
    def count_samples(
        self,
        sample_sets: Optional[base_params.sample_sets] = None,
        sample_query: Optional[base_params.sample_query] = None,
        index: Union[str, Tuple[str, ...]] = (
            "country",
            "admin1_iso",
            "admin1_name",
            "admin2_name",
            "year",
        ),
        columns: Union[str, Tuple[str, ...]] = "taxon",
    ) -> pd.DataFrame:
        debug = self._log.debug

        debug("load sample metadata")
        df_samples = self.sample_metadata(
            sample_sets=sample_sets, sample_query=sample_query
        )

        debug("create pivot table")
        df_pivot = df_samples.pivot_table(
            index=index,
            columns=columns,
            values="sample_id",
            aggfunc="count",
            fill_value=0,
        )

        return df_pivot

    @doc(
        summary="""
            Run a Fst genome-wide scan to investigate genetic differentiation
            between two cohorts.
        """,
        returns=dict(
            x="An array containing the window centre point genomic positions",
            fst="An array with Fst statistic values for each window.",
        ),
    )
    def fst_gwss(
        self,
        contig: base_params.contig,
        window_size: fst_params.window_size,
        cohort1_query: base_params.sample_query,
        cohort2_query: base_params.sample_query,
        sample_sets: Optional[base_params.sample_sets] = None,
        site_mask: base_params.site_mask = DEFAULT,
        cohort_size: Optional[base_params.cohort_size] = fst_params.cohort_size_default,
        min_cohort_size: Optional[
            base_params.min_cohort_size
        ] = fst_params.min_cohort_size_default,
        max_cohort_size: Optional[
            base_params.max_cohort_size
        ] = fst_params.max_cohort_size_default,
        random_seed: base_params.random_seed = 42,
    ) -> Tuple[np.ndarray, np.ndarray]:
        # TODO could generalise, do this on a region rather than a contig

        # TODO better to support min_cohort_size and max_cohort_size here
        # rather than just a fixed cohort_size

        # change this name if you ever change the behaviour of this function, to
        # invalidate any previously cached data
        name = self._fst_gwss_results_cache_name

        params = dict(
            contig=contig,
            window_size=window_size,
            cohort1_query=cohort1_query,
            cohort2_query=cohort2_query,
            sample_sets=self._prep_sample_sets_param(sample_sets=sample_sets),
            site_mask=self._prep_site_mask_param(site_mask=site_mask),
            cohort_size=cohort_size,
            min_cohort_size=min_cohort_size,
            max_cohort_size=max_cohort_size,
            random_seed=random_seed,
        )

        try:
            results = self.results_cache_get(name=name, params=params)

        except CacheMiss:
            results = self._fst_gwss(**params)
            self.results_cache_set(name=name, params=params, results=results)

        x = results["x"]
        fst = results["fst"]

        return x, fst

    def _fst_gwss(
        self,
        contig,
        window_size,
        sample_sets,
        cohort1_query,
        cohort2_query,
        site_mask,
        cohort_size,
        min_cohort_size,
        max_cohort_size,
        random_seed,
    ):
        ds_snps1 = self.snp_calls(
            region=contig,
            sample_query=cohort1_query,
            sample_sets=sample_sets,
            site_mask=site_mask,
            cohort_size=cohort_size,
            min_cohort_size=min_cohort_size,
            max_cohort_size=max_cohort_size,
            random_seed=random_seed,
        )

        ds_snps2 = self.snp_calls(
            region=contig,
            sample_query=cohort2_query,
            sample_sets=sample_sets,
            site_mask=site_mask,
            cohort_size=cohort_size,
            min_cohort_size=min_cohort_size,
            max_cohort_size=max_cohort_size,
            random_seed=random_seed,
        )

        gt1 = allel.GenotypeDaskArray(ds_snps1["call_genotype"].data)
        with self._dask_progress(desc="Compute allele counts for cohort 1"):
            ac1 = gt1.count_alleles(max_allele=3).compute()

        gt2 = allel.GenotypeDaskArray(ds_snps2["call_genotype"].data)
        with self._dask_progress(desc="Compute allele counts for cohort 2"):
            ac2 = gt2.count_alleles(max_allele=3).compute()

        pos = ds_snps1["variant_position"].values

        fst = allel.moving_hudson_fst(ac1, ac2, size=window_size)
        x = allel.moving_statistic(pos, statistic=np.mean, size=window_size)

        results = dict(x=x, fst=fst)

        return results

    @doc(
        summary="""
            Plot a heatmap from a pandas DataFrame of frequencies, e.g., output
            from `snp_allele_frequencies()` or `gene_cnv_frequencies()`.
        """,
        parameters=dict(
            df="""
                A DataFrame of frequencies, e.g., output from
                `snp_allele_frequencies()` or `gene_cnv_frequencies()`.
            """,
            index="""
                One or more column headers that are present in the input dataframe.
                This becomes the heatmap y-axis row labels. The column/s must
                produce a unique index.
            """,
            max_len="""
                Displaying large styled dataframes may cause ipython notebooks to
                crash. If the input dataframe is larger than this value, an error
                will be raised.
            """,
            col_width="""
                Plot width per column in pixels (px).
            """,
            row_height="""
                Plot height per row in pixels (px).
            """,
            kwargs="""
                Passed through to `px.imshow()`.
            """,
        ),
        notes="""
            It's recommended to filter the input DataFrame to just rows of interest,
            i.e., fewer rows than `max_len`.
        """,
    )
    def plot_frequencies_heatmap(
        self,
        df: pd.DataFrame,
        index: Union[str, List[str]] = "label",
        max_len: Optional[int] = 100,
        col_width: int = 40,
        row_height: int = 20,
        x_label: plotly_params.x_label = "Cohorts",
        y_label: plotly_params.y_label = "Variants",
        colorbar: plotly_params.colorbar = True,
        width: plotly_params.width = None,
        height: plotly_params.height = None,
        text_auto: plotly_params.text_auto = ".0%",
        aspect: plotly_params.aspect = "auto",
        color_continuous_scale: plotly_params.color_continuous_scale = "Reds",
        title: plotly_params.title = True,
        **kwargs,
    ) -> plotly_params.figure:
        debug = self._log.debug

        debug("check len of input")
        if max_len and len(df) > max_len:
            raise ValueError(f"Input DataFrame is longer than {max_len}")

        debug("handle title")
        if title is True:
            title = df.attrs.get("title", None)

        debug("indexing")
        if index is None:
            index = list(df.index.names)
        df = df.reset_index().copy()
        if isinstance(index, list):
            index_col = (
                df[index]
                .astype(str)
                .apply(
                    lambda row: ", ".join([o for o in row if o is not None]),
                    axis="columns",
                )
            )
        elif isinstance(index, str):
            index_col = df[index].astype(str)
        else:
            raise TypeError("wrong type for index parameter, expected list or str")

        debug("check that index is unique")
        if not index_col.is_unique:
            raise ValueError(f"{index} does not produce a unique index")

        debug("drop and re-order columns")
        frq_cols = [col for col in df.columns if col.startswith("frq_")]

        debug("keep only freq cols")
        heatmap_df = df[frq_cols].copy()

        debug("set index")
        heatmap_df.set_index(index_col, inplace=True)

        debug("clean column names")
        heatmap_df.columns = heatmap_df.columns.str.lstrip("frq_")

        debug("deal with width and height")
        if width is None:
            width = 400 + col_width * len(heatmap_df.columns)
            if colorbar:
                width += 40
        if height is None:
            height = 200 + row_height * len(heatmap_df)
            if title is not None:
                height += 40

        debug("plotly heatmap styling")
        fig = px.imshow(
            img=heatmap_df,
            zmin=0,
            zmax=1,
            width=width,
            height=height,
            text_auto=text_auto,
            aspect=aspect,
            color_continuous_scale=color_continuous_scale,
            title=title,
            **kwargs,
        )

        fig.update_xaxes(side="bottom", tickangle=30)
        if x_label is not None:
            fig.update_xaxes(title=x_label)
        if y_label is not None:
            fig.update_yaxes(title=y_label)
        fig.update_layout(
            coloraxis_colorbar=dict(
                title="Frequency",
                tickvals=[0, 0.2, 0.4, 0.6, 0.8, 1.0],
                ticktext=["0%", "20%", "40%", "60%", "80%", "100%"],
            )
        )
        if not colorbar:
            fig.update(layout_coloraxis_showscale=False)

        return fig

    @doc(
        summary="Create a time series plot of variant frequencies using plotly.",
        parameters=dict(
            ds="""
                A dataset of variant frequencies, such as returned by
                `snp_allele_frequencies_advanced()`,
                `aa_allele_frequencies_advanced()` or
                `gene_cnv_frequencies_advanced()`.
            """,
            kwargs="Passed through to `px.line()`.",
        ),
        returns="""
            A plotly figure containing line graphs. The resulting figure will
            have one panel per cohort, grouped into columns by taxon, and
            grouped into rows by area. Markers and lines show frequencies of
            variants.
        """,
    )
    def plot_frequencies_time_series(
        self,
        ds: xr.Dataset,
        height: plotly_params.height = None,
        width: plotly_params.width = None,
        title: plotly_params.title = True,
        **kwargs,
    ) -> plotly_params.figure:
        debug = self._log.debug

        debug("handle title")
        if title is True:
            title = ds.attrs.get("title", None)

        debug("extract cohorts into a dataframe")
        cohort_vars = [v for v in ds if str(v).startswith("cohort_")]
        df_cohorts = ds[cohort_vars].to_dataframe()
        df_cohorts.columns = [c.split("cohort_")[1] for c in df_cohorts.columns]

        debug("extract variant labels")
        variant_labels = ds["variant_label"].values

        debug("build a long-form dataframe from the dataset")
        dfs = []
        for cohort_index, cohort in enumerate(df_cohorts.itertuples()):
            ds_cohort = ds.isel(cohorts=cohort_index)
            df = pd.DataFrame(
                {
                    "taxon": cohort.taxon,
                    "area": cohort.area,
                    "date": cohort.period_start,
                    "period": str(
                        cohort.period
                    ),  # use string representation for hover label
                    "sample_size": cohort.size,
                    "variant": variant_labels,
                    "count": ds_cohort["event_count"].values,
                    "nobs": ds_cohort["event_nobs"].values,
                    "frequency": ds_cohort["event_frequency"].values,
                    "frequency_ci_low": ds_cohort["event_frequency_ci_low"].values,
                    "frequency_ci_upp": ds_cohort["event_frequency_ci_upp"].values,
                }
            )
            dfs.append(df)
        df_events = pd.concat(dfs, axis=0).reset_index(drop=True)

        debug("remove events with no observations")
        df_events = df_events.query("nobs > 0")

        debug("calculate error bars")
        frq = df_events["frequency"]
        frq_ci_low = df_events["frequency_ci_low"]
        frq_ci_upp = df_events["frequency_ci_upp"]
        df_events["frequency_error"] = frq_ci_upp - frq
        df_events["frequency_error_minus"] = frq - frq_ci_low

        debug("make a plot")
        fig = px.line(
            df_events,
            facet_col="taxon",
            facet_row="area",
            x="date",
            y="frequency",
            error_y="frequency_error",
            error_y_minus="frequency_error_minus",
            color="variant",
            markers=True,
            hover_name="variant",
            hover_data={
                "frequency": ":.0%",
                "period": True,
                "area": True,
                "taxon": True,
                "sample_size": True,
                "date": False,
                "variant": False,
            },
            height=height,
            width=width,
            title=title,
            labels={
                "date": "Date",
                "frequency": "Frequency",
                "variant": "Variant",
                "taxon": "Taxon",
                "area": "Area",
                "period": "Period",
                "sample_size": "Sample size",
            },
            **kwargs,
        )

        debug("tidy plot")
        fig.update_layout(yaxis_range=[-0.05, 1.05])

        return fig

    @doc(
        summary="""
            Plot markers on a map showing variant frequencies for cohorts grouped
            by area (space), period (time) and taxon.
        """,
        parameters=dict(
            m="The map on which to add the markers.",
            variant="Index or label of variant to plot.",
            taxon="Taxon to show markers for.",
            period="Time period to show markers for.",
            clear="""
                If True, clear all layers (except the base layer) from the map
                before adding new markers.
            """,
        ),
    )
    def plot_frequencies_map_markers(
        self,
        m,
        ds: frq_params.ds_frequencies_advanced,
        variant: Union[int, str],
        taxon: str,
        period: pd.Period,
        clear: bool = True,
    ):
        debug = self._log.debug
        # only import here because of some problems importing globally
        import ipyleaflet
        import ipywidgets

        debug("slice dataset to variant of interest")
        if isinstance(variant, int):
            ds_variant = ds.isel(variants=variant)
            variant_label = ds["variant_label"].values[variant]
        elif isinstance(variant, str):
            ds_variant = ds.set_index(variants="variant_label").sel(variants=variant)
            variant_label = variant
        else:
            raise TypeError(
                f"Bad type for variant parameter; expected int or str, found {type(variant)}."
            )

        debug("convert to a dataframe for convenience")
        df_markers = ds_variant[
            [
                "cohort_taxon",
                "cohort_area",
                "cohort_period",
                "cohort_lat_mean",
                "cohort_lon_mean",
                "cohort_size",
                "event_frequency",
                "event_frequency_ci_low",
                "event_frequency_ci_upp",
            ]
        ].to_dataframe()

        debug("select data matching taxon and period parameters")
        df_markers = df_markers.loc[
            (
                (df_markers["cohort_taxon"] == taxon)
                & (df_markers["cohort_period"] == period)
            )
        ]

        debug("clear existing layers in the map")
        if clear:
            for layer in m.layers[1:]:
                m.remove_layer(layer)

        debug("add markers")
        for x in df_markers.itertuples():
            marker = ipyleaflet.CircleMarker()
            marker.location = (x.cohort_lat_mean, x.cohort_lon_mean)
            marker.radius = 20
            marker.color = "black"
            marker.weight = 1
            marker.fill_color = "red"
            marker.fill_opacity = x.event_frequency
            popup_html = f"""
                <strong>{variant_label}</strong> <br/>
                Taxon: {x.cohort_taxon} <br/>
                Area: {x.cohort_area} <br/>
                Period: {x.cohort_period} <br/>
                Sample size: {x.cohort_size} <br/>
                Frequency: {x.event_frequency:.0%}
                (95% CI: {x.event_frequency_ci_low:.0%} - {x.event_frequency_ci_upp:.0%})
            """
            marker.popup = ipyleaflet.Popup(
                child=ipywidgets.HTML(popup_html),
            )
            m.add_layer(marker)

    @doc(
        summary="""
            Create an interactive map with markers showing variant frequencies or
            cohorts grouped by area (space), period (time) and taxon.
        """,
        parameters=dict(
            title="""
                If True, attempt to use metadata from input dataset as a plot
                title. Otherwise, use supplied value as a title.
            """,
            epilogue="Additional text to display below the map.",
        ),
        returns="""
            An interactive map with widgets for selecting which variant, taxon
            and time period to display.
        """,
    )
    def plot_frequencies_interactive_map(
        self,
        ds: frq_params.ds_frequencies_advanced,
        center: map_params.center = map_params.center_default,
        zoom: map_params.zoom = map_params.zoom_default,
        title: Union[bool, str] = True,
        epilogue: Union[bool, str] = True,
    ):
        debug = self._log.debug

        import ipyleaflet
        import ipywidgets

        debug("handle title")
        if title is True:
            title = ds.attrs.get("title", None)

        debug("create a map")
        freq_map = ipyleaflet.Map(center=center, zoom=zoom)

        debug("set up interactive controls")
        variants = ds["variant_label"].values
        taxa = np.unique(ds["cohort_taxon"].values)
        periods = np.unique(ds["cohort_period"].values)
        controls = ipywidgets.interactive(
            self.plot_frequencies_map_markers,
            m=ipywidgets.fixed(freq_map),
            ds=ipywidgets.fixed(ds),
            variant=ipywidgets.Dropdown(options=variants, description="Variant: "),
            taxon=ipywidgets.Dropdown(options=taxa, description="Taxon: "),
            period=ipywidgets.Dropdown(options=periods, description="Period: "),
            clear=ipywidgets.fixed(True),
        )

        debug("lay out widgets")
        components = []
        if title is not None:
            components.append(ipywidgets.HTML(value=f"<h3>{title}</h3>"))
        components.append(controls)
        components.append(freq_map)
        if epilogue is True:
            epilogue = """
                Variant frequencies are shown as coloured markers. Opacity of color
                denotes frequency. Click on a marker for more information.
            """
        if epilogue:
            components.append(ipywidgets.HTML(value=f"{epilogue}"))

        out = ipywidgets.VBox(components)

        return out

    @doc(
        summary="""
            Plot sample coordinates from a principal components analysis (PCA)
            as a plotly scatter plot.
        """,
        parameters=dict(
            kwargs="Passed through to `px.scatter()`",
        ),
    )
    def plot_pca_coords(
        self,
        data: pca_params.df_pca,
        x: plotly_params.x = "PC1",
        y: plotly_params.y = "PC2",
        color: plotly_params.color = None,
        symbol: plotly_params.symbol = None,
        jitter_frac: plotly_params.jitter_frac = 0.02,
        random_seed: base_params.random_seed = 42,
        width: plotly_params.width = 900,
        height: plotly_params.height = 600,
        marker_size: plotly_params.marker_size = 10,
        **kwargs,
    ) -> plotly_params.figure:
        debug = self._log.debug

        debug(
            "set up data - copy and shuffle so that we don't get systematic over-plotting"
        )
        # TODO does the shuffling actually work?
        data = (
            data.copy().sample(frac=1, random_state=random_seed).reset_index(drop=True)
        )

        debug(
            "apply jitter if desired - helps spread out points when tightly clustered"
        )
        if jitter_frac:
            np.random.seed(random_seed)
            data[x] = jitter(data[x], jitter_frac)
            data[y] = jitter(data[y], jitter_frac)

        debug("convenience variables")
        data["country_location"] = data["country"] + " - " + data["location"]

        debug("set up plotting options")
        hover_data = [
            "partner_sample_id",
            "sample_set",
            "taxon",
            "country",
            "admin1_iso",
            "admin1_name",
            "admin2_name",
            "location",
            "year",
            "month",
        ]
        plot_kwargs = dict(
            width=width,
            height=height,
            color=color,
            symbol=symbol,
            template="simple_white",
            hover_name="sample_id",
            hover_data=hover_data,
            opacity=0.9,
            render_mode="svg",
        )

        debug("special handling for taxon color")
        if color == "taxon":
            self._setup_taxon_colors(plot_kwargs)

        debug("apply any user overrides")
        plot_kwargs.update(kwargs)

        debug("2D scatter plot")
        fig = px.scatter(data, x=x, y=y, **plot_kwargs)

        debug("tidy up")
        fig.update_layout(
            legend=dict(itemsizing="constant"),
        )
        fig.update_traces(marker={"size": marker_size})

        return fig

    @doc(
        summary="""
            Plot sample coordinates from a principal components analysis (PCA)
            as a plotly 3D scatter plot.
        """,
        parameters=dict(
            kwargs="Passed through to `px.scatter_3d()`",
        ),
    )
    def plot_pca_coords_3d(
        self,
        data: pca_params.df_pca,
        x: plotly_params.x = "PC1",
        y: plotly_params.y = "PC2",
        z: plotly_params.z = "PC3",
        color: plotly_params.color = None,
        symbol: plotly_params.symbol = None,
        jitter_frac: plotly_params.jitter_frac = 0.02,
        random_seed: base_params.random_seed = 42,
        width: plotly_params.width = 900,
        height: plotly_params.height = 600,
        marker_size: plotly_params.marker_size = 5,
        **kwargs,
    ) -> plotly_params.figure:
        debug = self._log.debug

        debug(
            "set up data - copy and shuffle so that we don't get systematic over-plotting"
        )
        # TODO does this actually work?
        data = (
            data.copy().sample(frac=1, random_state=random_seed).reset_index(drop=True)
        )

        debug(
            "apply jitter if desired - helps spread out points when tightly clustered"
        )
        if jitter_frac:
            np.random.seed(random_seed)
            data[x] = jitter(data[x], jitter_frac)
            data[y] = jitter(data[y], jitter_frac)
            data[z] = jitter(data[z], jitter_frac)

        debug("convenience variables")
        data["country_location"] = data["country"] + " - " + data["location"]

        debug("set up plotting options")
        hover_data = [
            "partner_sample_id",
            "sample_set",
            "taxon",
            "country",
            "admin1_iso",
            "admin1_name",
            "admin2_name",
            "location",
            "year",
            "month",
        ]
        plot_kwargs = dict(
            width=width,
            height=height,
            hover_name="sample_id",
            hover_data=hover_data,
            color=color,
            symbol=symbol,
        )

        debug("special handling for taxon color")
        if color == "taxon":
            self._setup_taxon_colors(plot_kwargs)

        debug("apply any user overrides")
        plot_kwargs.update(kwargs)

        debug("3D scatter plot")
        fig = px.scatter_3d(data, x=x, y=y, z=z, **plot_kwargs)

        debug("tidy up")
        fig.update_layout(
            scene=dict(aspectmode="cube"),
            legend=dict(itemsizing="constant"),
        )
        fig.update_traces(marker={"size": marker_size})

        return fig

    @doc(
        summary="Plot diversity summary statistics for multiple cohorts.",
        parameters=dict(
            df_stats="Output from `diversity_stats()`.",
            bar_plot_height="Height of bar plots in pixels (px).",
            bar_width="Width per bar in pixels (px).",
            scatter_plot_height="Height of scatter plot in pixels (px).",
            scatter_plot_width="Width of scatter plot in pixels (px).",
            plot_kwargs="Extra plotting parameters.",
        ),
    )
    def plot_diversity_stats(
        self,
        df_stats: pd.DataFrame,
        color: plotly_params.color = None,
        bar_plot_height: int = 450,
        bar_width: int = 30,
        scatter_plot_height: int = 500,
        scatter_plot_width: int = 500,
        template: plotly_params.template = "plotly_white",
        plot_kwargs: Optional[Mapping] = None,
    ):
        debug = self._log.debug

        debug("set up common plotting parameters")
        if plot_kwargs is None:
            plot_kwargs = dict()
        default_plot_kwargs = dict(
            hover_name="cohort",
            hover_data=[
                "taxon",
                "country",
                "admin1_iso",
                "admin1_name",
                "admin2_name",
                "longitude",
                "latitude",
                "year",
                "month",
            ],
            labels={
                "theta_pi_estimate": r"$\widehat{\theta}_{\pi}$",
                "theta_w_estimate": r"$\widehat{\theta}_{w}$",
                "tajima_d_estimate": r"$D$",
                "cohort": "Cohort",
                "taxon": "Taxon",
                "country": "Country",
            },
        )
        if color == "taxon":
            self._setup_taxon_colors(plot_kwargs=default_plot_kwargs)
        default_plot_kwargs.update(plot_kwargs)
        plot_kwargs = default_plot_kwargs
        bar_plot_width = 300 + bar_width * len(df_stats)

        debug("nucleotide diversity bar plot")
        fig = px.bar(
            data_frame=df_stats,
            x="cohort",
            y="theta_pi_estimate",
            error_y="theta_pi_ci_err",
            title="Nucleotide diversity",
            color=color,
            height=bar_plot_height,
            width=bar_plot_width,
            template=template,
            **plot_kwargs,
        )
        fig.show()

        debug("Watterson's estimator bar plot")
        fig = px.bar(
            data_frame=df_stats,
            x="cohort",
            y="theta_w_estimate",
            error_y="theta_w_ci_err",
            title="Watterson's estimator",
            color=color,
            height=bar_plot_height,
            width=bar_plot_width,
            template=template,
            **plot_kwargs,
        )
        fig.show()

        debug("Tajima's D bar plot")
        fig = px.bar(
            data_frame=df_stats,
            x="cohort",
            y="tajima_d_estimate",
            error_y="tajima_d_ci_err",
            title="Tajima's D",
            color=color,
            height=bar_plot_height,
            width=bar_plot_width,
            template=template,
            **plot_kwargs,
        )
        fig.show()

        debug("scatter plot comparing diversity estimators")
        fig = px.scatter(
            data_frame=df_stats,
            x="theta_pi_estimate",
            y="theta_w_estimate",
            error_x="theta_pi_ci_err",
            error_y="theta_w_ci_err",
            title="Diversity estimators",
            color=color,
            width=scatter_plot_width,
            height=scatter_plot_height,
            template=template,
            **plot_kwargs,
        )
        fig.show()

    @doc(
        summary="""
            Plot an interactive map showing sampling locations using ipyleaflet.
        """,
        parameters=dict(
            min_samples="""
                Minimum number of samples required to show a marker for a given
                location.
            """,
        ),
        returns="Ipyleaflet map widget.",
    )
    def plot_samples_interactive_map(
        self,
        sample_sets: Optional[base_params.sample_sets] = None,
        sample_query: Optional[base_params.sample_query] = None,
        basemap: map_params.basemap = map_params.basemap_default,
        center: map_params.center = map_params.center_default,
        zoom: map_params.zoom = map_params.zoom_default,
        min_samples: int = 1,
        height: map_params.height = map_params.height_default,
        width: map_params.width = map_params.width_default,
    ) -> ipyleaflet.Map:
        debug = self._log.debug

        # normalise height and width to string
        if isinstance(height, int):
            height = f"{height}px"
        if isinstance(width, int):
            width = f"{width}px"

        debug("load sample metadata")
        df_samples = self.sample_metadata(
            sample_sets=sample_sets, sample_query=sample_query
        )

        debug("pivot taxa by locations")
        location_composite_key = [
            "country",
            "admin1_iso",
            "admin1_name",
            "admin2_name",
            "location",
            "latitude",
            "longitude",
        ]
        pivot_location_taxon = df_samples.pivot_table(
            index=location_composite_key,
            columns=["taxon"],
            values="sample_id",
            aggfunc="count",
            fill_value=0,
        )

        debug("append aggregations to pivot")
        df_location_aggs = df_samples.groupby(location_composite_key).agg(
            {
                "year": lambda x: ", ".join(str(y) for y in sorted(x.unique())),
                "sample_set": lambda x: ", ".join(str(y) for y in sorted(x.unique())),
                "contributor": lambda x: ", ".join(str(y) for y in sorted(x.unique())),
            }
        )
        pivot_location_taxon = pivot_location_taxon.merge(
            df_location_aggs, on=location_composite_key, validate="one_to_one"
        )

        debug("handle basemap")
        basemap_providers_dict = _get_basemap_abbrevs()

        # Determine basemap_provider via basemap
        if isinstance(basemap, str):
            # Interpret string
            # Support case-insensitive basemap abbreviations
            basemap_str = basemap.lower()
            if basemap_str not in basemap_providers_dict:
                raise ValueError("Basemap abbreviation not recognised:", basemap_str)
            basemap_provider = basemap_providers_dict[basemap_str]
        elif basemap is None:
            # Default
            basemap_provider = ipyleaflet.basemaps.Esri.WorldImagery
        else:
            # Expect dict or TileProvider or TileLayer
            basemap_provider = basemap

        debug("create a map")
        samples_map = ipyleaflet.Map(
            center=center,
            zoom=zoom,
            basemap=basemap_provider,
        )
        scale_control = ipyleaflet.ScaleControl(position="bottomleft")
        samples_map.add_control(scale_control)
        samples_map.layout.height = height
        samples_map.layout.width = width

        debug("add markers")
        taxa = df_samples["taxon"].dropna().sort_values().unique()
        for _, row in pivot_location_taxon.reset_index().iterrows():
            title = (
                f"Location: {row.location} ({row.latitude:.3f}, {row.longitude:.3f})"
            )
            title += f"\nAdmin level 2: {row.admin2_name}"
            title += f"\nAdmin level 1: {row.admin1_name} ({row.admin1_iso})"
            title += f"\nCountry: {row.country}"
            title += f"\nYears: {row.year}"
            title += f"\nSample sets: {row.sample_set}"
            title += f"\nContributors: {row.contributor}"
            title += "\nNo. specimens: "
            all_n = 0
            for taxon in taxa:
                # Get the number of samples in this taxon
                n = row[taxon]
                # Count the number of samples in all taxa
                all_n += n
                if n > 0:
                    title += f"{n} {taxon}; "
            # Only show a marker when there are enough samples
            if all_n >= min_samples:
                marker = ipyleaflet.Marker(
                    location=(row.latitude, row.longitude),
                    draggable=False,
                    title=title,
                )
                samples_map.add_layer(marker)

        return samples_map

    @doc(
        summary="""
            Run and plot a Fst genome-wide scan to investigate genetic
            differentiation between two cohorts.
        """,
    )
    def plot_fst_gwss_track(
        self,
        contig: base_params.contig,
        window_size: fst_params.window_size,
        cohort1_query: base_params.sample_query,
        cohort2_query: base_params.sample_query,
        sample_sets: Optional[base_params.sample_sets] = None,
        site_mask: base_params.site_mask = DEFAULT,
        cohort_size: Optional[base_params.cohort_size] = fst_params.cohort_size_default,
        min_cohort_size: Optional[
            base_params.min_cohort_size
        ] = fst_params.min_cohort_size_default,
        max_cohort_size: Optional[
            base_params.max_cohort_size
        ] = fst_params.max_cohort_size_default,
        random_seed: base_params.random_seed = 42,
        title: Optional[gplt_params.title] = None,
        sizing_mode: gplt_params.sizing_mode = gplt_params.sizing_mode_default,
        width: gplt_params.width = gplt_params.width_default,
        height: gplt_params.height = 200,
        show: gplt_params.show = True,
        x_range: Optional[gplt_params.x_range] = None,
    ) -> gplt_params.figure:
        # compute Fst
        x, fst = self.fst_gwss(
            contig=contig,
            window_size=window_size,
            cohort_size=cohort_size,
            min_cohort_size=min_cohort_size,
            max_cohort_size=max_cohort_size,
            cohort1_query=cohort1_query,
            cohort2_query=cohort2_query,
            sample_sets=sample_sets,
            site_mask=site_mask,
            random_seed=random_seed,
        )

        # determine X axis range
        x_min = x[0]
        x_max = x[-1]
        if x_range is None:
            x_range = bokeh.models.Range1d(x_min, x_max, bounds="auto")

        # create a figure
        xwheel_zoom = bokeh.models.WheelZoomTool(
            dimensions="width", maintain_focus=False
        )
        if title is None:
            title = f"Cohort 1: {cohort1_query}\nCohort 2: {cohort2_query}"
        fig = bokeh.plotting.figure(
            title=title,
            tools=["xpan", "xzoom_in", "xzoom_out", xwheel_zoom, "reset"],
            active_scroll=xwheel_zoom,
            active_drag="xpan",
            sizing_mode=sizing_mode,
            width=width,
            height=height,
            toolbar_location="above",
            x_range=x_range,
            y_range=(0, 1),
        )

        # plot Fst
        fig.circle(
            x=x,
            y=fst,
            size=3,
            line_width=0.5,
            line_color="black",
            fill_color=None,
        )

        # tidy up the plot
        fig.yaxis.axis_label = "Fst"
        fig.yaxis.ticker = [0, 1]
        self._bokeh_style_genome_xaxis(fig, contig)

        if show:
            bokeh.plotting.show(fig)

        return fig

    @doc(
        summary="""
            Run and plot a Fst genome-wide scan to investigate genetic
            differentiation between two cohorts.
        """,
    )
    def plot_fst_gwss(
        self,
        contig: base_params.contig,
        window_size: fst_params.window_size,
        cohort1_query: base_params.sample_query,
        cohort2_query: base_params.sample_query,
        sample_sets: Optional[base_params.sample_sets] = None,
        site_mask: base_params.site_mask = DEFAULT,
        cohort_size: Optional[base_params.cohort_size] = fst_params.cohort_size_default,
        min_cohort_size: Optional[
            base_params.min_cohort_size
        ] = fst_params.min_cohort_size_default,
        max_cohort_size: Optional[
            base_params.max_cohort_size
        ] = fst_params.max_cohort_size_default,
        random_seed: base_params.random_seed = 42,
        title: Optional[gplt_params.title] = None,
        sizing_mode: gplt_params.sizing_mode = gplt_params.sizing_mode_default,
        width: gplt_params.width = gplt_params.width_default,
        track_height: gplt_params.track_height = 190,
        genes_height: gplt_params.genes_height = gplt_params.genes_height_default,
    ) -> None:
        # gwss track
        fig1 = self.plot_fst_gwss_track(
            contig=contig,
            window_size=window_size,
            cohort1_query=cohort1_query,
            cohort2_query=cohort2_query,
            sample_sets=sample_sets,
            site_mask=site_mask,
            cohort_size=cohort_size,
            min_cohort_size=min_cohort_size,
            max_cohort_size=max_cohort_size,
            random_seed=random_seed,
            title=title,
            sizing_mode=sizing_mode,
            width=width,
            height=track_height,
            show=False,
        )

        fig1.xaxis.visible = False

        # plot genes
        fig2 = self.plot_genes(
            region=contig,
            sizing_mode=sizing_mode,
            width=width,
            height=genes_height,
            x_range=fig1.x_range,
            show=False,
        )

        # combine plots into a single figure
        fig = bokeh.layouts.gridplot(
            [fig1, fig2],
            ncols=1,
            toolbar_location="above",
            merge_tools=True,
            sizing_mode=sizing_mode,
        )

        bokeh.plotting.show(fig)

    @doc(
        summary="Open haplotypes zarr.",
        returns="Zarr hierarchy.",
    )
    def open_haplotypes(
        self,
        sample_set: base_params.sample_set,
        analysis: hap_params.analysis = DEFAULT,
    ) -> zarr.hierarchy.Group:
        analysis = self._prep_phasing_analysis_param(analysis=analysis)
        try:
            return self._cache_haplotypes[(sample_set, analysis)]
        except KeyError:
            release = self.lookup_release(sample_set=sample_set)
            release_path = self._release_to_path(release)
            path = f"{self._base_path}/{release_path}/snp_haplotypes/{sample_set}/{analysis}/zarr"
            store = init_zarr_store(fs=self._fs, path=path)
            # some sample sets have no data for a given analysis, handle this
            try:
                root = zarr.open_consolidated(store=store)
            except FileNotFoundError:
                root = None
            self._cache_haplotypes[(sample_set, analysis)] = root
        return root

    @doc(
        summary="Open haplotype sites zarr.",
        returns="Zarr hierarchy.",
    )
    def open_haplotype_sites(
        self, analysis: hap_params.analysis = DEFAULT
    ) -> zarr.hierarchy.Group:
        analysis = self._prep_phasing_analysis_param(analysis=analysis)
        try:
            return self._cache_haplotype_sites[analysis]
        except KeyError:
            path = f"{self._base_path}/{self._major_version_path}/snp_haplotypes/sites/{analysis}/zarr"
            store = init_zarr_store(fs=self._fs, path=path)
            root = zarr.open_consolidated(store=store)
            self._cache_haplotype_sites[analysis] = root
        return root

    def _haplotype_sites_for_contig(
        self, *, contig, analysis, field, inline_array, chunks
    ):
        sites = self.open_haplotype_sites(analysis=analysis)
        arr = sites[f"{contig}/variants/{field}"]
        arr = da_from_zarr(arr, inline_array=inline_array, chunks=chunks)
        return arr

    def _haplotypes_for_contig(
        self, *, contig, sample_set, analysis, inline_array, chunks
    ):
        debug = self._log.debug

        debug("open zarr")
        root = self.open_haplotypes(sample_set=sample_set, analysis=analysis)
        sites = self.open_haplotype_sites(analysis=analysis)

        debug("variant_position")
        pos = sites[f"{contig}/variants/POS"]

        # some sample sets have no data for a given analysis, handle this
        # TODO consider returning a dataset with 0 length samples dimension instead, would
        # probably simplify a lot of other logic
        if root is None:
            return None

        coords = dict()
        data_vars = dict()

        coords["variant_position"] = (
            [DIM_VARIANT],
            da_from_zarr(pos, inline_array=inline_array, chunks=chunks),
        )

        debug("variant_contig")
        contig_index = self.contigs.index(contig)
        coords["variant_contig"] = (
            [DIM_VARIANT],
            da.full_like(pos, fill_value=contig_index, dtype="u1"),
        )

        debug("variant_allele")
        ref = da_from_zarr(
            sites[f"{contig}/variants/REF"], inline_array=inline_array, chunks=chunks
        )
        alt = da_from_zarr(
            sites[f"{contig}/variants/ALT"], inline_array=inline_array, chunks=chunks
        )
        variant_allele = da.hstack([ref[:, None], alt[:, None]])
        data_vars["variant_allele"] = [DIM_VARIANT, DIM_ALLELE], variant_allele

        debug("call_genotype")
        data_vars["call_genotype"] = (
            [DIM_VARIANT, DIM_SAMPLE, DIM_PLOIDY],
            da_from_zarr(
                root[f"{contig}/calldata/GT"], inline_array=inline_array, chunks=chunks
            ),
        )

        debug("sample arrays")
        coords["sample_id"] = (
            [DIM_SAMPLE],
            da_from_zarr(root["samples"], inline_array=inline_array, chunks=chunks),
        )

        debug("set up attributes")
        attrs = {"contigs": self.contigs}

        debug("create a dataset")
        ds = xr.Dataset(data_vars=data_vars, coords=coords, attrs=attrs)

        return ds

    @doc(
        summary="Access haplotype data.",
        returns="A dataset of haplotypes and associated data.",
    )
    def haplotypes(
        self,
        region: base_params.region,
        analysis: hap_params.analysis = DEFAULT,
        sample_sets: Optional[base_params.sample_sets] = None,
        sample_query: Optional[base_params.sample_query] = None,
        inline_array: base_params.inline_array = base_params.inline_array_default,
        chunks: base_params.chunks = base_params.chunks_default,
        cohort_size: Optional[base_params.cohort_size] = None,
        min_cohort_size: Optional[base_params.min_cohort_size] = None,
        max_cohort_size: Optional[base_params.max_cohort_size] = None,
        random_seed: base_params.random_seed = 42,
    ) -> Optional[xr.Dataset]:
        debug = self._log.debug

        debug("normalise parameters")
        sample_sets = self._prep_sample_sets_param(sample_sets=sample_sets)
        resolved_region = self.resolve_region(region)
        del region

        if isinstance(resolved_region, Region):
            resolved_region = [resolved_region]
        analysis = self._prep_phasing_analysis_param(analysis=analysis)

        debug("build dataset")
        lx = []
        for r in resolved_region:
            ly = []

            for s in sample_sets:
                y = self._haplotypes_for_contig(
                    contig=r.contig,
                    sample_set=s,
                    analysis=analysis,
                    inline_array=inline_array,
                    chunks=chunks,
                )
                if y is not None:
                    ly.append(y)

            if len(ly) == 0:
                debug("early out, no data for given sample sets and analysis")
                return None

            debug("concatenate data from multiple sample sets")
            x = xarray_concat(ly, dim=DIM_SAMPLE)

            debug("handle region")
            if r.start or r.end:
                pos = x["variant_position"].values
                loc_region = locate_region(r, pos)
                x = x.isel(variants=loc_region)

            lx.append(x)

        debug("concatenate data from multiple regions")
        ds = xarray_concat(lx, dim=DIM_VARIANT)

        debug("handle sample query")
        if sample_query is not None:
            debug("load sample metadata")
            df_samples = self.sample_metadata(sample_sets=sample_sets)

            debug("align sample metadata with haplotypes")
            phased_samples = ds["sample_id"].values.tolist()
            df_samples_phased = (
                df_samples.set_index("sample_id").loc[phased_samples].reset_index()
            )

            debug("apply the query")
            loc_samples = df_samples_phased.eval(sample_query).values
            if np.count_nonzero(loc_samples) == 0:
                raise ValueError(f"No samples found for query {sample_query!r}")
            ds = ds.isel(samples=loc_samples)

        debug("handle cohort size")
        if cohort_size is not None:
            debug("handle cohort size")
            # overrides min and max
            min_cohort_size = cohort_size
            max_cohort_size = cohort_size

        if min_cohort_size is not None:
            debug("handle min cohort size")
            n_samples = ds.dims["samples"]
            if n_samples < min_cohort_size:
                raise ValueError(
                    f"not enough samples ({n_samples}) for minimum cohort size ({min_cohort_size})"
                )

        if max_cohort_size is not None:
            debug("handle max cohort size")
            n_samples = ds.dims["samples"]
            if n_samples > max_cohort_size:
                rng = np.random.default_rng(seed=random_seed)
                loc_downsample = rng.choice(
                    n_samples, size=max_cohort_size, replace=False
                )
                loc_downsample.sort()
                ds = ds.isel(samples=loc_downsample)

        return ds

    @doc(
        summary="Generate h12 GWSS calibration data for different window sizes.",
        returns="""
            A list of H12 calibration run arrays for each window size, containing
            values and percentiles.
        """,
    )
    def h12_calibration(
        self,
        contig: base_params.contig,
        analysis: hap_params.analysis = DEFAULT,
        sample_query: Optional[base_params.sample_query] = None,
        sample_sets: Optional[base_params.sample_sets] = None,
        cohort_size: Optional[base_params.cohort_size] = h12_params.cohort_size_default,
        min_cohort_size: Optional[
            base_params.min_cohort_size
        ] = h12_params.min_cohort_size_default,
        max_cohort_size: Optional[
            base_params.max_cohort_size
        ] = h12_params.max_cohort_size_default,
        window_sizes: h12_params.window_sizes = h12_params.window_sizes_default,
        random_seed: base_params.random_seed = 42,
    ) -> List[np.ndarray]:
        # change this name if you ever change the behaviour of this function, to
        # invalidate any previously cached data
        name = self._h12_calibration_cache_name

        params = dict(
            contig=contig,
            analysis=self._prep_phasing_analysis_param(analysis=analysis),
            window_sizes=window_sizes,
            sample_sets=self._prep_sample_sets_param(sample_sets=sample_sets),
            # N.B., do not be tempted to convert this sample query into integer
            # indices using _prep_sample_selection_params, because the indices
            # are different in the haplotype data.
            sample_query=sample_query,
            cohort_size=cohort_size,
            min_cohort_size=min_cohort_size,
            max_cohort_size=max_cohort_size,
            random_seed=random_seed,
        )

        try:
            calibration_runs = self.results_cache_get(name=name, params=params)

        except CacheMiss:
            calibration_runs = self._h12_calibration(**params)
            self.results_cache_set(name=name, params=params, results=calibration_runs)

        return calibration_runs

    def _h12_calibration(
        self,
        contig,
        analysis,
        sample_query,
        sample_sets,
        cohort_size,
        min_cohort_size,
        max_cohort_size,
        window_sizes,
        random_seed,
    ):
        # access haplotypes
        ds_haps = self.haplotypes(
            region=contig,
            sample_sets=sample_sets,
            sample_query=sample_query,
            analysis=analysis,
            cohort_size=cohort_size,
            min_cohort_size=min_cohort_size,
            max_cohort_size=max_cohort_size,
            random_seed=random_seed,
        )

        gt = allel.GenotypeDaskArray(ds_haps["call_genotype"].data)
        with self._dask_progress(desc="Load haplotypes"):
            ht = gt.to_haplotypes().compute()

        calibration_runs = dict()
        for window_size in self._progress(window_sizes, desc="Compute H12"):
            h1, h12, h123, h2_h1 = allel.moving_garud_h(ht, size=window_size)
            calibration_runs[str(window_size)] = h12

        return calibration_runs

    @doc(
        summary="Plot h12 GWSS calibration data for different window sizes.",
        parameters=dict(
            title="Plot title.",
            show="If True, show the plot.",
        ),
    )
    def plot_h12_calibration(
        self,
        contig: base_params.contig,
        analysis: hap_params.analysis = DEFAULT,
        sample_query: Optional[base_params.sample_query] = None,
        sample_sets: Optional[base_params.sample_sets] = None,
        cohort_size: Optional[base_params.cohort_size] = h12_params.cohort_size_default,
        min_cohort_size: Optional[
            base_params.min_cohort_size
        ] = h12_params.min_cohort_size_default,
        max_cohort_size: Optional[
            base_params.max_cohort_size
        ] = h12_params.max_cohort_size_default,
        window_sizes: h12_params.window_sizes = h12_params.window_sizes_default,
        random_seed: base_params.random_seed = 42,
        title: Optional[str] = None,
        show: bool = True,
    ) -> gplt_params.figure:
        # get H12 values
        calibration_runs = self.h12_calibration(
            contig=contig,
            analysis=analysis,
            sample_query=sample_query,
            sample_sets=sample_sets,
            window_sizes=window_sizes,
            cohort_size=cohort_size,
            min_cohort_size=min_cohort_size,
            max_cohort_size=max_cohort_size,
            random_seed=random_seed,
        )

        # compute summaries
        q50 = [np.median(calibration_runs[str(window)]) for window in window_sizes]
        q25 = [
            np.percentile(calibration_runs[str(window)], 25) for window in window_sizes
        ]
        q75 = [
            np.percentile(calibration_runs[str(window)], 75) for window in window_sizes
        ]
        q05 = [
            np.percentile(calibration_runs[str(window)], 5) for window in window_sizes
        ]
        q95 = [
            np.percentile(calibration_runs[str(window)], 95) for window in window_sizes
        ]

        # make plot
        fig = bokeh.plotting.figure(width=700, height=400, x_axis_type="log")
        fig.patch(
            window_sizes + window_sizes[::-1],
            q75 + q25[::-1],
            alpha=0.75,
            line_width=2,
            legend_label="25-75%",
        )
        fig.patch(
            window_sizes + window_sizes[::-1],
            q95 + q05[::-1],
            alpha=0.5,
            line_width=2,
            legend_label="5-95%",
        )
        fig.line(
            window_sizes, q50, line_color="black", line_width=4, legend_label="median"
        )
        fig.circle(window_sizes, q50, color="black", fill_color="black", size=8)

        fig.xaxis.ticker = window_sizes
        fig.x_range = bokeh.models.Range1d(window_sizes[0], window_sizes[-1])
        if title is None:
            title = sample_query
        fig.title = title
        if show:
            bokeh.plotting.show(fig)
        return fig

    @doc(
        summary="Run h12 genome-wide selection scan.",
        returns=dict(
            x="An array containing the window centre point genomic positions.",
            h12="An array with h12 statistic values for each window.",
        ),
    )
    def h12_gwss(
        self,
        contig: base_params.contig,
        window_size: h12_params.window_size,
        analysis: hap_params.analysis = DEFAULT,
        sample_query: Optional[base_params.sample_query] = None,
        sample_sets: Optional[base_params.sample_sets] = None,
        cohort_size: Optional[base_params.cohort_size] = h12_params.cohort_size_default,
        min_cohort_size: Optional[
            base_params.min_cohort_size
        ] = h12_params.min_cohort_size_default,
        max_cohort_size: Optional[
            base_params.max_cohort_size
        ] = h12_params.max_cohort_size_default,
        random_seed: base_params.random_seed = 42,
    ) -> Tuple[np.ndarray, np.ndarray]:
        # change this name if you ever change the behaviour of this function, to
        # invalidate any previously cached data
        name = self._h12_gwss_cache_name

        params = dict(
            contig=contig,
            analysis=self._prep_phasing_analysis_param(analysis=analysis),
            window_size=window_size,
            sample_sets=self._prep_sample_sets_param(sample_sets=sample_sets),
            # N.B., do not be tempted to convert this sample query into integer
            # indices using _prep_sample_selection_params, because the indices
            # are different in the haplotype data.
            sample_query=sample_query,
            cohort_size=cohort_size,
            min_cohort_size=min_cohort_size,
            max_cohort_size=max_cohort_size,
            random_seed=random_seed,
        )

        try:
            results = self.results_cache_get(name=name, params=params)

        except CacheMiss:
            results = self._h12_gwss(**params)
            self.results_cache_set(name=name, params=params, results=results)

        x = results["x"]
        h12 = results["h12"]

        return x, h12

    def _h12_gwss(
        self,
        contig,
        analysis,
        window_size,
        sample_sets,
        sample_query,
        cohort_size,
        min_cohort_size,
        max_cohort_size,
        random_seed,
    ):
        ds_haps = self.haplotypes(
            region=contig,
            analysis=analysis,
            sample_query=sample_query,
            sample_sets=sample_sets,
            cohort_size=cohort_size,
            min_cohort_size=min_cohort_size,
            max_cohort_size=max_cohort_size,
            random_seed=random_seed,
        )

        gt = allel.GenotypeDaskArray(ds_haps["call_genotype"].data)
        with self._dask_progress(desc="Load haplotypes"):
            ht = gt.to_haplotypes().compute()
        pos = ds_haps["variant_position"].values

        h1, h12, h123, h2_h1 = allel.moving_garud_h(ht, size=window_size)

        x = allel.moving_statistic(pos, statistic=np.mean, size=window_size)

        results = dict(x=x, h12=h12)

        return results

    @doc(
        summary="Plot h12 GWSS data.",
    )
    def plot_h12_gwss_track(
        self,
        contig: base_params.contig,
        window_size: h12_params.window_size,
        analysis: hap_params.analysis = DEFAULT,
        sample_sets: Optional[base_params.sample_sets] = None,
        sample_query: Optional[base_params.sample_query] = None,
        cohort_size: Optional[base_params.cohort_size] = h12_params.cohort_size_default,
        min_cohort_size: Optional[
            base_params.min_cohort_size
        ] = h12_params.min_cohort_size_default,
        max_cohort_size: Optional[
            base_params.max_cohort_size
        ] = h12_params.max_cohort_size_default,
        random_seed: base_params.random_seed = 42,
        title: Optional[gplt_params.title] = None,
        sizing_mode: gplt_params.sizing_mode = gplt_params.sizing_mode_default,
        width: gplt_params.width = gplt_params.width_default,
        height: gplt_params.height = 200,
        show: gplt_params.show = True,
        x_range: Optional[gplt_params.x_range] = None,
    ) -> gplt_params.figure:
        # compute H12
        x, h12 = self.h12_gwss(
            contig=contig,
            analysis=analysis,
            window_size=window_size,
            cohort_size=cohort_size,
            min_cohort_size=min_cohort_size,
            max_cohort_size=max_cohort_size,
            sample_query=sample_query,
            sample_sets=sample_sets,
            random_seed=random_seed,
        )

        # determine X axis range
        x_min = x[0]
        x_max = x[-1]
        if x_range is None:
            x_range = bokeh.models.Range1d(x_min, x_max, bounds="auto")

        # create a figure
        xwheel_zoom = bokeh.models.WheelZoomTool(
            dimensions="width", maintain_focus=False
        )
        if title is None:
            title = sample_query
        fig = bokeh.plotting.figure(
            title=title,
            tools=["xpan", "xzoom_in", "xzoom_out", xwheel_zoom, "reset"],
            active_scroll=xwheel_zoom,
            active_drag="xpan",
            sizing_mode=sizing_mode,
            width=width,
            height=height,
            toolbar_location="above",
            x_range=x_range,
            y_range=(0, 1),
        )

        # plot H12
        fig.circle(
            x=x,
            y=h12,
            size=3,
            line_width=0.5,
            line_color="black",
            fill_color=None,
        )

        # tidy up the plot
        fig.yaxis.axis_label = "H12"
        fig.yaxis.ticker = [0, 1]
        self._bokeh_style_genome_xaxis(fig, contig)

        if show:
            bokeh.plotting.show(fig)

        return fig

    @doc(
        summary="Plot h12 GWSS data.",
    )
    def plot_h12_gwss(
        self,
        contig: base_params.contig,
        window_size: h12_params.window_size,
        analysis: hap_params.analysis = DEFAULT,
        sample_sets: Optional[base_params.sample_sets] = None,
        sample_query: Optional[base_params.sample_query] = None,
        cohort_size: Optional[base_params.cohort_size] = h12_params.cohort_size_default,
        min_cohort_size: Optional[
            base_params.min_cohort_size
        ] = h12_params.min_cohort_size_default,
        max_cohort_size: Optional[
            base_params.max_cohort_size
        ] = h12_params.max_cohort_size_default,
        random_seed: base_params.random_seed = 42,
        title: Optional[gplt_params.title] = None,
        sizing_mode: gplt_params.sizing_mode = gplt_params.sizing_mode_default,
        width: gplt_params.width = gplt_params.width_default,
        track_height: gplt_params.track_height = 170,
        genes_height: gplt_params.genes_height = gplt_params.genes_height_default,
    ) -> None:
        # gwss track
        fig1 = self.plot_h12_gwss_track(
            contig=contig,
            analysis=analysis,
            window_size=window_size,
            sample_sets=sample_sets,
            sample_query=sample_query,
            cohort_size=cohort_size,
            min_cohort_size=min_cohort_size,
            max_cohort_size=max_cohort_size,
            random_seed=random_seed,
            title=title,
            sizing_mode=sizing_mode,
            width=width,
            height=track_height,
            show=False,
        )

        fig1.xaxis.visible = False

        # plot genes
        fig2 = self.plot_genes(
            region=contig,
            sizing_mode=sizing_mode,
            width=width,
            height=genes_height,
            x_range=fig1.x_range,
            show=False,
        )

        # combine plots into a single figure
        fig = bokeh.layouts.gridplot(
            [fig1, fig2],
            ncols=1,
            toolbar_location="above",
            merge_tools=True,
            sizing_mode=sizing_mode,
        )

        bokeh.plotting.show(fig)

    @doc(
        summary="""
            Run a H1X genome-wide scan to detect genome regions with
            shared selective sweeps between two cohorts.
        """,
        returns=dict(
            x="An array containing the window centre point genomic positions.",
            h1x="An array with H1X statistic values for each window.",
        ),
    )
    def h1x_gwss(
        self,
        contig: base_params.contig,
        window_size: h12_params.window_size,
        cohort1_query: base_params.sample_query,
        cohort2_query: base_params.sample_query,
        analysis: hap_params.analysis = DEFAULT,
        sample_sets: Optional[base_params.sample_sets] = None,
        cohort_size: Optional[base_params.cohort_size] = h12_params.cohort_size_default,
        min_cohort_size: Optional[
            base_params.min_cohort_size
        ] = h12_params.min_cohort_size_default,
        max_cohort_size: Optional[
            base_params.max_cohort_size
        ] = h12_params.max_cohort_size_default,
        random_seed: base_params.random_seed = 42,
    ) -> Tuple[np.ndarray, np.ndarray]:
        # change this name if you ever change the behaviour of this function, to
        # invalidate any previously cached data
        name = self._h1x_gwss_cache_name

        params = dict(
            contig=contig,
            analysis=self._prep_phasing_analysis_param(analysis=analysis),
            window_size=window_size,
            # N.B., do not be tempted to convert these sample queries into integer
            # indices using _prep_sample_selection_params, because the indices
            # are different in the haplotype data.
            cohort1_query=cohort1_query,
            cohort2_query=cohort2_query,
            sample_sets=self._prep_sample_sets_param(sample_sets=sample_sets),
            cohort_size=cohort_size,
            min_cohort_size=min_cohort_size,
            max_cohort_size=max_cohort_size,
            random_seed=random_seed,
        )

        try:
            results = self.results_cache_get(name=name, params=params)

        except CacheMiss:
            results = self._h1x_gwss(**params)
            self.results_cache_set(name=name, params=params, results=results)

        x = results["x"]
        h1x = results["h1x"]

        return x, h1x

    def _h1x_gwss(
        self,
        contig,
        analysis,
        window_size,
        sample_sets,
        cohort1_query,
        cohort2_query,
        cohort_size,
        min_cohort_size,
        max_cohort_size,
        random_seed,
    ):
        # access haplotype datasets for each cohort
        ds1 = self.haplotypes(
            region=contig,
            analysis=analysis,
            sample_query=cohort1_query,
            sample_sets=sample_sets,
            cohort_size=cohort_size,
            min_cohort_size=min_cohort_size,
            max_cohort_size=max_cohort_size,
            random_seed=random_seed,
        )
        ds2 = self.haplotypes(
            region=contig,
            analysis=analysis,
            sample_query=cohort2_query,
            sample_sets=sample_sets,
            cohort_size=cohort_size,
            min_cohort_size=min_cohort_size,
            max_cohort_size=max_cohort_size,
            random_seed=random_seed,
        )

        # load data into memory
        gt1 = allel.GenotypeDaskArray(ds1["call_genotype"].data)
        with self._dask_progress(desc="Load haplotypes for cohort 1"):
            ht1 = gt1.to_haplotypes().compute()
        gt2 = allel.GenotypeDaskArray(ds2["call_genotype"].data)
        with self._dask_progress(desc="Load haplotypes for cohort 2"):
            ht2 = gt2.to_haplotypes().compute()
        pos = ds1["variant_position"].values

        # run H1X scan
        h1x = _moving_h1x(ht1, ht2, size=window_size)

        # compute window midpoints
        x = allel.moving_statistic(pos, statistic=np.mean, size=window_size)

        results = dict(x=x, h1x=h1x)

        return results

    @doc(
        summary="""
            Run and plot a H1X genome-wide scan to detect genome regions
            with shared selective sweeps between two cohorts.
        """
    )
    def plot_h1x_gwss_track(
        self,
        contig: base_params.contig,
        window_size: h12_params.window_size,
        cohort1_query: base_params.cohort1_query,
        cohort2_query: base_params.cohort2_query,
        analysis: hap_params.analysis = DEFAULT,
        sample_sets: Optional[base_params.sample_sets] = None,
        cohort_size: Optional[base_params.cohort_size] = h12_params.cohort_size_default,
        min_cohort_size: Optional[
            base_params.min_cohort_size
        ] = h12_params.min_cohort_size_default,
        max_cohort_size: Optional[
            base_params.max_cohort_size
        ] = h12_params.max_cohort_size_default,
        random_seed: base_params.random_seed = 42,
        title: Optional[gplt_params.title] = None,
        sizing_mode: gplt_params.sizing_mode = gplt_params.sizing_mode_default,
        width: gplt_params.width = gplt_params.width_default,
        height: gplt_params.height = 200,
        show: gplt_params.show = True,
        x_range: Optional[gplt_params.x_range] = None,
    ) -> gplt_params.figure:
        # compute H1X
        x, h1x = self.h1x_gwss(
            contig=contig,
            analysis=analysis,
            window_size=window_size,
            cohort_size=cohort_size,
            min_cohort_size=min_cohort_size,
            max_cohort_size=max_cohort_size,
            cohort1_query=cohort1_query,
            cohort2_query=cohort2_query,
            sample_sets=sample_sets,
            random_seed=random_seed,
        )

        # determine X axis range
        x_min = x[0]
        x_max = x[-1]
        if x_range is None:
            x_range = bokeh.models.Range1d(x_min, x_max, bounds="auto")

        # create a figure
        xwheel_zoom = bokeh.models.WheelZoomTool(
            dimensions="width", maintain_focus=False
        )
        if title is None:
            title = f"Cohort 1: {cohort1_query}\nCohort 2: {cohort2_query}"
        fig = bokeh.plotting.figure(
            title=title,
            tools=["xpan", "xzoom_in", "xzoom_out", xwheel_zoom, "reset"],
            active_scroll=xwheel_zoom,
            active_drag="xpan",
            sizing_mode=sizing_mode,
            width=width,
            height=height,
            toolbar_location="above",
            x_range=x_range,
            y_range=(0, 1),
        )

        # plot H1X
        fig.circle(
            x=x,
            y=h1x,
            size=3,
            line_width=0.5,
            line_color="black",
            fill_color=None,
        )

        # tidy up the plot
        fig.yaxis.axis_label = "H1X"
        fig.yaxis.ticker = [0, 1]
        self._bokeh_style_genome_xaxis(fig, contig)

        if show:
            bokeh.plotting.show(fig)

        return fig

    @doc(
        summary="""
            Run and plot a H1X genome-wide scan to detect genome regions
            with shared selective sweeps between two cohorts.
        """
    )
    def plot_h1x_gwss(
        self,
        contig: base_params.contig,
        window_size: h12_params.window_size,
        cohort1_query: base_params.cohort1_query,
        cohort2_query: base_params.cohort2_query,
        analysis: hap_params.analysis = DEFAULT,
        sample_sets: Optional[base_params.sample_sets] = None,
        cohort_size: Optional[base_params.cohort_size] = h12_params.cohort_size_default,
        min_cohort_size: Optional[
            base_params.min_cohort_size
        ] = h12_params.min_cohort_size_default,
        max_cohort_size: Optional[
            base_params.max_cohort_size
        ] = h12_params.max_cohort_size_default,
        random_seed: base_params.random_seed = 42,
        title: Optional[gplt_params.title] = None,
        sizing_mode: gplt_params.sizing_mode = gplt_params.sizing_mode_default,
        width: gplt_params.width = gplt_params.width_default,
        track_height: gplt_params.track_height = 190,
        genes_height: gplt_params.genes_height = gplt_params.genes_height_default,
    ) -> None:
        # gwss track
        fig1 = self.plot_h1x_gwss_track(
            contig=contig,
            analysis=analysis,
            window_size=window_size,
            cohort1_query=cohort1_query,
            cohort2_query=cohort2_query,
            sample_sets=sample_sets,
            cohort_size=cohort_size,
            min_cohort_size=min_cohort_size,
            max_cohort_size=max_cohort_size,
            random_seed=random_seed,
            title=title,
            sizing_mode=sizing_mode,
            width=width,
            height=track_height,
            show=False,
        )

        fig1.xaxis.visible = False

        # plot genes
        fig2 = self.plot_genes(
            region=contig,
            sizing_mode=sizing_mode,
            width=width,
            height=genes_height,
            x_range=fig1.x_range,
            show=False,
        )

        # combine plots into a single figure
        fig = bokeh.layouts.gridplot(
            [fig1, fig2],
            ncols=1,
            toolbar_location="above",
            merge_tools=True,
            sizing_mode=sizing_mode,
        )

        bokeh.plotting.show(fig)

    @doc(
        summary="Run iHS GWSS.",
        returns=dict(
            x="An array containing the window centre point genomic positions.",
            ihs="An array with iHS statistic values for each window.",
        ),
    )
    def ihs_gwss(
        self,
        contig: base_params.contig,
        analysis: hap_params.analysis = DEFAULT,
        sample_sets: Optional[base_params.sample_sets] = None,
        sample_query: Optional[base_params.sample_query] = None,
        window_size: ihs_params.window_size = ihs_params.window_size_default,
        percentiles: ihs_params.percentiles = ihs_params.percentiles_default,
        standardize: ihs_params.standardize = True,
        standardization_bins: Optional[ihs_params.standardization_bins] = None,
        standardization_n_bins: ihs_params.standardization_n_bins = ihs_params.standardization_n_bins_default,
        standardization_diagnostics: ihs_params.standardization_diagnostics = False,
        filter_min_maf: ihs_params.filter_min_maf = ihs_params.filter_min_maf_default,
        compute_min_maf: ihs_params.compute_min_maf = ihs_params.compute_min_maf_default,
        min_ehh: ihs_params.min_ehh = ihs_params.min_ehh_default,
        max_gap: ihs_params.max_gap = ihs_params.max_gap_default,
        gap_scale: ihs_params.gap_scale = ihs_params.gap_scale_default,
        include_edges: ihs_params.include_edges = True,
        use_threads: ihs_params.use_threads = True,
        min_cohort_size: Optional[
            base_params.min_cohort_size
        ] = ihs_params.min_cohort_size_default,
        max_cohort_size: Optional[
            base_params.max_cohort_size
        ] = ihs_params.max_cohort_size_default,
        random_seed: base_params.random_seed = 42,
    ) -> Tuple[np.ndarray, np.ndarray]:
        # change this name if you ever change the behaviour of this function, to
        # invalidate any previously cached data
        name = self._ihs_gwss_cache_name

        params = dict(
            contig=contig,
            analysis=self._prep_phasing_analysis_param(analysis=analysis),
            window_size=window_size,
            percentiles=percentiles,
            standardize=standardize,
            standardization_bins=standardization_bins,
            standardization_n_bins=standardization_n_bins,
            standardization_diagnostics=standardization_diagnostics,
            filter_min_maf=filter_min_maf,
            compute_min_maf=compute_min_maf,
            min_ehh=min_ehh,
            include_edges=include_edges,
            max_gap=max_gap,
            gap_scale=gap_scale,
            use_threads=use_threads,
            sample_sets=self._prep_sample_sets_param(sample_sets=sample_sets),
            # N.B., do not be tempted to convert this sample query into integer
            # indices using _prep_sample_selection_params, because the indices
            # are different in the haplotype data.
            sample_query=sample_query,
            min_cohort_size=min_cohort_size,
            max_cohort_size=max_cohort_size,
            random_seed=random_seed,
        )

        try:
            results = self.results_cache_get(name=name, params=params)

        except CacheMiss:
            results = self._ihs_gwss(**params)
            self.results_cache_set(name=name, params=params, results=results)

        x = results["x"]
        ihs = results["ihs"]

        return x, ihs

    def _ihs_gwss(
        self,
        *,
        contig,
        analysis,
        sample_sets,
        sample_query,
        window_size,
        percentiles,
        standardize,
        standardization_bins,
        standardization_n_bins,
        standardization_diagnostics,
        filter_min_maf,
        compute_min_maf,
        min_ehh,
        max_gap,
        gap_scale,
        include_edges,
        use_threads,
        min_cohort_size,
        max_cohort_size,
        random_seed,
    ):
        ds_haps = self.haplotypes(
            region=contig,
            analysis=analysis,
            sample_query=sample_query,
            sample_sets=sample_sets,
            min_cohort_size=min_cohort_size,
            max_cohort_size=max_cohort_size,
            random_seed=random_seed,
        )

        gt = allel.GenotypeDaskArray(ds_haps["call_genotype"].data)
        with self._dask_progress(desc="Load haplotypes"):
            ht = gt.to_haplotypes().compute()

        ac = ht.count_alleles(max_allele=1)
        pos = ds_haps["variant_position"].values

        if filter_min_maf > 0:
            af = ac.to_frequencies()
            maf = np.min(af, axis=1)
            maf_filter = maf > filter_min_maf
            ht = ht.compress(maf_filter, axis=0)
            pos = pos[maf_filter]
            ac = ac[maf_filter]

        # compute iHS
        ihs = allel.ihs(
            h=ht,
            pos=pos,
            min_maf=compute_min_maf,
            min_ehh=min_ehh,
            include_edges=include_edges,
            max_gap=max_gap,
            gap_scale=gap_scale,
            use_threads=use_threads,
        )

        # remove any NaNs
        na_mask = ~np.isnan(ihs)
        ihs = ihs[na_mask]
        pos = pos[na_mask]
        ac = ac[na_mask]

        # take absolute value
        ihs = np.fabs(ihs)

        if standardize:
            ihs, _ = allel.standardize_by_allele_count(
                score=ihs,
                aac=ac[:, 1],
                bins=standardization_bins,
                n_bins=standardization_n_bins,
                diagnostics=standardization_diagnostics,
            )

        if window_size:
            ihs = allel.moving_statistic(
                ihs, statistic=np.percentile, size=window_size, q=percentiles
            )
            pos = allel.moving_statistic(pos, statistic=np.mean, size=window_size)

        results = dict(x=pos, ihs=ihs)

        return results

    @doc(
        summary="Run and plot iHS GWSS data.",
    )
    def plot_ihs_gwss_track(
        self,
        contig: base_params.contig,
        analysis: hap_params.analysis = DEFAULT,
        sample_sets: Optional[base_params.sample_sets] = None,
        sample_query: Optional[base_params.sample_query] = None,
        window_size: ihs_params.window_size = ihs_params.window_size_default,
        percentiles: ihs_params.percentiles = ihs_params.percentiles_default,
        standardize: ihs_params.standardize = True,
        standardization_bins: Optional[ihs_params.standardization_bins] = None,
        standardization_n_bins: ihs_params.standardization_n_bins = ihs_params.standardization_n_bins_default,
        standardization_diagnostics: ihs_params.standardization_diagnostics = False,
        filter_min_maf: ihs_params.filter_min_maf = ihs_params.filter_min_maf_default,
        compute_min_maf: ihs_params.compute_min_maf = ihs_params.compute_min_maf_default,
        min_ehh: ihs_params.min_ehh = ihs_params.min_ehh_default,
        max_gap: ihs_params.max_gap = ihs_params.max_gap_default,
        gap_scale: ihs_params.gap_scale = ihs_params.gap_scale_default,
        include_edges: ihs_params.include_edges = True,
        use_threads: ihs_params.use_threads = True,
        min_cohort_size: Optional[
            base_params.min_cohort_size
        ] = ihs_params.min_cohort_size_default,
        max_cohort_size: Optional[
            base_params.max_cohort_size
        ] = ihs_params.max_cohort_size_default,
        random_seed: base_params.random_seed = 42,
        palette: ihs_params.palette = ihs_params.palette_default,
        title: Optional[gplt_params.title] = None,
        sizing_mode: gplt_params.sizing_mode = gplt_params.sizing_mode_default,
        width: gplt_params.width = gplt_params.width_default,
        height: gplt_params.height = 200,
        show: gplt_params.show = True,
        x_range: Optional[gplt_params.x_range] = None,
    ) -> gplt_params.figure:
        # compute ihs
        x, ihs = self.ihs_gwss(
            contig=contig,
            analysis=analysis,
            window_size=window_size,
            percentiles=percentiles,
            standardize=standardize,
            standardization_bins=standardization_bins,
            standardization_n_bins=standardization_n_bins,
            standardization_diagnostics=standardization_diagnostics,
            filter_min_maf=filter_min_maf,
            compute_min_maf=compute_min_maf,
            min_ehh=min_ehh,
            max_gap=max_gap,
            gap_scale=gap_scale,
            include_edges=include_edges,
            use_threads=use_threads,
            min_cohort_size=min_cohort_size,
            max_cohort_size=max_cohort_size,
            sample_query=sample_query,
            sample_sets=sample_sets,
            random_seed=random_seed,
        )

        # determine X axis range
        x_min = x[0]
        x_max = x[-1]
        if x_range is None:
            x_range = bokeh.models.Range1d(x_min, x_max, bounds="auto")

        # create a figure
        xwheel_zoom = bokeh.models.WheelZoomTool(
            dimensions="width", maintain_focus=False
        )
        if title is None:
            title = sample_query
        fig = bokeh.plotting.figure(
            title=title,
            tools=["xpan", "xzoom_in", "xzoom_out", xwheel_zoom, "reset"],
            active_scroll=xwheel_zoom,
            active_drag="xpan",
            sizing_mode=sizing_mode,
            width=width,
            height=height,
            toolbar_location="above",
            x_range=x_range,
        )

        if window_size:
            if isinstance(percentiles, int):
                percentiles = (percentiles,)

        # add an empty dimension to ihs array if 1D
        ihs = np.reshape(ihs, (ihs.shape[0], -1))
        bokeh_palette = bokeh.palettes.all_palettes[palette]
        for i in range(ihs.shape[1]):
            ihs_perc = ihs[:, i]
            if ihs.shape[1] >= 3:
                color = bokeh_palette[ihs.shape[1]][i]
            elif ihs.shape[1] == 2:
                color = bokeh_palette[3][i]
            else:
                color = None

            # plot ihs
            fig.circle(
                x=x,
                y=ihs_perc,
                size=3,
                line_width=0.15,
                line_color="black",
                fill_color=color,
            )

        # tidy up the plot
        fig.yaxis.axis_label = "ihs"
        self._bokeh_style_genome_xaxis(fig, contig)

        if show:
            bokeh.plotting.show(fig)

        return fig

    @doc(
        summary="Run and plot iHS GWSS data.",
    )
    def plot_ihs_gwss(
        self,
        contig: base_params.contig,
        analysis: hap_params.analysis = DEFAULT,
        sample_sets: Optional[base_params.sample_sets] = None,
        sample_query: Optional[base_params.sample_query] = None,
        window_size: ihs_params.window_size = ihs_params.window_size_default,
        percentiles: ihs_params.percentiles = ihs_params.percentiles_default,
        standardize: ihs_params.standardize = True,
        standardization_bins: Optional[ihs_params.standardization_bins] = None,
        standardization_n_bins: ihs_params.standardization_n_bins = ihs_params.standardization_n_bins_default,
        standardization_diagnostics: ihs_params.standardization_diagnostics = False,
        filter_min_maf: ihs_params.filter_min_maf = ihs_params.filter_min_maf_default,
        compute_min_maf: ihs_params.compute_min_maf = ihs_params.compute_min_maf_default,
        min_ehh: ihs_params.min_ehh = ihs_params.min_ehh_default,
        max_gap: ihs_params.max_gap = ihs_params.max_gap_default,
        gap_scale: ihs_params.gap_scale = ihs_params.gap_scale_default,
        include_edges: ihs_params.include_edges = True,
        use_threads: ihs_params.use_threads = True,
        min_cohort_size: Optional[
            base_params.min_cohort_size
        ] = ihs_params.min_cohort_size_default,
        max_cohort_size: Optional[
            base_params.max_cohort_size
        ] = ihs_params.max_cohort_size_default,
        random_seed: base_params.random_seed = 42,
        palette: ihs_params.palette = ihs_params.palette_default,
        title: Optional[gplt_params.title] = None,
        sizing_mode: gplt_params.sizing_mode = gplt_params.sizing_mode_default,
        width: gplt_params.width = gplt_params.width_default,
        track_height: gplt_params.track_height = 170,
        genes_height: gplt_params.genes_height = gplt_params.genes_height_default,
    ) -> None:
        # gwss track
        fig1 = self.plot_ihs_gwss_track(
            contig=contig,
            analysis=analysis,
            sample_sets=sample_sets,
            sample_query=sample_query,
            window_size=window_size,
            percentiles=percentiles,
            palette=palette,
            standardize=standardize,
            standardization_bins=standardization_bins,
            standardization_n_bins=standardization_n_bins,
            standardization_diagnostics=standardization_diagnostics,
            filter_min_maf=filter_min_maf,
            compute_min_maf=compute_min_maf,
            min_ehh=min_ehh,
            max_gap=max_gap,
            gap_scale=gap_scale,
            include_edges=include_edges,
            use_threads=use_threads,
            min_cohort_size=min_cohort_size,
            max_cohort_size=max_cohort_size,
            random_seed=random_seed,
            title=title,
            sizing_mode=sizing_mode,
            width=width,
            height=track_height,
            show=False,
        )

        fig1.xaxis.visible = False

        # plot genes
        fig2 = self.plot_genes(
            region=contig,
            sizing_mode=sizing_mode,
            width=width,
            height=genes_height,
            x_range=fig1.x_range,
            show=False,
        )

        # combine plots into a single figure
        fig = bokeh.layouts.gridplot(
            [fig1, fig2],
            ncols=1,
            toolbar_location="above",
            merge_tools=True,
            sizing_mode=sizing_mode,
        )

        bokeh.plotting.show(fig)

    def _garud_g123(self, gt):
        """Compute Garud's G123."""

        # compute diplotype frequencies
        frq_counter = _diplotype_frequencies(gt)

        # convert to array of sorted frequencies
        f = np.sort(np.fromiter(frq_counter.values(), dtype=float))[::-1]

        # compute G123
        g123 = np.sum(f[:3]) ** 2 + np.sum(f[3:] ** 2)

        # These other statistics are not currently needed, but leaving here
        # commented out for future reference...

        # compute G1
        # g1 = np.sum(f**2)

        # compute G12
        # g12 = np.sum(f[:2]) ** 2 + np.sum(f[2:] ** 2)  # type: ignore[index]

        # compute G2/G1
        # g2 = g1 - f[0] ** 2  # type: ignore[index]
        # g2_g1 = g2 / g1

        return g123

    @doc(
        summary="Run a G123 genome-wide selection scan.",
        returns=dict(
            x="An array containing the window centre point genomic positions.",
            g123="An array with G123 statistic values for each window.",
        ),
    )
    def g123_gwss(
        self,
        contig: base_params.contig,
        window_size: g123_params.window_size,
        sites: g123_params.sites = DEFAULT,
        site_mask: base_params.site_mask = DEFAULT,
        sample_sets: Optional[base_params.sample_sets] = None,
        sample_query: Optional[base_params.sample_query] = None,
        min_cohort_size: Optional[
            base_params.min_cohort_size
        ] = g123_params.min_cohort_size_default,
        max_cohort_size: Optional[
            base_params.max_cohort_size
        ] = g123_params.max_cohort_size_default,
        random_seed: base_params.random_seed = 42,
    ) -> Tuple[np.ndarray, np.ndarray]:
        # change this name if you ever change the behaviour of this function, to
        # invalidate any previously cached data
        name = self._g123_gwss_cache_name

        if sites == DEFAULT:
            sites = self._default_phasing_analysis
        valid_sites = self.phasing_analysis_ids + ("all", "segregating")
        if sites not in valid_sites:
            raise ValueError(
                f"Invalid value for `sites` parameter, must be one of {valid_sites}."
            )

        params = dict(
            contig=contig,
            sites=sites,
            site_mask=site_mask,
            window_size=window_size,
            sample_sets=self._prep_sample_sets_param(sample_sets=sample_sets),
            # N.B., do not be tempted to convert this sample query into integer
            # indices using _prep_sample_selection_params, because the indices
            # are different in the haplotype data.
            sample_query=sample_query,
            min_cohort_size=min_cohort_size,
            max_cohort_size=max_cohort_size,
            random_seed=random_seed,
        )

        try:
            results = self.results_cache_get(name=name, params=params)

        except CacheMiss:
            results = self._g123_gwss(**params)
            self.results_cache_set(name=name, params=params, results=results)

        x = results["x"]
        g123 = results["g123"]

        return x, g123

    def _g123_gwss(
        self,
        *,
        contig,
        sites,
        site_mask,
        window_size,
        sample_sets,
        sample_query,
        min_cohort_size,
        max_cohort_size,
        random_seed,
    ):
        gt, pos = self._load_data_for_g123(
            contig=contig,
            sites=sites,
            site_mask=site_mask,
            sample_sets=sample_sets,
            sample_query=sample_query,
            min_cohort_size=min_cohort_size,
            max_cohort_size=max_cohort_size,
            random_seed=random_seed,
        )

        g123 = allel.moving_statistic(gt, statistic=self._garud_g123, size=window_size)
        x = allel.moving_statistic(pos, statistic=np.mean, size=window_size)

        results = dict(x=x, g123=g123)

        return results

    @doc(
        summary="Plot G123 GWSS data.",
    )
    def plot_g123_gwss_track(
        self,
        contig: base_params.contig,
        window_size: g123_params.window_size,
        sites: g123_params.sites = DEFAULT,
        site_mask: base_params.site_mask = DEFAULT,
        sample_sets: Optional[base_params.sample_sets] = None,
        sample_query: Optional[base_params.sample_query] = None,
        min_cohort_size: Optional[
            base_params.min_cohort_size
        ] = g123_params.min_cohort_size_default,
        max_cohort_size: Optional[
            base_params.max_cohort_size
        ] = g123_params.max_cohort_size_default,
        random_seed: base_params.random_seed = 42,
        title: Optional[gplt_params.title] = None,
        sizing_mode: gplt_params.sizing_mode = gplt_params.sizing_mode_default,
        width: gplt_params.width = gplt_params.width_default,
        height: gplt_params.height = 200,
        show: gplt_params.show = True,
        x_range: Optional[gplt_params.x_range] = None,
    ) -> gplt_params.figure:
        # compute G123
        x, g123 = self.g123_gwss(
            contig=contig,
            sites=sites,
            site_mask=site_mask,
            window_size=window_size,
            min_cohort_size=min_cohort_size,
            max_cohort_size=max_cohort_size,
            sample_query=sample_query,
            sample_sets=sample_sets,
            random_seed=random_seed,
        )

        # determine X axis range
        x_min = x[0]
        x_max = x[-1]
        if x_range is None:
            x_range = bokeh.models.Range1d(x_min, x_max, bounds="auto")

        # create a figure
        xwheel_zoom = bokeh.models.WheelZoomTool(
            dimensions="width", maintain_focus=False
        )
        if title is None:
            title = sample_query
        fig = bokeh.plotting.figure(
            title=title,
            tools=["xpan", "xzoom_in", "xzoom_out", xwheel_zoom, "reset"],
            active_scroll=xwheel_zoom,
            active_drag="xpan",
            sizing_mode=sizing_mode,
            width=width,
            height=height,
            toolbar_location="above",
            x_range=x_range,
            y_range=(0, 1),
        )

        # plot G123
        fig.circle(
            x=x,
            y=g123,
            size=3,
            line_width=0.5,
            line_color="black",
            fill_color=None,
        )

        # tidy up the plot
        fig.yaxis.axis_label = "G123"
        fig.yaxis.ticker = [0, 1]
        self._bokeh_style_genome_xaxis(fig, contig)

        if show:
            bokeh.plotting.show(fig)

        return fig

    @doc(
        summary="Plot G123 GWSS data.",
    )
    def plot_g123_gwss(
        self,
        contig: base_params.contig,
        window_size: g123_params.window_size,
        sites: g123_params.sites = DEFAULT,
        site_mask: base_params.site_mask = DEFAULT,
        sample_sets: Optional[base_params.sample_sets] = None,
        sample_query: Optional[base_params.sample_query] = None,
        min_cohort_size: Optional[
            base_params.min_cohort_size
        ] = g123_params.min_cohort_size_default,
        max_cohort_size: Optional[
            base_params.max_cohort_size
        ] = g123_params.max_cohort_size_default,
        random_seed: base_params.random_seed = 42,
        title: Optional[gplt_params.title] = None,
        sizing_mode: gplt_params.sizing_mode = gplt_params.sizing_mode_default,
        width: gplt_params.width = gplt_params.width_default,
        track_height: gplt_params.track_height = 170,
        genes_height: gplt_params.genes_height = gplt_params.genes_height_default,
    ):
        # gwss track
        fig1 = self.plot_g123_gwss_track(
            contig=contig,
            sites=sites,
            site_mask=site_mask,
            window_size=window_size,
            sample_sets=sample_sets,
            sample_query=sample_query,
            min_cohort_size=min_cohort_size,
            max_cohort_size=max_cohort_size,
            random_seed=random_seed,
            title=title,
            sizing_mode=sizing_mode,
            width=width,
            height=track_height,
            show=False,
        )

        fig1.xaxis.visible = False

        # plot genes
        fig2 = self.plot_genes(
            region=contig,
            sizing_mode=sizing_mode,
            width=width,
            height=genes_height,
            x_range=fig1.x_range,
            show=False,
        )

        # combine plots into a single figure
        fig = bokeh.layouts.gridplot(
            [fig1, fig2],
            ncols=1,
            toolbar_location="above",
            merge_tools=True,
            sizing_mode=sizing_mode,
        )

        bokeh.plotting.show(fig)

    def _load_data_for_g123(
        self,
        *,
        contig,
        sites,
        site_mask,
        sample_sets,
        sample_query,
        min_cohort_size,
        max_cohort_size,
        random_seed,
    ):
        debug = self._log.debug
        ds_snps = self.snp_calls(
            region=contig,
            sample_query=sample_query,
            sample_sets=sample_sets,
            site_mask=site_mask,
            min_cohort_size=min_cohort_size,
            max_cohort_size=max_cohort_size,
            random_seed=random_seed,
        )

        gt = allel.GenotypeDaskArray(ds_snps["call_genotype"].data)
        with self._dask_progress(desc="Load genotypes"):
            gt = gt.compute()
        pos = ds_snps["variant_position"].values

        if sites in self.phasing_analysis_ids:
            debug("subsetting to haplotype positions")
            haplotype_pos = self._haplotype_sites_for_contig(
                contig=contig,
                analysis=sites,
                field="POS",
                inline_array=True,
                chunks="native",
            ).compute()
            hap_site_mask = np.in1d(pos, haplotype_pos, assume_unique=True)
            pos = pos[hap_site_mask]
            gt = gt.compress(hap_site_mask, axis=0)

        elif sites == "segregating":
            debug("subsetting to segregating sites")
            ac = gt.count_alleles(max_allele=3)
            seg = ac.is_segregating()
            pos = pos[seg]
            gt = gt.compress(seg, axis=0)

        elif sites == "all":
            debug("using all sites")

        return gt, pos

    @doc(
        summary="Generate g123 GWSS calibration data for different window sizes.",
        returns="""
            A list of g123 calibration run arrays for each window size, containing
            values and percentiles.
        """,
    )
    def g123_calibration(
        self,
        contig: base_params.contig,
        sites: g123_params.sites = DEFAULT,
        site_mask: base_params.site_mask = DEFAULT,
        sample_query: Optional[base_params.sample_query] = None,
        sample_sets: Optional[base_params.sample_sets] = None,
        min_cohort_size: Optional[
            base_params.min_cohort_size
        ] = g123_params.min_cohort_size_default,
        max_cohort_size: Optional[
            base_params.max_cohort_size
        ] = g123_params.max_cohort_size_default,
        window_sizes: g123_params.window_sizes = g123_params.window_sizes_default,
        random_seed: base_params.random_seed = 42,
    ) -> List[np.ndarray]:
        # change this name if you ever change the behaviour of this function, to
        # invalidate any previously cached data
        name = self._g123_calibration_cache_name

        params = dict(
            contig=contig,
            sites=sites,
            site_mask=self._prep_site_mask_param(site_mask=site_mask),
            window_sizes=window_sizes,
            sample_sets=self._prep_sample_sets_param(sample_sets=sample_sets),
            # N.B., do not be tempted to convert this sample query into integer
            # indices using _prep_sample_selection_params, because the indices
            # are different in the haplotype data.
            sample_query=sample_query,
            min_cohort_size=min_cohort_size,
            max_cohort_size=max_cohort_size,
            random_seed=random_seed,
        )

        try:
            calibration_runs = self.results_cache_get(name=name, params=params)

        except CacheMiss:
            calibration_runs = self._g123_calibration(**params)
            self.results_cache_set(name=name, params=params, results=calibration_runs)

        return calibration_runs

    def _g123_calibration(
        self,
        *,
        contig,
        sites,
        site_mask,
        sample_query,
        sample_sets,
        min_cohort_size,
        max_cohort_size,
        window_sizes,
        random_seed,
    ):
        gt, _ = self._load_data_for_g123(
            contig=contig,
            sites=sites,
            site_mask=site_mask,
            sample_query=sample_query,
            sample_sets=sample_sets,
            min_cohort_size=min_cohort_size,
            max_cohort_size=max_cohort_size,
            random_seed=random_seed,
        )

        calibration_runs = dict()
        for window_size in self._progress(window_sizes, desc="Compute g123"):
            g123 = allel.moving_statistic(
                gt, statistic=self._garud_g123, size=window_size
            )
            calibration_runs[str(window_size)] = g123

        return calibration_runs

    @doc(
        summary="Plot g123 GWSS calibration data for different window sizes.",
    )
    def plot_g123_calibration(
        self,
        contig: base_params.contig,
        sites: g123_params.sites,
        site_mask: base_params.site_mask = DEFAULT,
        sample_query: Optional[base_params.sample_query] = None,
        sample_sets: Optional[base_params.sample_sets] = None,
        min_cohort_size: Optional[
            base_params.min_cohort_size
        ] = g123_params.min_cohort_size_default,
        max_cohort_size: Optional[
            base_params.max_cohort_size
        ] = g123_params.max_cohort_size_default,
        window_sizes: g123_params.window_sizes = g123_params.window_sizes_default,
        random_seed: base_params.random_seed = 42,
        title: Optional[gplt_params.title] = None,
    ):
        # get g123 values
        calibration_runs = self.g123_calibration(
            contig=contig,
            sites=sites,
            site_mask=site_mask,
            sample_query=sample_query,
            sample_sets=sample_sets,
            window_sizes=window_sizes,
            min_cohort_size=min_cohort_size,
            max_cohort_size=max_cohort_size,
            random_seed=random_seed,
        )

        # compute summaries
        q50 = [np.median(calibration_runs[str(window)]) for window in window_sizes]
        q25 = [
            np.percentile(calibration_runs[str(window)], 25) for window in window_sizes
        ]
        q75 = [
            np.percentile(calibration_runs[str(window)], 75) for window in window_sizes
        ]
        q05 = [
            np.percentile(calibration_runs[str(window)], 5) for window in window_sizes
        ]
        q95 = [
            np.percentile(calibration_runs[str(window)], 95) for window in window_sizes
        ]

        # make plot
        fig = bokeh.plotting.figure(width=700, height=400, x_axis_type="log")
        fig.patch(
            window_sizes + window_sizes[::-1],
            q75 + q25[::-1],
            alpha=0.75,
            line_width=2,
            legend_label="25-75%",
        )
        fig.patch(
            window_sizes + window_sizes[::-1],
            q95 + q05[::-1],
            alpha=0.5,
            line_width=2,
            legend_label="5-95%",
        )
        fig.line(
            window_sizes, q50, line_color="black", line_width=4, legend_label="median"
        )
        fig.circle(window_sizes, q50, color="black", fill_color="black", size=8)

        fig.xaxis.ticker = window_sizes
        fig.x_range = bokeh.models.Range1d(window_sizes[0], window_sizes[-1])
        if title is None:
            title = sample_query
        fig.title = title
        bokeh.plotting.show(fig)

    @doc(
        summary="""
            Hierarchically cluster haplotypes in region and produce an interactive plot.
        """,
        parameters=dict(
            kwargs="Passed through to `px.scatter()`.",
        ),
    )
    def plot_haplotype_clustering(
        self,
        region: base_params.region,
        analysis: hap_params.analysis = DEFAULT,
        sample_sets: Optional[base_params.sample_sets] = None,
        sample_query: Optional[base_params.sample_query] = None,
        color: plotly_params.color = None,
        symbol: plotly_params.symbol = None,
        linkage_method: hapclust_params.linkage_method = hapclust_params.linkage_method_default,
        count_sort: hapclust_params.count_sort = True,
        distance_sort: hapclust_params.distance_sort = False,
        cohort_size: Optional[base_params.cohort_size] = None,
        random_seed: base_params.random_seed = 42,
        width: plotly_params.width = 1000,
        height: plotly_params.height = 500,
        **kwargs,
    ) -> plotly_params.figure:
        from scipy.cluster.hierarchy import linkage

        from .plotly_dendrogram import create_dendrogram

        debug = self._log.debug

        ds_haps = self.haplotypes(
            region=region,
            analysis=analysis,
            sample_query=sample_query,
            sample_sets=sample_sets,
            cohort_size=cohort_size,
            random_seed=random_seed,
        )

        gt = allel.GenotypeDaskArray(ds_haps["call_genotype"].data)
        with self._dask_progress(desc="Load haplotypes"):
            ht = gt.to_haplotypes().compute()

        debug("load sample metadata")
        df_samples = self.sample_metadata(
            sample_sets=sample_sets, sample_query=sample_query
        )
        debug("align sample metadata with haplotypes")
        phased_samples = ds_haps["sample_id"].values.tolist()
        df_samples_phased = (
            df_samples.set_index("sample_id").loc[phased_samples].reset_index()
        )

        debug("set up plotting options")
        hover_data = [
            "sample_id",
            "partner_sample_id",
            "sample_set",
            "taxon",
            "country",
            "admin1_iso",
            "admin1_name",
            "admin2_name",
            "location",
            "year",
            "month",
        ]

        if color and color not in hover_data:
            hover_data.append(color)
        if symbol and symbol not in hover_data:
            hover_data.append(symbol)

        plot_kwargs = dict(
            template="simple_white",
            hover_name="sample_id",
            hover_data=hover_data,
            render_mode="svg",
        )

        debug("special handling for taxon color")
        if color == "taxon":
            self._setup_taxon_colors(plot_kwargs)

        debug("apply any user overrides")
        plot_kwargs.update(kwargs)

        debug("Create dendrogram with plotly")
        # set labels as the index which we extract to reorder metadata
        leaf_labels = np.arange(ht.shape[1])
        # get the max distance, required to set xmin, xmax, which we need xmin to be slightly below 0
        max_dist = _get_max_hamming_distance(
            ht.T, metric="hamming", linkage_method=linkage_method
        )
        # noinspection PyTypeChecker
        fig = create_dendrogram(
            ht.T,
            distfun=lambda x: _hamming_to_snps(x),
            linkagefun=lambda x: linkage(x, method=linkage_method),
            labels=leaf_labels,
            color_threshold=0,
            count_sort=count_sort,
            distance_sort=distance_sort,
        )
        fig.update_traces(
            hoverinfo="y",
            line=dict(width=0.5, color="black"),
        )

        title_lines = []
        if sample_sets is not None:
            title_lines.append(f"sample sets: {sample_sets}")
        if sample_query is not None:
            title_lines.append(f"sample query: {sample_query}")
        title_lines.append(f"genomic region: {region} ({ht.shape[0]} SNPs)")
        title = "<br>".join(title_lines)

        fig.update_layout(
            width=width,
            height=height,
            title=title,
            autosize=True,
            hovermode="closest",
            plot_bgcolor="white",
            yaxis_title="Distance (no. SNPs)",
            xaxis_title="Haplotypes",
            showlegend=True,
        )

        # Repeat the dataframe so there is one row of metadata for each haplotype
        df_samples_phased_haps = pd.DataFrame(
            np.repeat(df_samples_phased.values, 2, axis=0)
        )
        df_samples_phased_haps.columns = df_samples_phased.columns
        # select only columns in hover_data
        df_samples_phased_haps = df_samples_phased_haps[hover_data]
        debug("Reorder haplotype metadata to align with haplotype clustering")
        df_samples_phased_haps = df_samples_phased_haps.loc[
            fig.layout.xaxis["ticktext"]
        ]
        fig.update_xaxes(mirror=False, showgrid=True, showticklabels=False, ticks="")
        fig.update_yaxes(
            mirror=False, showgrid=True, showline=True, range=[-2, max_dist + 1]
        )

        debug("Add scatter plot with hover text")
        fig.add_traces(
            list(
                px.scatter(
                    df_samples_phased_haps,
                    x=fig.layout.xaxis["tickvals"],
                    y=np.repeat(-1, len(ht.T)),
                    color=color,
                    symbol=symbol,
                    **plot_kwargs,
                ).select_traces()
            )
        )

        return fig

    @doc(
        summary="""
            Construct a median-joining haplotype network and display it using
            Cytoscape.
        """,
        extended_summary="""
            A haplotype network provides a visualisation of the genetic distance
            between haplotype_ Each node in the network represents a unique
            haplotype. The size (area) of the node is scaled by the number of
            times that unique haplotype was observed within the selected samples.
            A connection between two nodes represents a single SNP difference
            between the corresponding haplotypes.
        """,
    )
    def plot_haplotype_network(
        self,
        region: base_params.region,
        analysis: hap_params.analysis = DEFAULT,
        sample_sets: Optional[base_params.sample_sets] = None,
        sample_query: Optional[base_params.sample_query] = None,
        max_dist: hapnet_params.max_dist = hapnet_params.max_dist_default,
        color: Optional[hapnet_params.color] = None,
        color_discrete_sequence: Optional[hapnet_params.color_discrete_sequence] = None,
        color_discrete_map: Optional[hapnet_params.color_discrete_map] = None,
        category_orders: Optional[hapnet_params.category_order] = None,
        node_size_factor: hapnet_params.node_size_factor = hapnet_params.node_size_factor_default,
        layout: hapnet_params.layout = hapnet_params.layout_default,
        layout_params: Optional[hapnet_params.layout_params] = None,
        server_port: Optional[dash_params.server_port] = None,
        server_mode: Optional[
            dash_params.server_mode
        ] = dash_params.server_mode_default,
        height: dash_params.height = 650,
        width: Optional[dash_params.width] = "100%",
    ):
        import dash_cytoscape as cyto
        from dash import dcc, html
        from dash.dependencies import Input, Output
        from jupyter_dash import JupyterDash

        if layout != "cose":
            cyto.load_extra_layouts()
        # leave this for user code, if needed (doesn't seem necessary on colab)
        # JupyterDash.infer_jupyter_proxy_config()

        debug = self._log.debug

        debug("access haplotypes dataset")
        ds_haps = self.haplotypes(
            region=region,
            sample_sets=sample_sets,
            sample_query=sample_query,
            analysis=analysis,
        )

        debug("access sample metadata")
        df_samples = self.sample_metadata(
            sample_query=sample_query, sample_sets=sample_sets
        )

        debug("setup haplotype metadata")
        samples_phased = ds_haps["sample_id"].values
        df_samples_phased = (
            df_samples.set_index("sample_id").loc[samples_phased].reset_index()
        )
        df_haps = df_samples_phased.loc[df_samples_phased.index.repeat(2)].reset_index(
            drop=True
        )

        debug("load haplotypes")
        gt = allel.GenotypeDaskArray(ds_haps["call_genotype"].data)
        with self._dask_progress(desc="Load haplotypes"):
            ht = gt.to_haplotypes().compute()

        debug("count alleles and select segregating sites")
        ac = gt.count_alleles(max_allele=1)
        loc_seg = ac.is_segregating()
        ht_seg = ht[loc_seg]

        debug("identify distinct haplotypes")
        ht_distinct_sets = ht_seg.distinct()
        # find indices of distinct haplotypes - just need one per set
        ht_distinct_indices = [min(s) for s in ht_distinct_sets]
        # reorder by index - TODO is this necessary?
        ix = np.argsort(ht_distinct_indices)
        ht_distinct_indices = [ht_distinct_indices[i] for i in ix]
        ht_distinct_sets = [ht_distinct_sets[i] for i in ix]
        # obtain an array of distinct haplotypes
        ht_distinct = ht_seg.take(ht_distinct_indices, axis=1)
        # count how many observations per distinct haplotype
        ht_counts = [len(s) for s in ht_distinct_sets]

        debug("construct median joining network")
        ht_distinct_mjn, edges, alt_edges = median_joining_network(
            ht_distinct, max_dist=max_dist
        )
        edges = np.triu(edges)
        alt_edges = np.triu(alt_edges)

        debug("setup colors")
        color_values = None
        color_values_display = None
        color_discrete_map_display = None
        ht_color_counts = None
        if color is not None:
            # sanitise color column - necessary to avoid grey pie chart segments
            df_haps["partition"] = df_haps[color].str.replace(r"\W", "", regex=True)

            # extract all unique values of the color column
            color_values = df_haps["partition"].unique()
            color_values_mapping = dict(zip(df_haps["partition"], df_haps[color]))
            color_values_display = [color_values_mapping[c] for c in color_values]

            # count color values for each distinct haplotype
            ht_color_counts = [
                df_haps.iloc[list(s)]["partition"].value_counts().to_dict()
                for s in ht_distinct_sets
            ]

            if color == "taxon":
                # special case, standardise taxon colors and order
                color_params = self._setup_taxon_colors()
                color_discrete_map = color_params["color_discrete_map"]
                color_discrete_map_display = color_discrete_map
                category_orders = color_params["category_orders"]

            elif color_discrete_map is None:
                # set up a color palette
                if color_discrete_sequence is None:
                    if len(color_values) <= 10:
                        color_discrete_sequence = px.colors.qualitative.Plotly
                    else:
                        color_discrete_sequence = px.colors.qualitative.Alphabet

                # map values to colors
                color_discrete_map = {
                    v: c for v, c in zip(color_values, cycle(color_discrete_sequence))
                }
                color_discrete_map_display = {
                    v: c
                    for v, c in zip(
                        color_values_display, cycle(color_discrete_sequence)
                    )
                }

        debug("construct graph")
        anon_width = np.sqrt(0.3 * node_size_factor)
        graph_nodes, graph_edges = mjn_graph(
            ht_distinct=ht_distinct,
            ht_distinct_mjn=ht_distinct_mjn,
            ht_counts=ht_counts,
            ht_color_counts=ht_color_counts,
            color=color,
            color_values=color_values,
            edges=edges,
            alt_edges=alt_edges,
            node_size_factor=node_size_factor,
            anon_width=anon_width,
        )

        debug("prepare graph data for cytoscape")
        elements = [{"data": n} for n in graph_nodes] + [
            {"data": e} for e in graph_edges
        ]

        debug("define node style")
        node_style = {
            "width": "data(width)",
            "height": "data(width)",
            "pie-size": "100%",
        }
        if color and color_discrete_map is not None:
            # here are the styles which control the display of nodes as pie
            # charts
            for i, (v, c) in enumerate(color_discrete_map.items()):
                node_style[f"pie-{i + 1}-background-color"] = c
                node_style[
                    f"pie-{i + 1}-background-size"
                ] = f"mapData({v}, 0, 100, 0, 100)"
        node_stylesheet = {
            "selector": "node",
            "style": node_style,
        }
        debug(node_stylesheet)

        debug("define edge style")
        edge_stylesheet = {
            "selector": "edge",
            "style": {"curve-style": "bezier", "width": 2, "opacity": 0.5},
        }

        debug("define style for selected node")
        selected_stylesheet = {
            "selector": ":selected",
            "style": {
                "border-width": "3px",
                "border-style": "solid",
                "border-color": "black",
            },
        }

        debug("create figure legend")
        if color is not None:
            legend_fig = plotly_discrete_legend(
                color=color,
                color_values=color_values_display,
                color_discrete_map=color_discrete_map_display,
                category_orders=category_orders,
            )
            legend_component = dcc.Graph(
                id="legend",
                figure=legend_fig,
                config=dict(
                    displayModeBar=False,
                ),
            )
        else:
            legend_component = html.Div()

        debug("define cytoscape component")
        if layout_params is None:
            graph_layout_params = dict()
        else:
            graph_layout_params = dict(**layout_params)
        graph_layout_params["name"] = layout
        graph_layout_params.setdefault("padding", 10)
        graph_layout_params.setdefault("animate", False)

        cytoscape_component = cyto.Cytoscape(
            id="cytoscape",
            elements=elements,
            layout=graph_layout_params,
            stylesheet=[
                node_stylesheet,
                edge_stylesheet,
                selected_stylesheet,
            ],
            style={
                # width and height needed to get cytoscape component to display
                "width": "100%",
                "height": "100%",
                "background-color": "white",
            },
            # enable selecting multiple nodes with shift click and drag
            boxSelectionEnabled=True,
            # prevent accidentally zooming out to oblivion
            minZoom=0.1,
        )

        debug("create dash app")
        app = JupyterDash(
            "dash-cytoscape-network",
            # this stylesheet is used to provide support for a rows and columns
            # layout of the components
            external_stylesheets=["https://codepen.io/chriddyp/pen/bWLwgP.css"],
        )
        # this is an optimisation, it's generally faster to serve script files from CDN
        app.scripts.config.serve_locally = False
        app.layout = html.Div(
            [
                html.Div(
                    cytoscape_component,
                    className="nine columns",
                    style={
                        # required to get cytoscape component to show ...
                        # multiply by factor <1 to prevent scroll overflow
                        "height": f"{height * .93}px",
                        "border": "1px solid black",
                    },
                ),
                html.Div(
                    legend_component,
                    className="three columns",
                    style={
                        "height": f"{height * .93}px",
                    },
                ),
                html.Div(id="output"),
            ],
        )

        debug(
            "define a callback function to display information about the selected node"
        )

        @app.callback(Output("output", "children"), Input("cytoscape", "tapNodeData"))
        def display_tap_node_data(data):
            if data is None:
                return "Click or tap a node for more information."
            else:
                n = data["count"]
                text = f"No. haplotypes: {n}"
                selected_color_data = {
                    color_v_display: int(data.get(color_v, 0) * n / 100)
                    for color_v, color_v_display in zip(
                        color_values, color_values_display
                    )
                }
                selected_color_data = sorted(
                    selected_color_data.items(), key=lambda item: item[1], reverse=True
                )
                color_texts = [
                    f"{color_v}: {color_n}"
                    for color_v, color_n in selected_color_data
                    if color_n > 0
                ]
                if color_texts:
                    color_texts = "; ".join(color_texts)
                    text += f" ({color_texts})"
                return text

        debug("set up run parameters")
        # workaround weird mypy bug here
        run_params: Dict[str, Any] = dict()
        if height is not None:
            run_params["height"] = height
        if width is not None:
            run_params["width"] = width
        if server_port is not None:
            run_params["port"] = server_port
        if server_mode is not None:
            run_params["mode"] = server_mode

        debug("launch the dash app")
        # TODO I don't think this actually returns anything
        return app.run_server(**run_params)


def _hamming_to_snps(h):
    """
    Cluster haplotype array and return the number of SNP differences
    """
    from scipy.spatial.distance import pdist

    dist = pdist(h, metric="hamming")
    dist *= h.shape[1]
    return dist


def _get_max_hamming_distance(h, metric="hamming", linkage_method="single"):
    """
    Find the maximum hamming distance between haplotypes
    """
    from scipy.cluster.hierarchy import linkage

    z = linkage(h, metric=metric, method=linkage_method)

    # Get the distances column
    dists = z[:, 2]
    # Convert to the number of SNP differences
    dists *= h.shape[1]
    # Return the maximum
    return dists.max()


def _diplotype_frequencies(gt):
    """Compute diplotype frequencies, returning a dictionary that maps
    diplotype hash values to frequencies."""
    # TODO could use faster hashing
    n = gt.shape[1]
    hashes = [hash(gt[:, i].tobytes()) for i in range(n)]
    counts = Counter(hashes)
    freqs = {key: count / n for key, count in counts.items()}
    return freqs


def _haplotype_frequencies(h):
    """Compute haplotype frequencies, returning a dictionary that maps
    haplotype hash values to frequencies."""
    # TODO could use faster hashing
    n = h.shape[1]
    hashes = [hash(h[:, i].tobytes()) for i in range(n)]
    counts = Counter(hashes)
    freqs = {key: count / n for key, count in counts.items()}
    return freqs


def _haplotype_joint_frequencies(ha, hb):
    """Compute the joint frequency of haplotypes in two difference
    cohorts. Returns a dictionary mapping haplotype hash values to
    the product of frequencies in each cohort."""
    frqa = _haplotype_frequencies(ha)
    frqb = _haplotype_frequencies(hb)
    keys = set(frqa.keys()) | set(frqb.keys())
    joint_freqs = {key: frqa.get(key, 0) * frqb.get(key, 0) for key in keys}
    return joint_freqs


def _h1x(ha, hb):
    """Compute H1X, the sum of joint haplotype frequencies between
    two cohorts, which is a summary statistic useful for detecting
    shared selective sweeps."""
    jf = _haplotype_joint_frequencies(ha, hb)
    return np.sum(list(jf.values()))


def _moving_h1x(ha, hb, size, start=0, stop=None, step=None):
    """Compute H1X in moving windows.

    Parameters
    ----------
    ha : array_like, int, shape (n_variants, n_haplotypes)
        Haplotype array for the first cohort.
    hb : array_like, int, shape (n_variants, n_haplotypes)
        Haplotype array for the second cohort.
    size : int
        The window size (number of variants).
    start : int, optional
        The index at which to start.
    stop : int, optional
        The index at which to stop.
    step : int, optional
        The number of variants between start positions of windows. If not
        given, defaults to the window size, i.e., non-overlapping windows.

    Returns
    -------
    h1x : ndarray, float, shape (n_windows,)
        H1X values (sum of squares of joint haplotype frequencies).
    """

    assert ha.ndim == hb.ndim == 2
    assert ha.shape[0] == hb.shape[0]

    # construct moving windows
    windows = allel.index_windows(ha, size, start, stop, step)

    # compute statistics for each window
    out = np.array([_h1x(ha[i:j], hb[i:j]) for i, j in windows])

    return out


def _get_basemap_abbrevs():
    """Get the dict of basemap abbreviations.

    Returns
    -------
    basemap_abbrevs : dict
        A dictionary where each key is a basemap abbreviation string, e.g. "mapnik",
        and each value is a corresponding TileProvider, e.g. `ipyleaflet.basemaps.OpenStreetMap.Mapnik`.
    """
    import ipyleaflet

    basemap_abbrevs = {
        "mapnik": ipyleaflet.basemaps.OpenStreetMap.Mapnik,
        "natgeoworldmap": ipyleaflet.basemaps.Esri.NatGeoWorldMap,
        "opentopomap": ipyleaflet.basemaps.OpenTopoMap,
        "positron": ipyleaflet.basemaps.CartoDB.Positron,
        "satellite": ipyleaflet.basemaps.Gaode.Satellite,
        "terrain": ipyleaflet.basemaps.Stamen.Terrain,
        "watercolor": ipyleaflet.basemaps.Stamen.Watercolor,
        "worldimagery": ipyleaflet.basemaps.Esri.WorldImagery,
        "worldstreetmap": ipyleaflet.basemaps.Esri.WorldStreetMap,
        "worldtopomap": ipyleaflet.basemaps.Esri.WorldTopoMap,
    }
    return basemap_abbrevs<|MERGE_RESOLUTION|>--- conflicted
+++ resolved
@@ -3812,7 +3812,6 @@
 
         return df_snps
 
-<<<<<<< HEAD
     # def _read_cohort_metadata(self, *, sample_set):
     #     """Read cohort metadata for a single sample set."""
     #     try:
@@ -3844,17 +3843,33 @@
     #             )
     #         except Exception:
     #             # Specify cohort_cols
-    #             cohort_cols = (
-    #                 "country_iso",
-    #                 "admin1_name",
-    #                 "admin1_iso",
-    #                 "admin2_name",
-    #                 "taxon",
-    #                 "cohort_admin1_year",
-    #                 "cohort_admin1_month",
-    #                 "cohort_admin2_year",
-    #                 "cohort_admin2_month",
-    #             )
+    #             if self._cohorts_analysis < "20230223":
+    #                 cohort_cols = (
+    #                     "country_iso",
+    #                     "admin1_name",
+    #                     "admin1_iso",
+    #                     "admin2_name",
+    #                     "taxon",
+    #                     "cohort_admin1_year",
+    #                     "cohort_admin1_month",
+    #                     "cohort_admin2_year",
+    #                     "cohort_admin2_month",
+    #                 )
+    #             # cohorts analyses from "20230223" (will) include quarter columns
+    #             else:
+    #                 cohort_cols = (
+    #                     "country_iso",
+    #                     "admin1_name",
+    #                     "admin1_iso",
+    #                     "admin2_name",
+    #                     "taxon",
+    #                     "cohort_admin1_year",
+    #                     "cohort_admin1_month",
+    #                     "cohort_admin1_quarter",
+    #                     "cohort_admin2_year",
+    #                     "cohort_admin2_month",
+    #                     "cohort_admin2_quarter",
+    #                 )
 
     #             # Get sample ids as an index via general metadata (has caching)
     #             df_general = self._read_general_metadata(sample_set=sample_set)
@@ -3883,94 +3898,6 @@
     #     df = pd.concat(dfs, axis=0, ignore_index=True)
 
     #     return df
-=======
-    def _read_cohort_metadata(self, *, sample_set):
-        """Read cohort metadata for a single sample set."""
-        try:
-            df = self._cache_cohort_metadata[sample_set]
-        except KeyError:
-            release = self.lookup_release(sample_set=sample_set)
-            release_path = self._release_to_path(release)
-            path_prefix = f"{self._base_path}/{release_path}/metadata"
-            path = f"{path_prefix}/cohorts_{self._cohorts_analysis}/{sample_set}/samples.cohorts.csv"
-            # N.B., not all cohort metadata files exist, need to handle errors
-            # N.B., allow a broad exception here, because it seems a variety
-            # of different exceptions may be thrown
-            # noinspection PyBroadException
-            try:
-                with self._fs.open(path) as f:
-                    df = pd.read_csv(f, na_values="")
-
-                # ensure all column names are lower case
-                df.columns = [c.lower() for c in df.columns]
-
-                # rename some columns for consistent naming
-                df.rename(
-                    columns={
-                        "adm1_iso": "admin1_iso",
-                        "adm1_name": "admin1_name",
-                        "adm2_name": "admin2_name",
-                    },
-                    inplace=True,
-                )
-            except Exception:
-                # Specify cohort_cols
-                if self._cohorts_analysis < "20230223":
-                    cohort_cols = (
-                        "country_iso",
-                        "admin1_name",
-                        "admin1_iso",
-                        "admin2_name",
-                        "taxon",
-                        "cohort_admin1_year",
-                        "cohort_admin1_month",
-                        "cohort_admin2_year",
-                        "cohort_admin2_month",
-                    )
-                # cohorts analyses from "20230223" (will) include quarter columns
-                else:
-                    cohort_cols = (
-                        "country_iso",
-                        "admin1_name",
-                        "admin1_iso",
-                        "admin2_name",
-                        "taxon",
-                        "cohort_admin1_year",
-                        "cohort_admin1_month",
-                        "cohort_admin1_quarter",
-                        "cohort_admin2_year",
-                        "cohort_admin2_month",
-                        "cohort_admin2_quarter",
-                    )
-
-                # Get sample ids as an index via general metadata (has caching)
-                df_general = self._read_general_metadata(sample_set=sample_set)
-                df_general.set_index("sample_id", inplace=True)
-
-                # Create a blank DataFrame with cohort_cols and sample_id index
-                df = pd.DataFrame(columns=cohort_cols, index=df_general.index.copy())
-
-                # Revert sample_id index to column
-                df.reset_index(inplace=True)
-
-            self._cache_cohort_metadata[sample_set] = df
-        return df.copy()
-
-    @doc(
-        summary="Access cohorts metadata for one or more sample sets.",
-        returns="A dataframe of cohort metadata, one row per sample.",
-    )
-    def sample_cohorts(
-        self, sample_sets: Optional[base_params.sample_sets] = None
-    ) -> pd.DataFrame:
-        sample_sets = self._prep_sample_sets_param(sample_sets=sample_sets)
-
-        # concatenate multiple sample sets
-        dfs = [self._read_cohort_metadata(sample_set=s) for s in sample_sets]
-        df = pd.concat(dfs, axis=0, ignore_index=True)
-
-        return df
->>>>>>> 5c8b9147
 
     @doc(
         summary="""
