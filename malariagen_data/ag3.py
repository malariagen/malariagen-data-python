import warnings
from bisect import bisect_left, bisect_right

import allel
import dask.array as da
import ipyleaflet
import ipywidgets
import numba
import numpy as np
import pandas as pd
import plotly.express as px
import xarray as xr
import zarr
from statsmodels.stats.proportion import proportion_confint

from . import veff
from .util import (
    DIM_ALLELE,
    DIM_PLOIDY,
    DIM_SAMPLE,
    DIM_VARIANT,
    Region,
    da_compress,
    da_from_zarr,
    dask_compress_dataset,
    init_filesystem,
    init_zarr_store,
    locate_region,
    read_gff3,
    resolve_region,
    unpack_gff3_attributes,
    xarray_concat,
)

PUBLIC_RELEASES = ("3.0",)
DEFAULT_URL = "gs://vo_agam_release/"
GENESET_GFF3_PATH = (
    "reference/genome/agamp4/Anopheles-gambiae-PEST_BASEFEATURES_AgamP4.12.gff3.gz"
)
GENOME_ZARR_PATH = (
    "reference/genome/agamp4/Anopheles-gambiae-PEST_CHROMOSOMES_AgamP4.zarr"
)
DEFAULT_SPECIES_ANALYSIS = "aim_20200422"
DEFAULT_SITE_FILTERS_ANALYSIS = "dt_20200416"
DEFAULT_COHORTS_ANALYSIS = "20211101"
CONTIGS = "2R", "2L", "3R", "3L", "X"

AA_CHANGE_QUERY = (
    "effect in ['NON_SYNONYMOUS_CODING', 'START_LOST', 'STOP_LOST', 'STOP_GAINED']"
)

# Note regarding release identifiers and storage paths. Within the
# data storage, we have used path segments like "v3", "v3.1", "v3.2",
# etc., to separate data from different releases. There is an inconsistency
# in this convention, because the "v3" should have been "v3.0". To
# make the API more consistent, we would like to use consistent release
# identifiers like "3.0", "3.1", "3.2", etc., as parameter values and
# when release identifiers are added to returned dataframes. In order to
# achieve this, below we define two functions that allow mapping between
# these consistent release identifiers, and the less consistent release
# storage path segments.


def _release_to_path(release):
    """Compatibility function, allows us to use release identifiers like "3.0" and "3.1"
    in the public API, and map these internally into storage path segments."""
    if release == "3.0":
        # special case
        return "v3"
    elif release.startswith("3."):
        return f"v{release}"
    else:
        raise ValueError(f"Invalid release: {release!r}")


def _path_to_release(path):
    """Compatibility function, allows us to use release identifiers like "3.0" and "3.1"
    in the public API, and map these internally into storage path segments."""
    if path == "v3":
        return "3.0"
    elif path.startswith("v3."):
        return path[1:]
    else:
        raise RuntimeError(f"Unexpected release path: {path!r}")


class Ag3:
    """Provides access to data from Ag 3 releases.

    Parameters
    ----------
    url : str
        Base path to data. Give "gs://vo_agam_release/" to use Google Cloud Storage,
        or a local path on your file system if data have been downloaded.
    **kwargs
        Passed through to fsspec when setting up file system access.

    Examples
    --------
    Access data from Google Cloud Storage (default):

        >>> import malariagen_data
        >>> ag3 = malariagen_data.Ag3()

    Access data downloaded to a local file system:

        >>> ag3 = malariagen_data.Ag3("/local/path/to/vo_agam_release/")

    """

    contigs = CONTIGS

    def __init__(self, url=DEFAULT_URL, **kwargs):

        self._url = url
        self._pre = kwargs.pop("pre", False)

        # setup filesystem
        self._fs, self._base_path = init_filesystem(url, **kwargs)

        # setup caches
        self._cache_releases = None
        self._cache_sample_sets = dict()
        self._cache_general_metadata = dict()
        self._cache_species_calls = dict()
        self._cache_site_filters = dict()
        self._cache_snp_sites = None
        self._cache_snp_genotypes = dict()
        self._cache_genome = None
        self._cache_annotator = None
        self._cache_geneset = dict()
        self._cache_cross_metadata = None
        self._cache_site_annotations = None
        self._cache_cnv_hmm = dict()
        self._cache_cnv_coverage_calls = dict()
        self._cache_cnv_discordant_read_calls = dict()
        self._cache_haplotypes = dict()
        self._cache_haplotype_sites = dict()
        self._cache_cohort_metadata = dict()

    def __repr__(self):
        return (
            f"<MalariaGEN Ag3 data resource API>\n"
            f"Storage URL           : {self._url}\n"
            f"Releases available    : {','.join(self.releases)}\n"
            f"Cohorts analysis      : {DEFAULT_COHORTS_ANALYSIS}\n"
            f"Species analysis      : {DEFAULT_SPECIES_ANALYSIS}\n"
            f"Site filters analysis : {DEFAULT_SITE_FILTERS_ANALYSIS}\n"
            f"---\n"
            f"Please note that data are subject to terms of use,\n"
            f"for more information see https://www.malariagen.net/data\n"
            f"or contact data@malariagen.net.\n"
            f"---\n"
            f"For API documentation see https://malariagen.github.io/vector-data/ag3/api.html"
        )

    def _repr_html_(self):
        return f"""
            <style type="text/css">
                table.malariagen-ag3 th, table.malariagen-ag3 td {{
                    text-align: left
                }}
            </style>
            <table class="malariagen-ag3">
                <thead>
                    <tr>
                        <th colspan=2>MalariaGEN Ag3 data resource API</th>
                    </tr>
                </thead>
                <tbody>
                    <tr><th>Storage URL</th><td>{self._url}</td></tr>
                    <tr><th>Releases available</th><td>{','.join(self.releases)}</td></tr>
                    <tr><th>Cohorts analysis</th><td>{DEFAULT_COHORTS_ANALYSIS}</td></tr>
                    <tr><th>Species analysis</th><td>{DEFAULT_SPECIES_ANALYSIS}</td></tr>
                    <tr><th>Site filters analysis</th><td>{DEFAULT_SITE_FILTERS_ANALYSIS}</td></tr>
                </tbody>
            </table>
            <p>Please note that data are subject to terms of use,
            for more information see <a href="https://www.malariagen.net/data">
            the MalariaGEN website</a> or contact data@malariagen.net.</p>
            <p>See also the <a href="https://malariagen.github.io/vector-data/ag3/api.html">Ag3 API docs</a>.</p>
        """

    @property
    def releases(self):
        """The releases for which data are available at the given storage location."""
        if self._cache_releases is None:
            if self._pre:
                # Here we discover which releases are available, by listing the storage
                # directory and examining the subdirectories. This may include "pre-releases"
                # where data may be incomplete.
                sub_dirs = [p.split("/")[-1] for p in self._fs.ls(self._base_path)]
                releases = tuple(
                    sorted(
                        [
                            _path_to_release(d)
                            for d in sub_dirs
                            if d.startswith("v3")
                            and self._fs.exists(f"{self._base_path}/{d}/manifest.tsv")
                        ]
                    )
                )
                if len(releases) == 0:
                    raise ValueError("No releases found.")
                self._cache_releases = releases
            else:
                self._cache_releases = PUBLIC_RELEASES
        return self._cache_releases

    def _read_sample_sets(self, *, release):
        """Read the manifest of sample sets for a given release."""
        release_path = _release_to_path(release)
        path = f"{self._base_path}/{release_path}/manifest.tsv"
        with self._fs.open(path) as f:
            df = pd.read_csv(f, sep="\t", na_values="")
        df["release"] = release
        return df

    def sample_sets(self, release=None):
        """Access a dataframe of sample sets.

        Parameters
        ----------
        release : str, optional
            Release identifier. Give "3.0" to access the Ag1000G phase 3 data release.

        Returns
        -------
        df : pandas.DataFrame
            A dataframe of sample sets, one row per sample set.

        """

        if release is None:
            # retrieve sample sets from all available releases
            release = self.releases

        if isinstance(release, str):
            # retrieve sample sets for a single release

            if release not in self.releases:
                raise ValueError(f"Release not available: {release!r}")

            try:
                return self._cache_sample_sets[release]

            except KeyError:
                df = self._read_sample_sets(release=release)
                self._cache_sample_sets[release] = df
                return df

        elif isinstance(release, (list, tuple)):
            # retrieve sample sets from multiple releases
            df = pd.concat(
                [self.sample_sets(release=r) for r in release],
                axis=0,
                ignore_index=True,
            )
            return df

        else:
            raise TypeError

    @property
    def v3_wild(self):
        # legacy, convenience property to access sample sets from the
        # 3.0 release, excluding the lab crosses
        return [
            x
            for x in self.sample_sets(release="3.0")["sample_set"].tolist()
            if x != "AG1000G-X"
        ]

    def _lookup_release(self, *, sample_set):
        """Find which release a sample set was included in."""
        df_sample_sets = self.sample_sets().set_index("sample_set")
        try:
            return df_sample_sets.loc[sample_set]["release"]
        except KeyError:
            raise ValueError(f"No release found for sample set {sample_set!r}")

    def _read_general_metadata(self, *, sample_set):
        """Read metadata for a single sample set."""
        try:
            return self._cache_general_metadata[sample_set]
        except KeyError:
            release = self._lookup_release(sample_set=sample_set)
            release_path = _release_to_path(release)
            path = f"{self._base_path}/{release_path}/metadata/general/{sample_set}/samples.meta.csv"
            with self._fs.open(path) as f:
                df = pd.read_csv(f, na_values="")

            # add a couple of columns for convenience
            df["sample_set"] = sample_set
            df["release"] = release

            self._cache_general_metadata[sample_set] = df
            return df

    def _read_species_calls(self, *, sample_set, analysis):
        """Read species calls for a single sample set."""
        key = (sample_set, analysis)
        try:
            return self._cache_species_calls[key]
        except KeyError:
            release = self._lookup_release(sample_set=sample_set)
            release_path = _release_to_path(release)
            path_prefix = f"{self._base_path}/{release_path}/metadata"
            if analysis == "aim_20200422":
                path = f"{path_prefix}/species_calls_20200422/{sample_set}/samples.species_aim.csv"
            elif analysis == "pca_20200422":
                path = f"{path_prefix}/species_calls_20200422/{sample_set}/samples.species_pca.csv"
            else:
                raise ValueError(f"Unknown species calling analysis: {analysis!r}")
            with self._fs.open(path) as f:
                df = pd.read_csv(
                    f,
                    na_values="",
                    # ensure correct dtype even where all values are missing
                    dtype={
                        "species_gambcolu_arabiensis": object,
                        "species_gambiae_coluzzii": object,
                    },
                )

            # add a single species call column, for convenience
            def consolidate_species(s):
                species_gambcolu_arabiensis = s["species_gambcolu_arabiensis"]
                species_gambiae_coluzzii = s["species_gambiae_coluzzii"]
                if species_gambcolu_arabiensis == "arabiensis":
                    return "arabiensis"
                elif species_gambcolu_arabiensis == "intermediate":
                    return "intermediate_arabiensis_gambiae"
                elif species_gambcolu_arabiensis == "gamb_colu":
                    # look at gambiae_vs_coluzzii
                    if species_gambiae_coluzzii == "gambiae":
                        return "gambiae"
                    elif species_gambiae_coluzzii == "coluzzii":
                        return "coluzzii"
                    elif species_gambiae_coluzzii == "intermediate":
                        return "intermediate_gambiae_coluzzii"
                else:
                    # some individuals, e.g., crosses, have a missing species call
                    return np.nan

            df["species"] = df.apply(consolidate_species, axis=1)

            if analysis == "aim_20200422":
                # normalise column prefixes
                df = df.rename(
                    columns={
                        "aim_fraction_arab": "aim_species_fraction_arab",
                        "aim_fraction_colu": "aim_species_fraction_colu",
                        "species_gambcolu_arabiensis": "aim_species_gambcolu_arabiensis",
                        "species_gambiae_coluzzii": "aim_species_gambiae_coluzzii",
                        "species": "aim_species",
                    }
                )
            elif analysis == "pca_20200422":
                # normalise column prefixes
                df = df.rename(
                    # normalise column prefixes
                    columns={
                        "PC1": "pca_species_PC1",
                        "PC2": "pca_species_PC2",
                        "species_gambcolu_arabiensis": "pca_species_gambcolu_arabiensis",
                        "species_gambiae_coluzzii": "pca_species_gambiae_coluzzii",
                        "species": "pca_species",
                    }
                )

            self._cache_species_calls[key] = df
            return df

    def _prep_sample_sets_arg(self, *, sample_sets):
        """Common handling for the `sample_sets` parameter. For convenience, we allow this
        to be a single sample set, or a list of sample sets, or a release identifier, or a
        list of release identifiers."""

        if sample_sets is None:
            # all available sample sets
            sample_sets = self.sample_sets()["sample_set"].tolist()

        elif isinstance(sample_sets, str):

            if sample_sets.startswith("3."):
                # convenience, can use a release identifier to denote all sample sets
                # in a release
                sample_sets = self.sample_sets(release=sample_sets)[
                    "sample_set"
                ].tolist()

            else:
                # single sample set, normalise to always return a list
                sample_sets = [sample_sets]

        elif isinstance(sample_sets, (list, tuple)):
            # list or tuple of sample sets or releases
            prepped_sample_sets = []
            for s in sample_sets:
                # make a recursive call to handle the case where s is a release identifier
                sp = self._prep_sample_sets_arg(sample_sets=s)
                # make sure we end up with a flat list of sample sets
                if isinstance(sp, str):
                    prepped_sample_sets.append(sp)
                else:
                    prepped_sample_sets.extend(sp)
            sample_sets = prepped_sample_sets

        else:
            raise TypeError(
                f"Invalid type for sample_sets parameter; expected str, list or tuple; found: {sample_sets!r}"
            )

        return sample_sets

    def species_calls(self, sample_sets=None, analysis=DEFAULT_SPECIES_ANALYSIS):
        """Access species calls for one or more sample sets.

        Parameters
        ----------
        sample_sets : str or list of str, optional
            Can be a sample set identifier (e.g., "AG1000G-AO") or a list of sample set
            identifiers (e.g., ["AG1000G-BF-A", "AG1000G-BF-B"] or a release identifier (e.g.,
            "3.0") or a list of release identifiers.
        analysis : {"aim_20200422", "pca_20200422"}
            Species calling analysis.

        Returns
        -------
        df : pandas.DataFrame
            A dataframe of species calls for one or more sample sets, one row per sample.

        """

        sample_sets = self._prep_sample_sets_arg(sample_sets=sample_sets)

        # concatenate multiple sample sets
        dfs = [
            self._read_species_calls(sample_set=s, analysis=analysis)
            for s in sample_sets
        ]
        df = pd.concat(dfs, axis=0, ignore_index=True)

        return df

    def _sample_metadata(self, *, sample_set, species_analysis, cohorts_analysis):
        df = self._read_general_metadata(sample_set=sample_set)
        if species_analysis is not None:
            df_species = self._read_species_calls(
                sample_set=sample_set, analysis=species_analysis
            )
            df = df.merge(df_species, on="sample_id", sort=False)
        if cohorts_analysis is not None:
            df_cohorts = self.sample_cohorts(
                sample_sets=sample_set, cohorts_analysis=cohorts_analysis
            )
            df = df.merge(df_cohorts, on="sample_id", sort=False)
        return df

    def sample_metadata(
        self,
        sample_sets=None,
        species_analysis=DEFAULT_SPECIES_ANALYSIS,
        cohorts_analysis=DEFAULT_COHORTS_ANALYSIS,
    ):
        """Access sample metadata for one or more sample sets.

        Parameters
        ----------
        sample_sets : str or list of str, optional
            Can be a sample set identifier (e.g., "AG1000G-AO") or a list of sample set
            identifiers (e.g., ["AG1000G-BF-A", "AG1000G-BF-B"]) or a release identifier (e.g.,
            "3.0") or a list of release identifiers.
        species_analysis : {"aim_20200422", "pca_20200422"}, optional
            Include species calls in metadata.
        cohorts_analysis : str, optional
            Cohort analysis identifier (date of analysis), optional,  default is the latest version.
            Includes sample cohort calls in metadata.

        Returns
        -------
        df : pandas.DataFrame
            A dataframe of sample metadata, one row per sample.

        """

        sample_sets = self._prep_sample_sets_arg(sample_sets=sample_sets)

        # concatenate multiple sample sets
        dfs = [
            self._sample_metadata(
                sample_set=s,
                species_analysis=species_analysis,
                cohorts_analysis=cohorts_analysis,
            )
            for s in sample_sets
        ]
        df = pd.concat(dfs, axis=0, ignore_index=True)

        return df

    def open_site_filters(self, mask, analysis=DEFAULT_SITE_FILTERS_ANALYSIS):
        """Open site filters zarr.

        Parameters
        ----------
        mask : {"gamb_colu_arab", "gamb_colu", "arab"}
            Mask to use.
        analysis : str, optional
            Site filters analysis version.

        Returns
        -------
        root : zarr.hierarchy.Group

        """
        key = mask, analysis
        try:
            return self._cache_site_filters[key]
        except KeyError:
            path = f"{self._base_path}/v3/site_filters/{analysis}/{mask}/"
            store = init_zarr_store(fs=self._fs, path=path)
            root = zarr.open_consolidated(store=store)
            self._cache_site_filters[key] = root
            return root

    def _site_filters(
        self,
        *,
        region,
        mask,
        field,
        analysis,
        inline_array,
        chunks,
    ):
        assert isinstance(region, Region)
        root = self.open_site_filters(mask=mask, analysis=analysis)
        z = root[f"{region.contig}/variants/{field}"]
        d = da_from_zarr(z, inline_array=inline_array, chunks=chunks)
        if region.start or region.end:
            pos = self.snp_sites(region=region.contig, field="POS")
            loc_region = locate_region(region, pos)
            d = d[loc_region]
        return d

    def site_filters(
        self,
        region,
        mask,
        field="filter_pass",
        analysis=DEFAULT_SITE_FILTERS_ANALYSIS,
        inline_array=True,
        chunks="native",
    ):
        """Access SNP site filters.

        Parameters
        ----------
        region: str or list of str or Region
            Chromosome arm (e.g., "2L"), gene name (e.g., "AGAP007280"), genomic region
            defined with coordinates (e.g., "2L:44989425-44998059") or a named tuple with
            genomic location `Region(contig, start, end)`. Multiple values can be provided
            as a list, in which case data will be concatenated, e.g., ["3R", "AGAP005958"].
        mask : {"gamb_colu_arab", "gamb_colu", "arab"}
            Mask to use.
        field : str, optional
            Array to access.
        analysis : str, optional
            Site filters analysis version.
        inline_array : bool, optional
            Passed through to dask.from_array().
        chunks : str, optional
            If 'auto' let dask decide chunk size. If 'native' use native zarr chunks.
            Also, can be a target size, e.g., '200 MiB'.

        Returns
        -------
        d : dask.array.Array
            An array of boolean values identifying sites that pass the filters.

        """

        region = resolve_region(self, region)
        if isinstance(region, Region):
            region = [region]

        d = da.concatenate(
            [
                self._site_filters(
                    region=r,
                    mask=mask,
                    field=field,
                    analysis=analysis,
                    inline_array=inline_array,
                    chunks=chunks,
                )
                for r in region
            ]
        )

        return d

    def open_snp_sites(self):
        """Open SNP sites zarr.

        Returns
        -------
        root : zarr.hierarchy.Group

        """
        if self._cache_snp_sites is None:
            path = f"{self._base_path}/v3/snp_genotypes/all/sites/"
            store = init_zarr_store(fs=self._fs, path=path)
            root = zarr.open_consolidated(store=store)
            self._cache_snp_sites = root
        return self._cache_snp_sites

    def _snp_sites(
        self,
        *,
        region,
        field,
        inline_array,
        chunks,
    ):
        assert isinstance(region, Region), type(region)
        root = self.open_snp_sites()
        z = root[f"{region.contig}/variants/{field}"]
        ret = da_from_zarr(z, inline_array=inline_array, chunks=chunks)
        if region.start or region.end:
            pos = root[f"{region.contig}/variants/POS"]
            loc_region = locate_region(region, pos)
            ret = ret[loc_region]
        return ret

    def snp_sites(
        self,
        region,
        field,
        site_mask=None,
        site_filters_analysis=DEFAULT_SITE_FILTERS_ANALYSIS,
        inline_array=True,
        chunks="native",
    ):
        """Access SNP site data (positions and alleles).

        Parameters
        ----------
        region: str or list of str or Region
            Chromosome arm (e.g., "2L"), gene name (e.g., "AGAP007280"), genomic region
            defined with coordinates (e.g., "2L:44989425-44998059") or a named tuple with
            genomic location `Region(contig, start, end)`. Multiple values can be provided
            as a list, in which case data will be concatenated, e.g., ["3R", "AGAP005958"].
        field : {"POS", "REF", "ALT"}
            Array to access.
        site_mask : {"gamb_colu_arab", "gamb_colu", "arab"}
            Site filters mask to apply.
        site_filters_analysis : str
            Site filters analysis version.
        inline_array : bool, optional
            Passed through to dask.array.from_array().
        chunks : str, optional
            If 'auto' let dask decide chunk size. If 'native' use native zarr chunks.
            Also, can be a target size, e.g., '200 MiB'.

        Returns
        -------
        d : dask.array.Array
            An array of either SNP positions, reference alleles or alternate alleles.



        """

        region = resolve_region(self, region)
        if isinstance(region, Region):
            region = [region]

        # concatenate
        ret = da.concatenate(
            [
                self._snp_sites(
                    region=r,
                    field=field,
                    chunks=chunks,
                    inline_array=inline_array,
                )
                for r in region
            ],
            axis=0,
        )

        if site_mask is not None:
            loc_sites = self.site_filters(
                region=region,
                mask=site_mask,
                analysis=site_filters_analysis,
                chunks=chunks,
                inline_array=inline_array,
            )
            ret = da_compress(loc_sites, ret, axis=0)

        return ret

    def open_snp_genotypes(self, sample_set):
        """Open SNP genotypes zarr.

        Parameters
        ----------
        sample_set : str

        Returns
        -------
        root : zarr.hierarchy.Group

        """
        try:
            return self._cache_snp_genotypes[sample_set]
        except KeyError:
            release = self._lookup_release(sample_set=sample_set)
            release_path = _release_to_path(release)
            path = f"{self._base_path}/{release_path}/snp_genotypes/all/{sample_set}/"
            store = init_zarr_store(fs=self._fs, path=path)
            root = zarr.open_consolidated(store=store)
            self._cache_snp_genotypes[sample_set] = root
            return root

    def _snp_genotypes(self, *, region, sample_set, field, inline_array, chunks):
        # single contig, single sample set
        assert isinstance(region, Region)
        assert isinstance(sample_set, str)
        root = self.open_snp_genotypes(sample_set=sample_set)
        z = root[f"{region.contig}/calldata/{field}"]
        d = da_from_zarr(z, inline_array=inline_array, chunks=chunks)
        if region.start or region.end:
            pos = self.snp_sites(region=region.contig, field="POS")
            loc_region = locate_region(region, pos)
            d = d[loc_region]

        return d

    def snp_genotypes(
        self,
        region,
        sample_sets=None,
        field="GT",
        site_mask=None,
        site_filters_analysis=DEFAULT_SITE_FILTERS_ANALYSIS,
        inline_array=True,
        chunks="native",
    ):
        """Access SNP genotypes and associated data.

        Parameters
        ----------
        region: str or list of str or Region
            Chromosome arm (e.g., "2L"), gene name (e.g., "AGAP007280"), genomic region
            defined with coordinates (e.g., "2L:44989425-44998059") or a named tuple with
            genomic location `Region(contig, start, end)`. Multiple values can be provided
            as a list, in which case data will be concatenated, e.g., ["3R", "AGAP005958"].
        sample_sets : str or list of str, optional
            Can be a sample set identifier (e.g., "AG1000G-AO") or a list of sample set
            identifiers (e.g., ["AG1000G-BF-A", "AG1000G-BF-B"]) or a release identifier (e.g.,
            "3.0") or a list of release identifiers.
        field : {"GT", "GQ", "AD", "MQ"}
            Array to access.
        site_mask : {"gamb_colu_arab", "gamb_colu", "arab"}
            Site filters mask to apply.
        site_filters_analysis : str, optional
            Site filters analysis version.
        inline_array : bool, optional
            Passed through to dask.array.from_array().
        chunks : str, optional
            If 'auto' let dask decide chunk size. If 'native' use native zarr chunks.
            Also can be a target size, e.g., '200 MiB'.

        Returns
        -------
        d : dask.array.Array
            An array of either genotypes (GT), genotype quality (GQ), allele depths (AD) or mapping quality (MQ) values.

        """

        # normalise parameters
        sample_sets = self._prep_sample_sets_arg(sample_sets=sample_sets)
        region = resolve_region(self, region)

        # normalise region to list to simplify concatenation logic
        if isinstance(region, Region):
            region = [region]

        # concatenate multiple sample sets and/or contigs
        lx = []
        for r in region:
            ly = []

            for s in sample_sets:
                y = self._snp_genotypes(
                    region=Region(r.contig, None, None),
                    sample_set=s,
                    field=field,
                    inline_array=inline_array,
                    chunks=chunks,
                )
                ly.append(y)

            # concatenate data from multiple sample sets
            x = da.concatenate(ly, axis=1)

            # locate region - do this only once, optimisation
            if r.start or r.end:
                pos = self.snp_sites(region=r.contig, field="POS")
                loc_region = locate_region(r, pos)
                x = x[loc_region]

            lx.append(x)

        # concatenate data from multiple regions
        d = da.concatenate(lx, axis=0)

        # apply site filters if requested
        if site_mask is not None:
            loc_sites = self.site_filters(
                region=region, mask=site_mask, analysis=site_filters_analysis
            )
            d = da_compress(loc_sites, d, axis=0)

        return d

    def open_genome(self):
        """Open the reference genome zarr.

        Returns
        -------
        root : zarr.hierarchy.Group
            Zarr hierarchy containing the reference genome sequence.

        """
        if self._cache_genome is None:
            path = f"{self._base_path}/{GENOME_ZARR_PATH}"
            store = init_zarr_store(fs=self._fs, path=path)
            self._cache_genome = zarr.open_consolidated(store=store)
        return self._cache_genome

    def genome_sequence(self, region, inline_array=True, chunks="native"):
        """Access the reference genome sequence.

        Parameters
        ----------
        region: str or list of str or Region
            Chromosome arm (e.g., "2L"), gene name (e.g., "AGAP007280"), genomic region
            defined with coordinates (e.g., "2L:44989425-44998059") or a named tuple with
            genomic location `Region(contig, start, end)`.
        inline_array : bool, optional
            Passed through to dask.array.from_array().
        chunks : str, optional
            If 'auto' let dask decide chunk size. If 'native' use native zarr chunks.
            Also can be a target size, e.g., '200 MiB'.

        Returns
        -------
        d : dask.array.Array
            An array of nucleotides giving the reference genome sequence for the given contig.

        """
        genome = self.open_genome()
        region = resolve_region(self, region)
        z = genome[region.contig]
        d = da_from_zarr(z, inline_array=inline_array, chunks=chunks)

        if region.start:
            slice_start = region.start - 1
        else:
            slice_start = None
        if region.end:
            slice_stop = region.end
        else:
            slice_stop = None
        loc_region = slice(slice_start, slice_stop)

        return d[loc_region]

    def geneset(self, attributes=("ID", "Parent", "Name", "description")):
        """Access genome feature annotations (AgamP4.12).

        Parameters
        ----------
        attributes : list of str, optional
            Attribute keys to unpack into columns. Provide "*" to unpack all attributes.

        Returns
        -------
        df : pandas.DataFrame
            A dataframe of genome annotations, one row per feature.

        """

        if attributes is not None:
            attributes = tuple(attributes)

        try:
            df = self._cache_geneset[attributes]

        except KeyError:
            path = f"{self._base_path}/{GENESET_GFF3_PATH}"
            with self._fs.open(path, mode="rb") as f:
                df = read_gff3(f, compression="gzip")
            if attributes is not None:
                df = unpack_gff3_attributes(df, attributes=attributes)
            self._cache_geneset[attributes] = df

        return df

    def is_accessible(
        self, region, site_mask, site_filters_analysis=DEFAULT_SITE_FILTERS_ANALYSIS
    ):
        """Compute genome accessibility array.

        Parameters
        ----------
        region: str or list of str or Region
            Chromosome arm (e.g., "2L"), gene name (e.g., "AGAP007280"), genomic region
            defined with coordinates (e.g., "2L:44989425-44998059") or a named tuple with
            genomic location `Region(contig, start, end)`.
        site_mask : {"gamb_colu_arab", "gamb_colu", "arab"}
            Site filters mask to apply.
        site_filters_analysis : str, optional
            Site filters analysis version.

        Returns
        -------
        a : numpy.ndarray
            An array of boolean values identifying accessible genome sites.

        """

        # resolve region
        region = resolve_region(self, region)

        # determine contig sequence length
        seq_length = self.genome_sequence(region).shape[0]

        # setup output
        is_accessible = np.zeros(seq_length, dtype=bool)

        pos = self.snp_sites(region, field="POS").compute()
        if region.start:
            offset = region.start
        else:
            offset = 1

        # access site filters
        filter_pass = self.site_filters(
            region=region, mask=site_mask, analysis=site_filters_analysis
        ).compute()

        # assign values from site filters
        is_accessible[pos - offset] = filter_pass

        return is_accessible

    @staticmethod
    def _site_mask_ids(*, site_filters_analysis):
        if site_filters_analysis == "dt_20200416":
            return "gamb_colu_arab", "gamb_colu", "arab"
        else:
            raise ValueError

    def _snp_df(self, *, transcript, site_filters_analysis):
        """Set up a dataframe with SNP site and filter columns."""

        # get feature direct from geneset
        gs = self.geneset()
        feature = gs[gs["ID"] == transcript].squeeze()
        contig = feature.contig
        region = Region(contig, feature.start, feature.end)

        # grab pos, ref and alt for chrom arm from snp_sites
        pos = self.snp_sites(region=contig, field="POS")
        ref = self.snp_sites(region=contig, field="REF")
        alt = self.snp_sites(region=contig, field="ALT")
        loc_feature = locate_region(region, pos)
        pos = pos[loc_feature].compute()
        ref = ref[loc_feature].compute()
        alt = alt[loc_feature].compute()

        # access site filters
        filter_pass = dict()
        masks = self._site_mask_ids(site_filters_analysis=site_filters_analysis)
        for m in masks:
            x = self.site_filters(region=contig, mask=m, analysis=site_filters_analysis)
            x = x[loc_feature].compute()
            filter_pass[m] = x

        # setup columns with contig, pos, ref, alt columns
        cols = {
            "contig": contig,
            "position": np.repeat(pos, 3),
            "ref_allele": np.repeat(ref.astype("U1"), 3),
            "alt_allele": alt.astype("U1").flatten(),
        }

        # add mask columns
        for m in masks:
            x = filter_pass[m]
            cols[f"pass_{m}"] = np.repeat(x, 3)

        # construct dataframe
        df_snps = pd.DataFrame(cols)

        return region, df_snps

    def _annotator(self):
        # setup variant effect annotator
        if self._cache_annotator is None:
            self._cache_annotator = veff.Annotator(
                genome=self.open_genome(), geneset=self.geneset()
            )
        return self._cache_annotator

    def snp_effects(
        self,
        transcript,
        site_mask=None,
        site_filters_analysis=DEFAULT_SITE_FILTERS_ANALYSIS,
    ):
        """Compute variant effects for a gene transcript.

        Parameters
        ----------
        transcript : str
            Gene transcript ID (AgamP4.12), e.g., "AGAP004707-RA".
        site_mask : {"gamb_colu_arab", "gamb_colu", "arab"}, optional
            Site filters mask to apply.
        site_filters_analysis : str, optional
            Site filters analysis version.

        Returns
        -------
        df : pandas.DataFrame
            A dataframe of all possible SNP variants and their effects, one row per variant.

        """

        # setup initial dataframe of SNPs
        _, df_snps = self._snp_df(
            transcript=transcript, site_filters_analysis=site_filters_analysis
        )

        # setup variant effect annotator
        ann = self._annotator()

        # apply mask if requested
        if site_mask is not None:
            loc_sites = df_snps[f"pass_{site_mask}"]
            df_snps = df_snps.loc[loc_sites]

        # reset index after filtering
        df_snps.reset_index(inplace=True, drop=True)

        # add effects to the dataframe
        ann.get_effects(transcript=transcript, variants=df_snps)

        return df_snps

    def _prep_cohorts_arg(
        self, *, cohorts, sample_sets, species_analysis, cohorts_analysis
    ):

        # build cohort dictionary where key=cohort_id, value=loc_coh
        coh_dict = {}
        if isinstance(cohorts, dict):
            # get sample metadata
            df_meta = self.sample_metadata(
                sample_sets=sample_sets, species_analysis=species_analysis
            )
            for coh, query in cohorts.items():
                # locate samples
                loc_coh = df_meta.eval(query).values
                coh_dict[coh] = loc_coh
        if isinstance(cohorts, str):
            # grab the cohorts dataframe
            df_coh = self.sample_cohorts(
                sample_sets=sample_sets, cohorts_analysis=cohorts_analysis
            )
            # fix the string to match columns
            cohorts = "cohort_" + cohorts
            # check the given cohort set exists
            if cohorts not in df_coh.columns:
                raise ValueError(f"{cohorts!r} is not a known cohort set")
            cohort_labels = df_coh[cohorts].unique()
            # remove the nans and sort
            cohort_labels = sorted([c for c in cohort_labels if isinstance(c, str)])
            for coh in cohort_labels:
                loc_coh = df_coh[cohorts] == coh
                coh_dict[coh] = loc_coh.values

        return coh_dict

    def snp_allele_frequencies(
        self,
        transcript,
        cohorts,
        sample_query=None,
        cohorts_analysis=DEFAULT_COHORTS_ANALYSIS,
        min_cohort_size=10,
        site_mask=None,
        site_filters_analysis=DEFAULT_SITE_FILTERS_ANALYSIS,
        species_analysis=DEFAULT_SPECIES_ANALYSIS,
        sample_sets=None,
        drop_invariant=True,
        effects=True,
    ):
        """Compute per variant allele frequencies for a gene transcript.

        Parameters
        ----------
        transcript : str
            Gene transcript ID (AgamP4.12), e.g., "AGAP004707-RD".
        cohorts : str or dict
            If a string, gives the name of a predefined cohort set, e.g., one of
            {"admin1_month", "admin1_year", "admin2_month", "admin2_year"}.
            If a dict, should map cohort labels to sample queries, e.g.,
            `{"bf_2012_col": "country == 'Burkina Faso' and year == 2012 and taxon == 'coluzzii'"}`.
        sample_query : str, optional
            A pandas query string which will be evaluated against the sample metadata e.g.,
            "taxon == 'coluzzii' and country == 'Burkina Faso'".
        cohorts_analysis : str
            Cohort analysis version, default is the latest version.
        min_cohort_size : int
            Minimum cohort size. Any cohorts below this size are omitted.
        site_mask : {"gamb_colu_arab", "gamb_colu", "arab"}
            Site filters mask to apply.
        site_filters_analysis : str, optional
            Site filters analysis version.
        species_analysis : {"aim_20200422", "pca_20200422"}, optional
            Species calls analysis version.
        sample_sets : str or list of str, optional
            Can be a sample set identifier (e.g., "AG1000G-AO") or a list of sample set
            identifiers (e.g., ["AG1000G-BF-A", "AG1000G-BF-B"]) or a release identifier (e.g.,
            "3.0") or a list of release identifiers.
        drop_invariant : bool, optional
            If True, variants with no alternate allele calls in any cohorts are dropped from
            the result.
        effects : bool, optional
            If True, add SNP effect columns.

        Returns
        -------
        df : pandas.DataFrame
            A dataframe of SNP frequencies, one row per variant.

        Notes
        -----
        Cohorts with fewer samples than min_cohort_size will be excluded from output.

        """

        # handle sample_query
        loc_samples = None
        if sample_query is not None:
            df_samples = self.sample_metadata(
                sample_sets=sample_sets,
                cohorts_analysis=cohorts_analysis,
                species_analysis=species_analysis,
            )
            loc_samples = df_samples.eval(sample_query).values

        # setup initial dataframe of SNPs
        region, df_snps = self._snp_df(
            transcript=transcript, site_filters_analysis=site_filters_analysis
        )

        # get genotypes
        gt = self.snp_genotypes(
            region=region,
            sample_sets=sample_sets,
            field="GT",
        )

        # slice to feature location
        gt = gt.compute()

        # build coh dict
        coh_dict = self._prep_cohorts_arg(
            cohorts=cohorts,
            sample_sets=sample_sets,
            species_analysis=species_analysis,
            cohorts_analysis=cohorts_analysis,
        )

        # count alleles
        freq_cols = dict()
        for coh, loc_coh in coh_dict.items():
            # handle sample query
            if loc_samples is not None:
                loc_coh = loc_coh & loc_samples
            n_samples = np.count_nonzero(loc_coh)
            if n_samples >= min_cohort_size:
                gt_coh = np.compress(loc_coh, gt, axis=1)
                # count alleles
                ac_coh = allel.GenotypeArray(gt_coh).count_alleles(max_allele=3)
                # compute allele frequencies
                af_coh = ac_coh.to_frequencies()
                # add column to dict
                freq_cols["frq_" + coh] = af_coh[:, 1:].flatten()

        # build a dataframe with the frequency columns
        df_freqs = pd.DataFrame(freq_cols)

        # compute max_af
        df_max_af = pd.DataFrame({"max_af": df_freqs.max(axis=1)})

        # build the final dataframe
        df_snps.reset_index(drop=True, inplace=True)
        df_snps = pd.concat([df_snps, df_freqs, df_max_af], axis=1)

        # apply site mask if requested
        if site_mask is not None:
            loc_sites = df_snps[f"pass_{site_mask}"]
            df_snps = df_snps.loc[loc_sites]

        # drop invariants
        if drop_invariant:
            loc_variant = df_snps["max_af"] > 0
            df_snps = df_snps.loc[loc_variant]

        # reset index after filtering
        df_snps.reset_index(inplace=True, drop=True)

        # add effects
        if effects:
            ann = self._annotator()
            ann.get_effects(transcript=transcript, variants=df_snps)

            df_snps.set_index(
                ["contig", "position", "ref_allele", "alt_allele", "aa_change"],
                inplace=True,
            )

        else:
            df_snps.set_index(
                ["contig", "position", "ref_allele", "alt_allele"],
                inplace=True,
            )

        return df_snps

    def cross_metadata(self):
        """Load a dataframe containing metadata about samples in colony crosses, including
        which samples are parents or progeny in which crosses.

        Returns
        -------
        df : pandas.DataFrame
            A dataframe of sample metadata for colony crosses.

        """

        if self._cache_cross_metadata is None:

            path = f"{self._base_path}/v3/metadata/crosses/crosses.fam"
            fam_names = [
                "cross",
                "sample_id",
                "father_id",
                "mother_id",
                "sex",
                "phenotype",
            ]
            with self._fs.open(path) as f:
                df = pd.read_csv(
                    f,
                    sep="\t",
                    na_values=["", "0"],
                    names=fam_names,
                    dtype={"sex": str},
                )

            # convert "sex" column for consistency with sample metadata
            df.loc[df["sex"] == "1", "sex"] = "M"
            df.loc[df["sex"] == "2", "sex"] = "F"

            # add a "role" column for convenience
            df["role"] = "progeny"
            df.loc[df["mother_id"].isna(), "role"] = "parent"

            # drop "phenotype" column, not used
            df.drop("phenotype", axis="columns", inplace=True)

            self._cache_cross_metadata = df

        return self._cache_cross_metadata

    def open_site_annotations(self):
        """Open site annotations zarr.

        Returns
        -------
        root : zarr.hierarchy.Group

        """

        if self._cache_site_annotations is None:
            path = f"{self._base_path}/reference/genome/agamp4/Anopheles-gambiae-PEST_SEQANNOTATION_AgamP4.12.zarr"
            store = init_zarr_store(fs=self._fs, path=path)
            self._cache_site_annotations = zarr.open_consolidated(store=store)
        return self._cache_site_annotations

    def site_annotations(
        self,
        region,
        field,
        site_mask=None,
        site_filters_analysis=DEFAULT_SITE_FILTERS_ANALYSIS,
        inline_array=True,
        chunks="native",
    ):
        """Load site annotations.

        Parameters
        ----------
        region: str or list of str or Region
            Chromosome arm (e.g., "2L"), gene name (e.g., "AGAP007280"), genomic region
            defined with coordinates (e.g., "2L:44989425-44998059") or a named tuple with
            genomic location `Region(contig, start, end)`.
        field : str
            One of "codon_degeneracy", "codon_nonsyn", "codon_position", "seq_cls",
            "seq_flen", "seq_relpos_start", "seq_relpos_stop".
        site_mask : {"gamb_colu_arab", "gamb_colu", "arab"}
            Site filters mask to apply.
        site_filters_analysis : str
            Site filters analysis version.
        inline_array : bool, optional
            Passed through to dask.from_array().
        chunks : str, optional
            If 'auto' let dask decide chunk size. If 'native' use native zarr chunks.
            Also can be a target size, e.g., '200 MiB'.

        Returns
        -------
        d : dask.Array
            An array of site annotations.

        """

        # access the array of values for all genome positions
        root = self.open_site_annotations()

        # resolve region
        region = resolve_region(self, region)
        if isinstance(region, list):
            raise TypeError("Multiple regions not supported.")

        d = da_from_zarr(
            root[field][region.contig], inline_array=inline_array, chunks=chunks
        )

        # access and subset to SNP positions
        pos = self.snp_sites(
            region=region,
            field="POS",
            site_mask=site_mask,
            site_filters_analysis=site_filters_analysis,
        )
        d = da.take(d, pos - 1)

        return d

    def _snp_calls_dataset(
        self, *, contig, sample_set, site_filters_analysis, inline_array, chunks
    ):

        # assert isinstance(region, Region)
        # contig = region.contig

        coords = dict()
        data_vars = dict()

        # variant arrays
        sites_root = self.open_snp_sites()

        # variant_position
        pos_z = sites_root[f"{contig}/variants/POS"]
        variant_position = da_from_zarr(pos_z, inline_array=inline_array, chunks=chunks)
        coords["variant_position"] = [DIM_VARIANT], variant_position

        # variant_allele
        ref_z = sites_root[f"{contig}/variants/REF"]
        alt_z = sites_root[f"{contig}/variants/ALT"]
        ref = da_from_zarr(ref_z, inline_array=inline_array, chunks=chunks)
        alt = da_from_zarr(alt_z, inline_array=inline_array, chunks=chunks)
        variant_allele = da.concatenate([ref[:, None], alt], axis=1)
        data_vars["variant_allele"] = [DIM_VARIANT, DIM_ALLELE], variant_allele

        # variant_contig
        contig_index = self.contigs.index(contig)
        variant_contig = da.full_like(
            variant_position, fill_value=contig_index, dtype="u1"
        )
        coords["variant_contig"] = [DIM_VARIANT], variant_contig

        # site filters arrays
        for mask in "gamb_colu_arab", "gamb_colu", "arab":
            filters_root = self.open_site_filters(
                mask=mask, analysis=site_filters_analysis
            )
            z = filters_root[f"{contig}/variants/filter_pass"]
            d = da_from_zarr(z, inline_array=inline_array, chunks=chunks)
            data_vars[f"variant_filter_pass_{mask}"] = [DIM_VARIANT], d

        # call arrays
        calls_root = self.open_snp_genotypes(sample_set=sample_set)
        gt_z = calls_root[f"{contig}/calldata/GT"]
        call_genotype = da_from_zarr(gt_z, inline_array=inline_array, chunks=chunks)
        gq_z = calls_root[f"{contig}/calldata/GQ"]
        call_gq = da_from_zarr(gq_z, inline_array=inline_array, chunks=chunks)
        ad_z = calls_root[f"{contig}/calldata/AD"]
        call_ad = da_from_zarr(ad_z, inline_array=inline_array, chunks=chunks)
        mq_z = calls_root[f"{contig}/calldata/MQ"]
        call_mq = da_from_zarr(mq_z, inline_array=inline_array, chunks=chunks)
        data_vars["call_genotype"] = (
            [DIM_VARIANT, DIM_SAMPLE, DIM_PLOIDY],
            call_genotype,
        )
        data_vars["call_GQ"] = ([DIM_VARIANT, DIM_SAMPLE], call_gq)
        data_vars["call_MQ"] = ([DIM_VARIANT, DIM_SAMPLE], call_mq)
        data_vars["call_AD"] = (
            [DIM_VARIANT, DIM_SAMPLE, DIM_ALLELE],
            call_ad,
        )

        # sample arrays
        z = calls_root["samples"]
        sample_id = da_from_zarr(z, inline_array=inline_array, chunks=chunks)
        # decode to str, as it is stored as bytes objects
        sample_id = sample_id.astype("U")
        coords["sample_id"] = [DIM_SAMPLE], sample_id

        # setup attributes
        attrs = {"contigs": self.contigs}

        # create a dataset
        ds = xr.Dataset(data_vars=data_vars, coords=coords, attrs=attrs)

        # # handle region
        # if region.start or region.end:
        #     loc_region = locate_region(region, pos_z)
        #     ds = ds.isel(variants=loc_region)

        return ds

    def snp_calls(
        self,
        region,
        sample_sets=None,
        site_mask=None,
        site_filters_analysis=DEFAULT_SITE_FILTERS_ANALYSIS,
        inline_array=True,
        chunks="native",
    ):
        """Access SNP sites, site filters and genotype calls.

        Parameters
        ----------
        region: str or list of str or Region
            Chromosome arm (e.g., "2L"), gene name (e.g., "AGAP007280"), genomic region
            defined with coordinates (e.g., "2L:44989425-44998059") or a named tuple with
            genomic location `Region(contig, start, end)`. Multiple values can be provided
            as a list, in which case data will be concatenated, e.g., ["3R", "AGAP005958"].
        sample_sets : str or list of str, optional
            Can be a sample set identifier (e.g., "AG1000G-AO") or a list of sample set
            identifiers (e.g., ["AG1000G-BF-A", "AG1000G-BF-B"]) or a release identifier (e.g.,
            "3.0") or a list of release identifiers.
        site_mask : {"gamb_colu_arab", "gamb_colu", "arab"}
            Site filters mask to apply.
        site_filters_analysis : str
            Site filters analysis version.
        inline_array : bool, optional
            Passed through to dask.array.from_array().
        chunks : str, optional
            If 'auto' let dask decide chunk size. If 'native' use native zarr chunks.
            Also can be a target size, e.g., '200 MiB'.

        Returns
        -------
        ds : xarray.Dataset
            A dataset containing SNP sites, site filters and genotype calls.

        """

        sample_sets = self._prep_sample_sets_arg(sample_sets=sample_sets)
        region = resolve_region(self, region)

        # normalise to simplify concatenation logic
        if isinstance(region, Region):
            region = [region]

        # concatenate multiple sample sets and/or regions
        lx = []
        for r in region:

            ly = []
            for s in sample_sets:
                y = self._snp_calls_dataset(
                    contig=r.contig,
                    sample_set=s,
                    site_filters_analysis=site_filters_analysis,
                    inline_array=inline_array,
                    chunks=chunks,
                )
                ly.append(y)

            # concatenate data from multiple sample sets
            x = xarray_concat(
                ly,
                dim=DIM_SAMPLE,
                data_vars="minimal",
                coords="minimal",
                compat="override",
                join="override",
            )

            # handle region, do this only once - optimisation
            if r.start or r.end:
                pos = x["variant_position"].values
                loc_region = locate_region(r, pos)
                x = x.isel(variants=loc_region)

            lx.append(x)

        # concatenate data from multiple regions
        ds = xarray_concat(
            lx,
            dim=DIM_VARIANT,
            data_vars="minimal",
            coords="minimal",
            compat="override",
            join="override",
        )

        # apply site filters
        if site_mask is not None:
            ds = dask_compress_dataset(
                ds, indexer=f"variant_filter_pass_{site_mask}", dim=DIM_VARIANT
            )

        # add call_genotype_mask
        ds["call_genotype_mask"] = ds["call_genotype"] < 0

        return ds

    def snp_dataset(self, *args, **kwargs):
        # backwards compatibility, this method has been renamed to snp_calls()
        return self.snp_calls(*args, **kwargs)

    def open_cnv_hmm(self, sample_set):
        """Open CNV HMM zarr.

        Parameters
        ----------
        sample_set : str

        Returns
        -------
        root : zarr.hierarchy.Group

        """
        try:
            return self._cache_cnv_hmm[sample_set]
        except KeyError:
            release = self._lookup_release(sample_set=sample_set)
            release_path = _release_to_path(release)
            path = f"{self._base_path}/{release_path}/cnv/{sample_set}/hmm/zarr"
            store = init_zarr_store(fs=self._fs, path=path)
            root = zarr.open_consolidated(store=store)
            self._cache_cnv_hmm[sample_set] = root
        return root

    def _cnv_hmm_dataset(self, *, contig, sample_set, inline_array, chunks):

        coords = dict()
        data_vars = dict()

        # open zarr
        root = self.open_cnv_hmm(sample_set=sample_set)

        # variant arrays
        pos = root[f"{contig}/variants/POS"]
        coords["variant_position"] = (
            [DIM_VARIANT],
            da_from_zarr(pos, inline_array=inline_array, chunks=chunks),
        )
        coords["variant_end"] = (
            [DIM_VARIANT],
            da_from_zarr(
                root[f"{contig}/variants/END"], inline_array=inline_array, chunks=chunks
            ),
        )
        contig_index = self.contigs.index(contig)
        coords["variant_contig"] = (
            [DIM_VARIANT],
            da.full_like(pos, fill_value=contig_index, dtype="u1"),
        )

        # call arrays
        data_vars["call_CN"] = (
            [DIM_VARIANT, DIM_SAMPLE],
            da_from_zarr(
                root[f"{contig}/calldata/CN"], inline_array=inline_array, chunks=chunks
            ),
        )
        data_vars["call_RawCov"] = (
            [DIM_VARIANT, DIM_SAMPLE],
            da_from_zarr(
                root[f"{contig}/calldata/RawCov"],
                inline_array=inline_array,
                chunks=chunks,
            ),
        )
        data_vars["call_NormCov"] = (
            [DIM_VARIANT, DIM_SAMPLE],
            da_from_zarr(
                root[f"{contig}/calldata/NormCov"],
                inline_array=inline_array,
                chunks=chunks,
            ),
        )

        # sample arrays
        coords["sample_id"] = (
            [DIM_SAMPLE],
            da_from_zarr(root["samples"], inline_array=inline_array, chunks=chunks),
        )
        for field in "sample_coverage_variance", "sample_is_high_variance":
            data_vars[field] = (
                [DIM_SAMPLE],
                da_from_zarr(root[field], inline_array=inline_array, chunks=chunks),
            )

        # setup attributes
        attrs = {"contigs": self.contigs}

        # create a dataset
        ds = xr.Dataset(data_vars=data_vars, coords=coords, attrs=attrs)

        return ds

    def cnv_hmm(
        self,
        contig,
        sample_sets=None,
        inline_array=True,
        chunks="native",
    ):
        """Access CNV HMM data from CNV calling.

        Parameters
        ----------
        contig : str
            Chromosome arm, e.g., "3R".
        sample_sets : str or list of str, optional
            Can be a sample set identifier (e.g., "AG1000G-AO") or a list of sample set
            identifiers (e.g., ["AG1000G-BF-A", "AG1000G-BF-B"]) or a release identifier (e.g.,
            "3.0") or a list of release identifiers.
        inline_array : bool, optional
            Passed through to dask.array.from_array().
        chunks : str, optional
            If 'auto' let dask decide chunk size. If 'native' use native zarr chunks.
            Also can be a target size, e.g., '200 MiB'.

        Returns
        -------
        ds : xarray.Dataset
            A dataset of CNV HMM calls and associated data.

        """

        sample_sets = self._prep_sample_sets_arg(sample_sets=sample_sets)

        # concatenate sample sets along samples dimension
        datasets = [
            self._cnv_hmm_dataset(
                contig=contig,
                sample_set=s,
                inline_array=inline_array,
                chunks=chunks,
            )
            for s in sample_sets
        ]
        ds = xarray_concat(
            datasets,
            dim=DIM_SAMPLE,
            data_vars="minimal",
            coords="minimal",
            compat="override",
            join="override",
        )

        return ds

    def open_cnv_coverage_calls(self, sample_set, analysis):
        """Open CNV coverage calls zarr.

        Parameters
        ----------
        sample_set : str
        analysis : {'gamb_colu', 'arab', 'crosses'}

        Returns
        -------
        root : zarr.hierarchy.Group

        """
        key = (sample_set, analysis)
        try:
            return self._cache_cnv_coverage_calls[key]
        except KeyError:
            release = self._lookup_release(sample_set=sample_set)
            release_path = _release_to_path(release)
            path = f"{self._base_path}/{release_path}/cnv/{sample_set}/coverage_calls/{analysis}/zarr"
            # N.B., not all sample_set/analysis combinations exist, need to check
            marker = path + "/.zmetadata"
            if not self._fs.exists(marker):
                raise ValueError(
                    f"analysis f{analysis!r} not implemented for sample set {sample_set!r}"
                )
            store = init_zarr_store(fs=self._fs, path=path)
            root = zarr.open_consolidated(store=store)
            self._cache_cnv_coverage_calls[key] = root
        return root

    def cnv_coverage_calls(
        self,
        contig,
        sample_set,
        analysis,
        inline_array=True,
        chunks="native",
    ):
        """Access CNV HMM data from genome-wide CNV discovery and filtering.

        Parameters
        ----------
        contig : str
            Chromosome arm, e.g., "3R".
        sample_set : str
            Sample set identifier.
        analysis : {'gamb_colu', 'arab', 'crosses'}
            Name of CNV analysis.
        inline_array : bool, optional
            Passed through to dask.array.from_array().
        chunks : str, optional
            If 'auto' let dask decide chunk size. If 'native' use native zarr chunks.
            Also can be a target size, e.g., '200 MiB'.

        Returns
        -------
        ds : xarray.Dataset
            A dataset of CNV alleles and genotypes.

        """

        coords = dict()
        data_vars = dict()

        # open zarr
        root = self.open_cnv_coverage_calls(sample_set=sample_set, analysis=analysis)

        # variant arrays
        pos = root[f"{contig}/variants/POS"]
        coords["variant_position"] = (
            [DIM_VARIANT],
            da_from_zarr(pos, inline_array=inline_array, chunks=chunks),
        )
        coords["variant_end"] = (
            [DIM_VARIANT],
            da_from_zarr(
                root[f"{contig}/variants/END"], inline_array=inline_array, chunks=chunks
            ),
        )
        contig_index = self.contigs.index(contig)
        coords["variant_contig"] = (
            [DIM_VARIANT],
            da.full_like(pos, fill_value=contig_index, dtype="u1"),
        )
        coords["variant_id"] = (
            [DIM_VARIANT],
            da_from_zarr(
                root[f"{contig}/variants/ID"], inline_array=inline_array, chunks=chunks
            ),
        )
        data_vars["variant_CIPOS"] = (
            [DIM_VARIANT],
            da_from_zarr(
                root[f"{contig}/variants/CIPOS"],
                inline_array=inline_array,
                chunks=chunks,
            ),
        )
        data_vars["variant_CIEND"] = (
            [DIM_VARIANT],
            da_from_zarr(
                root[f"{contig}/variants/CIEND"],
                inline_array=inline_array,
                chunks=chunks,
            ),
        )
        data_vars["variant_filter_pass"] = (
            [DIM_VARIANT],
            da_from_zarr(
                root[f"{contig}/variants/FILTER_PASS"],
                inline_array=inline_array,
                chunks=chunks,
            ),
        )

        # call arrays
        data_vars["call_genotype"] = (
            [DIM_VARIANT, DIM_SAMPLE],
            da_from_zarr(
                root[f"{contig}/calldata/GT"], inline_array=inline_array, chunks=chunks
            ),
        )

        # sample arrays
        coords["sample_id"] = (
            [DIM_SAMPLE],
            da_from_zarr(root["samples"], inline_array=inline_array, chunks=chunks),
        )

        # setup attributes
        attrs = {"contigs": self.contigs}

        # create a dataset
        ds = xr.Dataset(data_vars=data_vars, coords=coords, attrs=attrs)

        return ds

    def open_cnv_discordant_read_calls(self, sample_set):
        """Open CNV discordant read calls zarr.

        Parameters
        ----------
        sample_set : str

        Returns
        -------
        root : zarr.hierarchy.Group

        """
        try:
            return self._cache_cnv_discordant_read_calls[sample_set]
        except KeyError:
            release = self._lookup_release(sample_set=sample_set)
            release_path = _release_to_path(release)
            path = f"{self._base_path}/{release_path}/cnv/{sample_set}/discordant_read_calls/zarr"
            store = init_zarr_store(fs=self._fs, path=path)
            root = zarr.open_consolidated(store=store)
            self._cache_cnv_discordant_read_calls[sample_set] = root
        return root

    def _cnv_discordant_read_calls_dataset(
        self, *, contig, sample_set, inline_array, chunks
    ):

        coords = dict()
        data_vars = dict()

        # open zarr
        root = self.open_cnv_discordant_read_calls(sample_set=sample_set)

        # not all contigs have CNVs, need to check
        # TODO consider returning dataset with zero length variants dimension, would
        # probably simplify downstream logic
        if contig not in root:
            raise ValueError(f"no CNVs available for contig {contig!r}")

        # variant arrays
        pos = root[f"{contig}/variants/POS"]
        coords["variant_position"] = (
            [DIM_VARIANT],
            da_from_zarr(pos, inline_array=inline_array, chunks=chunks),
        )
        coords["variant_end"] = (
            [DIM_VARIANT],
            da_from_zarr(
                root[f"{contig}/variants/END"], inline_array=inline_array, chunks=chunks
            ),
        )
        coords["variant_id"] = (
            [DIM_VARIANT],
            da_from_zarr(
                root[f"{contig}/variants/ID"], inline_array=inline_array, chunks=chunks
            ),
        )
        contig_index = self.contigs.index(contig)
        coords["variant_contig"] = (
            [DIM_VARIANT],
            da.full_like(pos, fill_value=contig_index, dtype="u1"),
        )
        for field in "Region", "StartBreakpointMethod", "EndBreakpointMethod":
            data_vars[f"variant_{field}"] = (
                [DIM_VARIANT],
                da_from_zarr(
                    root[f"{contig}/variants/{field}"],
                    inline_array=inline_array,
                    chunks=chunks,
                ),
            )

        # call arrays
        data_vars["call_genotype"] = (
            [DIM_VARIANT, DIM_SAMPLE],
            da_from_zarr(
                root[f"{contig}/calldata/GT"], inline_array=inline_array, chunks=chunks
            ),
        )

        # sample arrays
        coords["sample_id"] = (
            [DIM_SAMPLE],
            da_from_zarr(root["samples"], inline_array=inline_array, chunks=chunks),
        )
        for field in "sample_coverage_variance", "sample_is_high_variance":
            data_vars[field] = (
                [DIM_SAMPLE],
                da_from_zarr(root[field], inline_array=inline_array, chunks=chunks),
            )

        # setup attributes
        attrs = {"contigs": self.contigs}

        # create a dataset
        ds = xr.Dataset(data_vars=data_vars, coords=coords, attrs=attrs)

        return ds

    def cnv_discordant_read_calls(
        self,
        contig,
        sample_sets=None,
        inline_array=True,
        chunks="native",
    ):
        """Access CNV discordant read calls data.

        Parameters
        ----------
        contig : str
            Chromosome arm, e.g., "3R".
        sample_sets : str or list of str, optional
            Can be a sample set identifier (e.g., "AG1000G-AO") or a list of sample set
            identifiers (e.g., ["AG1000G-BF-A", "AG1000G-BF-B"]) or a release identifier (e.g.,
            "3.0") or a list of release identifiers.
        inline_array : bool, optional
            Passed through to dask.array.from_array().
        chunks : str, optional
            If 'auto' let dask decide chunk size. If 'native' use native zarr chunks.
            Also can be a target size, e.g., '200 MiB'.

        Returns
        -------
        ds : xarray.Dataset
            A dataset of CNV alleles and genotypes.

        """

        sample_sets = self._prep_sample_sets_arg(sample_sets=sample_sets)

        # concatenate sample sets
        datasets = [
            self._cnv_discordant_read_calls_dataset(
                contig=contig,
                sample_set=s,
                inline_array=inline_array,
                chunks=chunks,
            )
            for s in sample_sets
        ]
        ds = xarray_concat(
            datasets,
            dim=DIM_SAMPLE,
            data_vars="minimal",
            coords="minimal",
            compat="override",
            join="override",
        )

        return ds

    def gene_cnv(self, contig, sample_sets=None):
        """Compute modal copy number by gene, from HMM data.

        Parameters
        ----------
        contig : str
            Chromosome arm, e.g., "3R".
        sample_sets : str or list of str
            Can be a sample set identifier (e.g., "AG1000G-AO") or a list of sample set
            identifiers (e.g., ["AG1000G-BF-A", "AG1000G-BF-B"]) or a release identifier (e.g.,
            "3.0") or a list of release identifiers.

        Returns
        -------
        ds : xarray.Dataset
            A dataset of modal copy number per gene and associated data.

        """

        # access HMM data
        ds_hmm = self.cnv_hmm(contig=contig, sample_sets=sample_sets)
        pos = ds_hmm["variant_position"].values
        end = ds_hmm["variant_end"].values
        cn = ds_hmm["call_CN"].values

        # access genes
        df_geneset = self.geneset()
        df_genes = df_geneset.query(f"type == 'gene' and contig == '{contig}'")

        # setup intermediates
        windows = []
        modes = []
        counts = []

        # iterate over genes
        for gene in df_genes.itertuples():

            # locate windows overlapping the gene
            loc_gene_start = bisect_left(end, gene.start)
            loc_gene_stop = bisect_right(pos, gene.end)
            w = loc_gene_stop - loc_gene_start
            windows.append(w)

            # slice out copy number data for the given gene
            cn_gene = cn[loc_gene_start:loc_gene_stop]

            # compute the modes
            m, c = _cn_mode(cn_gene, vmax=12)
            modes.append(m)
            counts.append(c)

        # combine results
        windows = np.array(windows)
        modes = np.vstack(modes)
        counts = np.vstack(counts)

        # build dataset
        ds_out = xr.Dataset(
            coords={
                "gene_id": (["genes"], df_genes["ID"].values),
                "gene_start": (["genes"], df_genes["start"].values),
                "gene_end": (["genes"], df_genes["end"].values),
                "sample_id": (["samples"], ds_hmm["sample_id"].values),
            },
            data_vars={
                "gene_windows": (["genes"], windows),
                "gene_name": (["genes"], df_genes["Name"].values),
                "gene_strand": (["genes"], df_genes["strand"].values),
                "CN_mode": (["genes", "samples"], modes),
                "CN_mode_count": (["genes", "samples"], counts),
            },
        )

        return ds_out

    def gene_cnv_frequencies(
        self,
        contig,
        cohorts,
        sample_query=None,
        cohorts_analysis=DEFAULT_COHORTS_ANALYSIS,
        min_cohort_size=10,
        species_analysis=DEFAULT_SPECIES_ANALYSIS,
        sample_sets=None,
        drop_invariant=True,
    ):
        """Compute modal copy number by gene, then compute the frequency of
        amplifications and deletions in one or more cohorts, from HMM data.

        Parameters
        ----------
        contig : str
            Chromosome arm, e.g., "3R".
        cohorts : str or dict
            If a string, gives the name of a predefined cohort set, e.g., one of
            {"admin1_month", "admin1_year", "admin2_month", "admin2_year"}.
            If a dict, should map cohort labels to sample queries, e.g.,
            `{"bf_2012_col": "country == 'Burkina Faso' and year == 2012 and taxon == 'coluzzii'"}`.
        sample_query : str, optional
            A pandas query string which will be evaluated against the sample metadata e.g.,
            "taxon == 'coluzzii' and country == 'Burkina Faso'".
        cohorts_analysis : str
            Cohort analysis identifier (date of analysis), default is latest version.
        min_cohort_size : int
            Minimum cohort size, below which allele frequencies are not calculated for cohorts.
            Please note, NaNs will be returned for any cohorts with fewer samples than min_cohort_size,
            these can be removed from the output dataframe using pandas df.dropna(axis='columns').
        species_analysis : {"aim_20200422", "pca_20200422"}, optional
            Include species calls in metadata.
        sample_sets : str or list of str, optional
            Can be a sample set identifier (e.g., "AG1000G-AO") or a list of sample set
            identifiers (e.g., ["AG1000G-BF-A", "AG1000G-BF-B"]) or a release identifier (e.g.,
            "3.0") or a list of release identifiers.
        drop_invariant : bool, optional
            If True, drop any rows where there is no evidence of variation.

        Returns
        -------
        df : pandas.DataFrame
            A dataframe of CNV amplification (amp) and deletion (del) frequencies in the specified cohorts, 
            one row per gene and CNV type (amp/del).

        Notes
        -----
        NaNs will be returned for any cohorts with fewer samples than min_cohort_size,
        these can be removed from the output dataframe using pandas df.dropna(axis='columns').

        """

        # handle sample_query
        loc_samples = None
        if sample_query is not None:
            df_samples = self.sample_metadata(
                sample_sets=sample_sets,
                cohorts_analysis=cohorts_analysis,
                species_analysis=species_analysis,
            )
            loc_samples = df_samples.eval(sample_query).values

        # get gene copy number data
        ds_cnv = self.gene_cnv(contig=contig, sample_sets=sample_sets)

        # get sample metadata
        df_meta = self.sample_metadata(sample_sets=sample_sets)

        # get genes
        df_genes = self.geneset().query(f"type == 'gene' and contig == '{contig}'")

        # figure out expected copy number
        if contig == "X":
            is_male = (df_meta["sex_call"] == "M").values
            expected_cn = np.where(is_male, 1, 2)[np.newaxis, :]
        else:
            expected_cn = 2

        # setup output dataframe
        n_genes = len(df_genes)
        df = pd.concat([df_genes, df_genes], axis=0).reset_index(drop=True)

        # drop columns we don't need
        df.drop(columns=["source", "type", "score", "phase", "Parent"], inplace=True)

        # rename some columns
        df.rename(
            columns={
                "ID": "gene_id",
                "Name": "gene_name",
                "strand": "gene_strand",
                "description": "gene_description",
            },
            inplace=True,
        )

        # add CNV type column
        df_cnv_type = pd.DataFrame(
            {
                "cnv_type": np.array(
                    (["amp"] * n_genes) + (["del"] * n_genes), dtype=object
                )
            }
        )
        df = pd.concat([df, df_cnv_type], axis=1)

        # setup intermediates
        cn = ds_cnv["CN_mode"].values
        is_amp = cn > expected_cn
        is_del = (cn >= 0) & (cn < expected_cn)

        # set up cohort dict
        coh_dict = self._prep_cohorts_arg(
            cohorts=cohorts,
            sample_sets=sample_sets,
            species_analysis=species_analysis,
            cohorts_analysis=cohorts_analysis,
        )

        # compute cohort frequencies
        freq_cols = dict()
        for coh, loc_coh in coh_dict.items():
            # handle sample query
            if loc_samples is not None:
                loc_coh = loc_coh & loc_samples
            n_samples = np.count_nonzero(loc_coh)
            if n_samples >= min_cohort_size:
                is_amp_coh = np.compress(loc_coh, is_amp, axis=1)
                is_del_coh = np.compress(loc_coh, is_del, axis=1)
                amp_count_coh = np.sum(is_amp_coh, axis=1)
                del_count_coh = np.sum(is_del_coh, axis=1)
                amp_freq_coh = amp_count_coh / n_samples
                del_freq_coh = del_count_coh / n_samples
                freq_cols[f"frq_{coh}"] = np.concatenate([amp_freq_coh, del_freq_coh])

        # build a dataframe with the frequency columns
        df_freqs = pd.DataFrame(freq_cols)

        # compute max_af and additional columns
        df_extras = pd.DataFrame(
            {
                "max_af": df_freqs.max(axis=1),
                "windows": np.concatenate(
                    [ds_cnv["gene_windows"].values, ds_cnv["gene_windows"].values]
                ),
            }
        )

        # build the final dataframe
        df.reset_index(drop=True, inplace=True)
        df = pd.concat([df, df_freqs, df_extras], axis=1)
        df.sort_values(["contig", "start", "cnv_type"], inplace=True)
<<<<<<< HEAD

        # deal with invariants
        if drop_invariant:
            df = df.query("max_af > 0")

=======

        # deal with invariants
        if drop_invariant:
            df = df.query("max_af > 0")

>>>>>>> fd9839b6
        # set index for convenience
        df.set_index(["gene_id", "gene_name", "cnv_type"], inplace=True)

        return df

    def open_haplotypes(self, sample_set, analysis):
        """Open haplotypes zarr.

        Parameters
        ----------
        sample_set : str
            Sample set identifier, e.g., "AG1000G-AO".
        analysis : {"arab", "gamb_colu", "gamb_colu_arab"}
            Which phasing analysis to use. If analysing only An. arabiensis, the "arab" analysis
            is best. If analysing only An. gambiae and An. coluzzii, the "gamb_colu" analysis is
            best. Otherwise use the "gamb_colu_arab" analysis.

        Returns
        -------
        root : zarr.hierarchy.Group

        """
        try:
            return self._cache_haplotypes[(sample_set, analysis)]
        except KeyError:
            release = self._lookup_release(sample_set=sample_set)
            release_path = _release_to_path(release)
            path = f"{self._base_path}/{release_path}/snp_haplotypes/{sample_set}/{analysis}/zarr"
            store = init_zarr_store(fs=self._fs, path=path)
            # some sample sets have no data for a given analysis, handle this
            try:
                root = zarr.open_consolidated(store=store)
            except FileNotFoundError:
                root = None
            self._cache_haplotypes[(sample_set, analysis)] = root
        return root

    def open_haplotype_sites(self, analysis):
        """Open haplotype sites zarr.

        Parameters
        ----------
        analysis : {"arab", "gamb_colu", "gamb_colu_arab"}
            Which phasing analysis to use. If analysing only An. arabiensis, the "arab" analysis
            is best. If analysing only An. gambiae and An. coluzzii, the "gamb_colu" analysis is
            best. Otherwise use the "gamb_colu_arab" analysis.

        Returns
        -------
        root : zarr.hierarchy.Group

        """
        try:
            return self._cache_haplotype_sites[analysis]
        except KeyError:
            path = f"{self._base_path}/v3/snp_haplotypes/sites/{analysis}/zarr"
            store = init_zarr_store(fs=self._fs, path=path)
            root = zarr.open_consolidated(store=store)
            self._cache_haplotype_sites[analysis] = root
        return root

    def _haplotypes_dataset(
        self, *, contig, sample_set, analysis, inline_array, chunks
    ):

        # open zarr
        root = self.open_haplotypes(sample_set=sample_set, analysis=analysis)
        sites = self.open_haplotype_sites(analysis=analysis)

        # some sample sets have no data for a given analysis, handle this
        # TODO consider returning a dataset with 0 length samples dimension instead, would
        # probably simplify a lot of other logic
        if root is None:
            return None

        coords = dict()
        data_vars = dict()

        # variant_position
        pos = sites[f"{contig}/variants/POS"]
        coords["variant_position"] = (
            [DIM_VARIANT],
            da_from_zarr(pos, inline_array=inline_array, chunks=chunks),
        )

        # variant_contig
        contig_index = self.contigs.index(contig)
        coords["variant_contig"] = (
            [DIM_VARIANT],
            da.full_like(pos, fill_value=contig_index, dtype="u1"),
        )

        # variant_allele
        ref = da_from_zarr(
            sites[f"{contig}/variants/REF"], inline_array=inline_array, chunks=chunks
        )
        alt = da_from_zarr(
            sites[f"{contig}/variants/ALT"], inline_array=inline_array, chunks=chunks
        )
        variant_allele = da.hstack([ref[:, None], alt[:, None]])
        data_vars["variant_allele"] = [DIM_VARIANT, DIM_ALLELE], variant_allele

        # call_genotype
        data_vars["call_genotype"] = (
            [DIM_VARIANT, DIM_SAMPLE, DIM_PLOIDY],
            da_from_zarr(
                root[f"{contig}/calldata/GT"], inline_array=inline_array, chunks=chunks
            ),
        )

        # sample arrays
        coords["sample_id"] = (
            [DIM_SAMPLE],
            da_from_zarr(root["samples"], inline_array=inline_array, chunks=chunks),
        )

        # setup attributes
        attrs = {"contigs": self.contigs}

        # create a dataset
        ds = xr.Dataset(data_vars=data_vars, coords=coords, attrs=attrs)

        return ds

    def haplotypes(
        self,
        region,
        analysis,
        sample_sets=None,
        inline_array=True,
        chunks="native",
    ):
        """Access haplotype data.

        Parameters
        ----------
        region: str or list of str or Region
            Chromosome arm (e.g., "2L"), gene name (e.g., "AGAP007280"), genomic region
            defined with coordinates (e.g., "2L:44989425-44998059") or a named tuple with
            genomic location `Region(contig, start, end)`. Multiple values can be provided
            as a list, in which case data will be concatenated, e.g., ["3R", "AGAP005958"].
        analysis : {"arab", "gamb_colu", "gamb_colu_arab"}
            Which phasing analysis to use. If analysing only An. arabiensis, the "arab" analysis
            is best. If analysing only An. gambiae and An. coluzzii, the "gamb_colu" analysis is
            best. Otherwise use the "gamb_colu_arab" analysis.
        sample_sets : str or list of str, optional
            Can be a sample set identifier (e.g., "AG1000G-AO") or a list of sample set
            identifiers (e.g., ["AG1000G-BF-A", "AG1000G-BF-B"]) or a release identifier (e.g.,
            "3.0") or a list of release identifiers.
        inline_array : bool, optional
            Passed through to dask.array.from_array().
        chunks : str, optional
            If 'auto' let dask decide chunk size. If 'native' use native zarr chunks.
            Also can be a target size, e.g., '200 MiB'.

        Returns
        -------
        ds : xarray.Dataset
            A dataset of haplotypes and associated data.

        """

        # normalise parameters
        sample_sets = self._prep_sample_sets_arg(sample_sets=sample_sets)
        region = resolve_region(self, region)

        # normalise to simplify concatenation logic
        if isinstance(region, Region):
            region = [region]

        # build dataset
        lx = []
        for r in region:
            ly = []

            for s in sample_sets:
                y = self._haplotypes_dataset(
                    contig=r.contig,
                    sample_set=s,
                    analysis=analysis,
                    inline_array=inline_array,
                    chunks=chunks,
                )
                if y is not None:
                    ly.append(y)

            if len(ly) == 0:
                # early out, no data for given sample sets and analysis
                return None

            # concatenate data from multiple sample sets
            x = xarray_concat(
                ly,
                dim=DIM_SAMPLE,
                data_vars="minimal",
                coords="minimal",
                compat="override",
                join="override",
            )

            # handle region
            if r.start or r.end:
                pos = x["variant_position"].values
                loc_region = locate_region(r, pos)
                x = x.isel(variants=loc_region)

            lx.append(x)

        # concatenate data from multiple regions
        ds = xarray_concat(
            lx,
            dim=DIM_VARIANT,
            data_vars="minimal",
            coords="minimal",
            compat="override",
            join="override",
        )

        return ds

    def _read_cohort_metadata(self, *, sample_set, cohorts_analysis):
        """Read cohort metadata for a single sample set."""
        try:
            return self._cache_cohort_metadata[(sample_set, cohorts_analysis)]
        except KeyError:
            release = self._lookup_release(sample_set=sample_set)
            release_path = _release_to_path(release)
            path_prefix = f"{self._base_path}/{release_path}/metadata"
            path = f"{path_prefix}/cohorts_{cohorts_analysis}/{sample_set}/samples.cohorts.csv"
            with self._fs.open(path) as f:
                df = pd.read_csv(f, na_values="")

            self._cache_cohort_metadata[(sample_set, cohorts_analysis)] = df
            return df

    def sample_cohorts(
        self, sample_sets=None, cohorts_analysis=DEFAULT_COHORTS_ANALYSIS
    ):
        """Access cohorts metadata for one or more sample sets.

        Parameters
        ----------
        sample_sets : str or list of str, optional
            Can be a sample set identifier (e.g., "AG1000G-AO") or a list of sample set
            identifiers (e.g., ["AG1000G-BF-A", "AG1000G-BF-B"]) or a release identifier (e.g.,
            "3.0") or a list of release identifiers.
        cohorts_analysis : str
            Cohort analysis identifier (date of analysis), default is the latest version.

        Returns
        -------
        df : pandas.DataFrame
            A dataframe of cohort metadata, one row per sample.

        """
        sample_sets = self._prep_sample_sets_arg(sample_sets=sample_sets)

        # concatenate multiple sample sets
        dfs = [
            self._read_cohort_metadata(sample_set=s, cohorts_analysis=cohorts_analysis)
            for s in sample_sets
        ]
        df = pd.concat(dfs, axis=0, ignore_index=True)

        return df

    def aa_allele_frequencies(
        self,
        transcript,
        cohorts,
        sample_query=None,
        cohorts_analysis=DEFAULT_COHORTS_ANALYSIS,
        min_cohort_size=10,
        site_mask=None,
        site_filters_analysis=DEFAULT_SITE_FILTERS_ANALYSIS,
        species_analysis=DEFAULT_SPECIES_ANALYSIS,
        sample_sets=None,
        drop_invariant=True,
    ):
        """Compute per amino acid allele frequencies for a gene transcript.

        Parameters
        ----------
        transcript : str
            Gene transcript ID (AgamP4.12), e.g., "AGAP004707-RA".
        cohorts : str or dict
            If a string, gives the name of a predefined cohort set, e.g., one of
            {"admin1_month", "admin1_year", "admin2_month", "admin2_year"}.
            If a dict, should map cohort labels to sample queries, e.g.,
            `{"bf_2012_col": "country == 'Burkina Faso' and year == 2012 and taxon == 'coluzzii'"}`.
        sample_query : str, optional
            A pandas query string which will be evaluated against the sample metadata e.g.,
            "taxon == 'coluzzii' and country == 'Burkina Faso'".
        cohorts_analysis : str
            Cohort analysis identifier (date of analysis), default is latest version.
        min_cohort_size : int
            Minimum cohort size, below which allele frequencies are not calculated for cohorts.
            Please note, NaNs will be returned for any cohorts with fewer samples than min_cohort_size,
            these can be removed from the output dataframe using pandas df.dropna(axis='columns').
        site_mask : {"gamb_colu_arab", "gamb_colu", "arab"}
            Site filters mask to apply.
        site_filters_analysis : str, optional
            Site filters analysis version.
        species_analysis : {"aim_20200422", "pca_20200422"}, optional
            Include species calls in metadata.
        sample_sets : str or list of str, optional
            Can be a sample set identifier (e.g., "AG1000G-AO") or a list of sample set
            identifiers (e.g., ["AG1000G-BF-A", "AG1000G-BF-B"]) or a release identifier (e.g.,
            "3.0") or a list of release identifiers.
        drop_invariant : bool, optional
            If True, variants with no alternate allele calls in any cohorts are dropped from
            the result.

        Returns
        -------
        df : pandas.DataFrame
            A dataframe of amino acid allele frequencies, one row per replacement.

        Notes
        -----
        Cohorts with fewer samples than min_cohort_size will be excluded from output.

        """

        df_snps = self.snp_allele_frequencies(
            transcript=transcript,
            cohorts=cohorts,
            sample_query=sample_query,
            cohorts_analysis=cohorts_analysis,
            min_cohort_size=min_cohort_size,
            site_mask=site_mask,
            site_filters_analysis=site_filters_analysis,
            species_analysis=species_analysis,
            sample_sets=sample_sets,
            drop_invariant=drop_invariant,
            effects=True,
        )
        df_snps.reset_index(inplace=True)

        # we just want aa change
        df_ns_snps = df_snps.query(AA_CHANGE_QUERY).copy()

        # N.B., we need to worry about the possibility of the
        # same aa change due to SNPs at different positions. We cannot
        # sum frequencies of SNPs at different genomic positions. This
        # is why we group by position and aa_change, not just aa_change.

        # group and sum to collapse multi variant allele changes
        freq_cols = [col for col in df_ns_snps if col.startswith("frq")]
        agg = {c: np.nansum for c in freq_cols}
        keep_cols = (
            "contig",
            "transcript",
            "aa_pos",
            "ref_aa",
            "alt_aa",
            "effect",
            "impact",
        )
        for c in keep_cols:
            agg[c] = "first"
        df_aaf = df_ns_snps.groupby(["position", "aa_change"]).agg(agg).reset_index()
        df_aaf.set_index(["aa_change", "contig", "position"], inplace=True)

        # compute new max_af
        df_aaf["max_af"] = df_aaf[freq_cols].max(axis=1)

        # sort by genomic position
        df_aaf = df_aaf.sort_values(["position", "aa_change"])

        return df_aaf

    @staticmethod
    def plot_frequencies_heatmap(
        df,
        index=None,
        max_len=100,
        x_label="cohorts",
        y_label="variants",
        colorbar=True,
        width=None,
        height=None,
        text_auto=".0%",
        aspect="auto",
        color_continuous_scale="Reds",
        **kwargs,
    ):

        """Plot a heatmap from a pandas DataFrame of frequencies, e.g., output from
            `Ag3.snp_allele_frequencies()` or `Ag3.gene_cnv_frequencies()`. It's recommended to
            filter the input DataFrame to just rows of interest, i.e., fewer rows than `max_len`.

        Parameters
        ----------
        df : pandas DataFrame
           A DataFrame of frequencies, e.g., output from `snp_allele_frequencies()` or `gene_cnv_frequencies()`.
        index : str or list of str
            One or more column headers that are present in the input dataframe. This becomes the heatmap y-axis
            row labels. The column/s must produce a unique index.
        max_len : int, optional
            Displaying large styled dataframes may cause ipython notebooks to crash.
        x_label : str, optional
            This is the x-axis label that will be displayed on the heatmap.
        y_label : str, optional
            This is the y-axis label that will be displayed on the heatmap.
        colorbar : bool, optional
            If False, colorbar is not output.
        width : int, optional
            Plot width in pixels.
        height : int, optional
            Plot height in pixels.
        text_auto : str, optional
            Formatting for frequency values.
        aspect : str, optional
            Control the aspect ratio of the heatmap.
        color_continuous_scale : str, optional
            Color scale to use.
        **kwargs
            Other parameters are passed through to px.imshow().

        """

        # check len of input
        if len(df) > max_len:
            raise ValueError(f"Input DataFrame is longer than {max_len}")

        # indexing
        if index is None:
            index = list(df.index.names)
        df = df.reset_index().copy()
        if isinstance(index, list):
            index_col = (
                df[index]
                .astype(str)
                .apply(
                    lambda row: ", ".join([o for o in row if o is not None]),
                    axis="columns",
                )
            )
        elif isinstance(index, str):
            index_col = df[index].astype(str)
        else:
            raise TypeError("wrong type for index parameter, expected list or str")

        # check that index is unique (otherwise style won't work)
        if not index_col.is_unique:
            raise ValueError(f"{index} does not produce a unique index")

        # drop and re-order columns
        frq_cols = [col for col in df.columns if col.startswith("frq_")]

        # keep only freq cols
        heatmap_df = df[frq_cols].copy()

        # set index
        heatmap_df.set_index(index_col, inplace=True)

        # clean column names
        heatmap_df.columns = heatmap_df.columns.str.lstrip("frq_")

        # plotly heatmap styling
        fig = px.imshow(
            img=heatmap_df,
            zmin=0,
            zmax=1,
            width=width,
            height=height,
            text_auto=text_auto,
            aspect=aspect,
            color_continuous_scale=color_continuous_scale,
            **kwargs,
        )

        fig.update_xaxes(side="top", tickangle=270)
        if x_label is not None:
            fig.update_xaxes(title=x_label)
        if y_label is not None:
            fig.update_yaxes(title=y_label)
        fig.update_layout(
            coloraxis_colorbar=dict(
                title="frequency",
                tickvals=[0, 0.2, 0.4, 0.6, 0.8, 1.0],
                ticktext=["0%", "20%", "40%", "60%", "80%", "100%"],
            )
        )
        if not colorbar:
            fig.update(layout_coloraxis_showscale=False)

        return fig

    def snp_allele_frequencies_advanced(
        self,
        transcript,
        area_by,
        period_by,
        sample_sets=None,
        sample_query=None,
        min_cohort_size=10,
        drop_invariant=True,
        variant_query=None,
        site_mask=None,
        nobs_mode="called",  # or "fixed"
        ci_method="wilson",
        cohorts_analysis=DEFAULT_COHORTS_ANALYSIS,
        species_analysis=DEFAULT_SPECIES_ANALYSIS,
        site_filters_analysis=DEFAULT_SITE_FILTERS_ANALYSIS,
    ):
        """Group samples by taxon, area (space) and period (time), then compute SNP allele counts
        and frequencies.

        Parameters
        ----------
        transcript : str
            Gene transcript ID (AgamP4.12), e.g., "AGAP004707-RD".
        area_by : str
            Column name in the sample metadata to use to group samples spatially. E.g.,
            use "adm1_ISO" or "adm1_name" to group by level 1 administrative divisions,
            or use "adm2_name" to group by level 2 administrative divisions.
        period_by : {"year", "quarter", "month"}
            Length of time to group samples temporally.
        sample_sets : str or list of str, optional
            Can be a sample set identifier (e.g., "AG1000G-AO") or a list of sample set
            identifiers (e.g., ["AG1000G-BF-A", "AG1000G-BF-B"]) or a release identifier (e.g.,
            "3.0") or a list of release identifiers.
        sample_query : str, optional
            A pandas query string which will be evaluated against the sample metadata e.g.,
            "taxon == 'coluzzii' and country == 'Burkina Faso'".
        min_cohort_size : int, optional
            Minimum cohort size. Any cohorts below this size are omitted.
        drop_invariant : bool, optional
            If True, variants with no alternate allele calls in any cohorts are dropped from
            the result.
        variant_query : str, optional
        site_mask : str, optional
            Site filters mask to apply.
        nobs_mode : {"called", "fixed"}
            Method for calculating the denominator when computing frequencies. If "called"
            then use the number of called alleles, i.e., number of samples with non-missing
            genotype calls multiplied by 2. If "fixed" then use the number of samples
            multiplied by 2.
        ci_method : {"normal", "agresti_coull", "beta", "wilson", "binom_test"}, optional
            Method to use for computing confidence intervals, passed through to
            `statsmodels.stats.proportion.proportion_confint`.
        cohorts_analysis : str, optional
            Cohort analysis version, default is the latest version.
        species_analysis : str, optional
            Species calls analysis version.
        site_filters_analysis : str, optional
            Site filters analysis version.

        Returns
        -------
        ds : xarray.Dataset
            The resulting dataset contains data has dimensions "cohorts" and "variants".
            Variables prefixed with "cohort_" are 1-dimensional arrays with data about
            the cohorts, such as the area, period, taxon and cohort size. Variables
            prefixed with "variant_" are 1-dimensional arrays with data about the variants,
            such as the contig, position, reference and alternate alleles. Variables prefixed
            with "event_" are 2-dimensional arrays with the allele counts and frequency
            calculations.

        """

        # load sample metadata
        df_samples = self.sample_metadata(
            sample_sets=sample_sets,
            species_analysis=species_analysis,
            cohorts_analysis=cohorts_analysis,
        )

        # prepare sample metadata for cohort grouping
        loc_samples, df_samples = _prep_samples_for_cohort_grouping(
            df_samples,
            sample_query=sample_query,
            area_by=area_by,
            period_by=period_by,
        )

        # group samples to make cohorts
        group_samples_by_cohort = df_samples.groupby(["taxon", "area", "period"])

        # build cohorts dataframe
        df_cohorts = _build_cohorts_from_sample_grouping(
            group_samples_by_cohort, min_cohort_size
        )

        # access SNP calls
        ds_snps = self.snp_calls(
            region=transcript,
            sample_sets=sample_sets,
            site_mask=site_mask,
            site_filters_analysis=site_filters_analysis,
        )

        # access genotypes
        gt = ds_snps["call_genotype"].data

        # apply sample query
        if sample_query is not None:
            gt = da.compress(loc_samples, gt, axis=1)

        # bring genotypes into memory
        gt = gt.compute()

        # convert genotypes to more convenient representation
        gac, gan = _genotypes_to_alt_allele_counts_melt(gt, max_allele=3)

        # set up variant variables
        contigs = ds_snps.attrs["contigs"]
        variant_contig = np.repeat(
            [contigs[i] for i in ds_snps["variant_contig"].values], 3
        )
        variant_position = np.repeat(ds_snps["variant_position"].values, 3)
        alleles = ds_snps["variant_allele"].values
        variant_ref_allele = np.repeat(alleles[:, 0], 3)
        variant_alt_allele = alleles[:, 1:].flatten()
        variant_pass_gamb_colu_arab = np.repeat(
            ds_snps["variant_filter_pass_gamb_colu_arab"].values, 3
        )
        variant_pass_gamb_colu = np.repeat(
            ds_snps["variant_filter_pass_gamb_colu"].values, 3
        )
        variant_pass_arab = np.repeat(ds_snps["variant_filter_pass_arab"].values, 3)

        # setup main event variables
        n_variants, n_cohorts = len(variant_position), len(df_cohorts)
        count = np.zeros((n_variants, n_cohorts), dtype=int)
        nobs = np.zeros((n_variants, n_cohorts), dtype=int)

        # build event count and nobs for each cohort
        for cohort_index, cohort in enumerate(df_cohorts.itertuples()):

            # construct grouping key
            cohort_key = cohort.taxon, cohort.area, cohort.period

            # obtain sample indices for cohort
            sample_indices = group_samples_by_cohort.indices[cohort_key]

            # select genotype data for cohort
            cohort_gac = np.take(gac, sample_indices, axis=1)

            # compute cohort allele counts
            np.sum(cohort_gac, axis=1, out=count[:, cohort_index])

            # compute cohort allele numbers
            cohort_gan = np.take(gan, sample_indices, axis=1)
            if nobs_mode == "called":
                np.sum(cohort_gan, axis=1, out=nobs[:, cohort_index])
            elif nobs_mode == "fixed":
                nobs[:, cohort_index] = cohort.size * 2
            else:
                raise ValueError(f"Bad nobs_mode: {nobs_mode!r}")

        # compute frequency
        with np.errstate(divide="ignore", invalid="ignore"):
            # ignore division warnings
            frequency = count / nobs

        # compute maximum frequency over cohorts
        with warnings.catch_warnings():
            # ignore "All-NaN slice encountered" warnings
            warnings.simplefilter("ignore", category=RuntimeWarning)
            max_af = np.nanmax(frequency, axis=1)

        # make dataframe of SNPs
        df_variants = pd.DataFrame(
            {
                "contig": variant_contig,
                "position": variant_position,
                "ref_allele": variant_ref_allele.astype("U1"),
                "alt_allele": variant_alt_allele.astype("U1"),
                "max_af": max_af,
                "pass_gamb_colu_arab": variant_pass_gamb_colu_arab,
                "pass_gamb_colu": variant_pass_gamb_colu,
                "pass_arab": variant_pass_arab,
            }
        )

        # deal with SNP alleles not observed
        if drop_invariant:
            loc_variant = max_af > 0
            df_variants = df_variants.loc[loc_variant]
            count = np.compress(loc_variant, count, axis=0)
            nobs = np.compress(loc_variant, nobs, axis=0)
            frequency = np.compress(loc_variant, frequency, axis=0)

        # setup variant effect annotator
        ann = self._annotator()

        # add effects to the dataframe
        ann.get_effects(transcript=transcript, variants=df_variants)

        # add variant labels
        df_variants["label"] = df_variants.apply(_make_snp_label_effect, axis="columns")

        # build the output dataset
        ds_out = xr.Dataset()

        # cohort variables
        for coh_col in df_cohorts.columns:
            ds_out[f"cohort_{coh_col}"] = "cohorts", df_cohorts[coh_col]

        # variant variables
        for snp_col in df_variants.columns:
            ds_out[f"variant_{snp_col}"] = "variants", df_variants[snp_col]

        # event variables
        ds_out["event_count"] = ("variants", "cohorts"), count
        ds_out["event_nobs"] = ("variants", "cohorts"), nobs
        ds_out["event_frequency"] = ("variants", "cohorts"), frequency

        # apply variant query
        if variant_query is not None:
            loc_variants = df_variants.eval(variant_query).values
            ds_out = ds_out.isel(variants=loc_variants)

        # add confidence intervals
        _add_frequency_ci(ds_out, ci_method)

        # tidy up display by sorting variables
        ds_out = ds_out[sorted(ds_out)]

        return ds_out

    def aa_allele_frequencies_advanced(
        self,
        transcript,
        area_by,
        period_by,
        sample_sets=None,
        sample_query=None,
        min_cohort_size=10,
        variant_query=None,
        site_mask=None,
        nobs_mode="called",  # or "fixed"
        ci_method="wilson",
        cohorts_analysis=DEFAULT_COHORTS_ANALYSIS,
        species_analysis=DEFAULT_SPECIES_ANALYSIS,
        site_filters_analysis=DEFAULT_SITE_FILTERS_ANALYSIS,
    ):
        """Group samples by taxon, area (space) and period (time), then compute amino acid
        change allele counts and frequencies.

        Parameters
        ----------
        transcript : str
            Gene transcript ID (AgamP4.12), e.g., "AGAP004707-RD".
        area_by : str
            Column name in the sample metadata to use to group samples spatially. E.g.,
            use "adm1_ISO" or "adm1_name" to group by level 1 administrative divisions,
            or use "adm2_name" to group by level 2 administrative divisions.
        period_by : {"year", "quarter", "month"}
            Length of time to group samples temporally.
        sample_sets : str or list of str, optional
            Can be a sample set identifier (e.g., "AG1000G-AO") or a list of sample set
            identifiers (e.g., ["AG1000G-BF-A", "AG1000G-BF-B"]) or a release identifier (e.g.,
            "3.0") or a list of release identifiers.
        sample_query : str, optional
            A pandas query string which will be evaluated against the sample metadata e.g.,
            "taxon == 'coluzzii' and country == 'Burkina Faso'".
        min_cohort_size : int, optional
            Minimum cohort size. Any cohorts below this size are omitted.
        variant_query : str, optional
        site_mask : str, optional
            Site filters mask to apply.
        nobs_mode : {"called", "fixed"}
            Method for calculating the denominator when computing frequencies. If "called"
            then use the number of called alleles, i.e., number of samples with non-missing
            genotype calls multiplied by 2. If "fixed" then use the number of samples
            multiplied by 2.
        ci_method : {"normal", "agresti_coull", "beta", "wilson", "binom_test"}, optional
            Method to use for computing confidence intervals, passed through to
            `statsmodels.stats.proportion.proportion_confint`.
        cohorts_analysis : str, optional
            Cohort analysis version, default is the latest version.
        species_analysis : str, optional
            Species calls analysis version.
        site_filters_analysis : str, optional
            Site filters analysis version.

        Returns
        -------
        ds : xarray.Dataset
            The resulting dataset contains data has dimensions "cohorts" and "variants".
            Variables prefixed with "cohort_" are 1-dimensional arrays with data about
            the cohorts, such as the area, period, taxon and cohort size. Variables
            prefixed with "variant_" are 1-dimensional arrays with data about the variants,
            such as the contig, position, reference and alternate alleles. Variables prefixed
            with "event_" are 2-dimensional arrays with the allele counts and frequency
            calculations.

        """

        # begin by computing SNP allele frequencies
        ds_snp_frq = self.snp_allele_frequencies_advanced(
            transcript=transcript,
            area_by=area_by,
            period_by=period_by,
            sample_sets=sample_sets,
            sample_query=sample_query,
            min_cohort_size=min_cohort_size,
            drop_invariant=True,  # always drop invariant for aa frequencies
            variant_query=AA_CHANGE_QUERY,  # we'll also apply a variant query later
            site_mask=site_mask,
            nobs_mode=nobs_mode,
            ci_method=None,  # we will recompute confidence intervals later
            cohorts_analysis=cohorts_analysis,
            species_analysis=species_analysis,
            site_filters_analysis=site_filters_analysis,
        )

        # N.B., we need to worry about the possibility of the
        # same aa change due to SNPs at different positions. We cannot
        # sum frequencies of SNPs at different genomic positions. This
        # is why we group by position and aa_change, not just aa_change.

        # add in a special grouping column to work around the fact that xarray currently
        # doesn't support grouping by multiple variables in the same dimension
        df_grouper = ds_snp_frq[
            ["variant_position", "variant_aa_change"]
        ].to_dataframe()
        grouper_var = df_grouper.apply(
            lambda row: "_".join([str(v) for v in row]), axis="columns"
        )
        ds_snp_frq["variant_position_aa_change"] = "variants", grouper_var

        # group by position and amino acid change
        group_by_aa_change = ds_snp_frq.groupby("variant_position_aa_change")

        # apply aggregation
        ds_aa_frq = group_by_aa_change.map(_map_snp_to_aa_change_frq_ds)

        # add back in cohort variables, unaffected by aggregation
        cohort_vars = [v for v in ds_snp_frq if v.startswith("cohort_")]
        for v in cohort_vars:
            ds_aa_frq[v] = ds_snp_frq[v]

        # sort by genomic position
        ds_aa_frq = ds_aa_frq.sortby(["variant_position", "variant_aa_change"])

        # recompute frequency
        count = ds_aa_frq["event_count"].values
        nobs = ds_aa_frq["event_nobs"].values
        with np.errstate(divide="ignore", invalid="ignore"):
            # ignore division warnings
            frequency = count / nobs
        ds_aa_frq["event_frequency"] = ("variants", "cohorts"), frequency

        # recompute max frequency over cohorts
        with warnings.catch_warnings():
            # ignore "All-NaN slice encountered" warnings
            warnings.simplefilter("ignore", category=RuntimeWarning)
            max_af = np.nanmax(ds_aa_frq["event_frequency"].values, axis=1)
        ds_aa_frq["variant_max_af"] = "variants", max_af

        # apply variant query if given
        if variant_query is not None:
            variant_cols = [v for v in ds_aa_frq if v.startswith("variant_")]
            df_variants = ds_aa_frq[variant_cols].to_dataframe()
            df_variants.columns = [c.split("variant_")[1] for c in df_variants.columns]
            loc_variants = df_variants.eval(variant_query).values
            ds_aa_frq = ds_aa_frq.isel(variants=loc_variants)

        # compute new confidence intervals
        _add_frequency_ci(ds_aa_frq, ci_method)

        # assign new variant label
        contig = ds_aa_frq["variant_contig"].values
        position = ds_aa_frq["variant_position"].values
        aa_change = ds_aa_frq["variant_aa_change"].values
        label = np.array(
            [f"{a} ({b}:{c:,})" for a, b, c in zip(aa_change, contig, position)],
            dtype=object,
        )
        ds_aa_frq["variant_label"] = "variants", label

        # tidy up display by sorting variables
        ds_aa_frq = ds_aa_frq[sorted(ds_aa_frq)]

        return ds_aa_frq

    def gene_cnv_frequencies_advanced(
        self,
        contig,
        area_by,
        period_by,
        sample_sets=None,
        sample_query=None,
        min_cohort_size=10,
        variant_query=None,
        drop_invariant=True,
        ci_method="wilson",
        cohorts_analysis=DEFAULT_COHORTS_ANALYSIS,
        species_analysis=DEFAULT_SPECIES_ANALYSIS,
    ):
        """Group samples by taxon, area (space) and period (time), then compute gene CNV counts
        and frequencies.

        Parameters
        ----------
        contig : str
            Chromosome arm, e.g., "3R".
        area_by : str
            Column name in the sample metadata to use to group samples spatially. E.g.,
            use "adm1_ISO" or "adm1_name" to group by level 1 administrative divisions,
            or use "adm2_name" to group by level 2 administrative divisions.
        period_by : {"year", "quarter", "month"}
            Length of time to group samples temporally.
        sample_sets : str or list of str, optional
            Can be a sample set identifier (e.g., "AG1000G-AO") or a list of sample set
            identifiers (e.g., ["AG1000G-BF-A", "AG1000G-BF-B"]) or a release identifier (e.g.,
            "3.0") or a list of release identifiers.
        sample_query : str, optional
            A pandas query string which will be evaluated against the sample metadata e.g.,
            "taxon == 'coluzzii' and country == 'Burkina Faso'".
        min_cohort_size : int, optional
            Minimum cohort size. Any cohorts below this size are omitted.
        variant_query : str, optional
        drop_invariant : bool, optional
            If True, drop any rows where there is no evidence of variation.
        ci_method : {"normal", "agresti_coull", "beta", "wilson", "binom_test"}, optional
            Method to use for computing confidence intervals, passed through to
            `statsmodels.stats.proportion.proportion_confint`.
        cohorts_analysis : str, optional
            Cohort analysis version, default is the latest version.
        species_analysis : str, optional
            Species calls analysis version.

        Returns
        -------
        ds : xarray.Dataset
            The resulting dataset contains data has dimensions "cohorts" and "variants".
            Variables prefixed with "cohort_" are 1-dimensional arrays with data about
            the cohorts, such as the area, period, taxon and cohort size. Variables
            prefixed with "variant_" are 1-dimensional arrays with data about the variants,
            such as the contig, position, reference and alternate alleles. Variables prefixed
            with "event_" are 2-dimensional arrays with the allele counts and frequency
            calculations.

        """

        # load sample metadata
        df_samples = self.sample_metadata(
            sample_sets=sample_sets,
            species_analysis=species_analysis,
            cohorts_analysis=cohorts_analysis,
        )

        # prepare sample metadata for cohort grouping
        loc_samples, df_samples = _prep_samples_for_cohort_grouping(
            df_samples,
            sample_query=sample_query,
            area_by=area_by,
            period_by=period_by,
        )

        # group samples to make cohorts
        group_samples_by_cohort = df_samples.groupby(["taxon", "area", "period"])

        # build cohorts dataframe
        df_cohorts = _build_cohorts_from_sample_grouping(
            group_samples_by_cohort, min_cohort_size
        )

        # access gene CNV calls
        ds_cnv = self.gene_cnv(contig=contig, sample_sets=sample_sets)

        # apply sample query
        if sample_query is not None:
            ds_cnv = ds_cnv.isel(samples=loc_samples)

        # figure out expected copy number
        if contig == "X":
            is_male = (df_samples["sex_call"] == "M").values
            expected_cn = np.where(is_male, 1, 2)[np.newaxis, :]
        else:
            expected_cn = 2

        # setup intermediates
        cn = ds_cnv["CN_mode"].values
        is_amp = cn > expected_cn
        is_del = (cn >= 0) & (cn < expected_cn)

        # setup main event variables
        n_genes = ds_cnv.dims["genes"]
        n_variants, n_cohorts = n_genes * 2, len(df_cohorts)
        count = np.zeros((n_variants, n_cohorts), dtype=int)
        nobs = np.zeros((n_variants, n_cohorts), dtype=int)

        # build event count and nobs for each cohort
        for cohort_index, cohort in enumerate(df_cohorts.itertuples()):

            # construct grouping key
            cohort_key = cohort.taxon, cohort.area, cohort.period

            # obtain sample indices for cohort
            sample_indices = group_samples_by_cohort.indices[cohort_key]

            # select genotype data for cohort
            cohort_is_amp = np.take(is_amp, sample_indices, axis=1)
            cohort_is_del = np.take(is_del, sample_indices, axis=1)

            # compute cohort allele counts
            np.sum(cohort_is_amp, axis=1, out=count[::2, cohort_index])
            np.sum(cohort_is_del, axis=1, out=count[1::2, cohort_index])

            # compute cohort allele numbers
            nobs[:, cohort_index] = cohort.size

        # compute frequency
        with np.errstate(divide="ignore", invalid="ignore"):
            # ignore division warnings
            frequency = count / nobs

        # make dataframe of variants
        with warnings.catch_warnings():
            # ignore "All-NaN slice encountered" warnings
            warnings.simplefilter("ignore", category=RuntimeWarning)
            max_af = np.nanmax(frequency, axis=1)
        df_variants = pd.DataFrame(
            {
                "contig": contig,
                "start": np.repeat(ds_cnv["gene_start"].values, 2),
                "end": np.repeat(ds_cnv["gene_end"].values, 2),
                "windows": np.repeat(ds_cnv["gene_windows"].values, 2),
                # alternate amplification and deletion
                "cnv_type": np.tile(np.array(["amp", "del"]), n_genes),
                "max_af": max_af,
                "gene_id": np.repeat(ds_cnv["gene_id"].values, 2),
                "gene_name": np.repeat(ds_cnv["gene_name"].values, 2),
                "gene_strand": np.repeat(ds_cnv["gene_strand"].values, 2),
            }
        )

        # add variant label
        df_variants["label"] = df_variants.apply(_make_gene_cnv_label, axis="columns")

        # build the output dataset
        ds_out = xr.Dataset()

        # cohort variables
        for coh_col in df_cohorts.columns:
            ds_out[f"cohort_{coh_col}"] = "cohorts", df_cohorts[coh_col]

        # variant variables
        for snp_col in df_variants.columns:
            ds_out[f"variant_{snp_col}"] = "variants", df_variants[snp_col]

        # event variables
        ds_out["event_count"] = ("variants", "cohorts"), count
        ds_out["event_nobs"] = ("variants", "cohorts"), nobs
        ds_out["event_frequency"] = ("variants", "cohorts"), frequency

        # deal with invariants
        if drop_invariant:
            loc_variant = df_variants["max_af"].values > 0
            ds_out = ds_out.isel(variants=loc_variant)
            df_variants = df_variants.loc[loc_variant]

        # apply variant query
        if variant_query is not None:
            loc_variants = df_variants.eval(variant_query).values
            ds_out = ds_out.isel(variants=loc_variants)

        # add confidence intervals
        _add_frequency_ci(ds_out, ci_method)

        # tidy up display by sorting variables
        ds_out = ds_out[sorted(ds_out)]

        return ds_out

    @staticmethod
    def plot_frequencies_time_series(ds, height=None, width=None, **kwargs):
        """Create a time series plot of variant frequencies using plotly.

        Parameters
        ----------
        ds : xarray.Dataset
            A dataset of variant frequencies, such as returned by `Ag3.snp_allele_frequencies_advanced()`,
            `Ag3.aa_allele_frequencies_advanced()` or `Ag3.gene_cnv_frequencies_advanced()`.
        height : int, optional
            Height of plot in pixels.
        width : int, optional
            Width of plot in pixels
        **kwargs
            Passed through to `px.line()`.

        Returns
        -------
        fig : plotly.graph_objects.Figure
            A plotly figure containing line graphs. The resulting figure will have one
            panel per cohort, grouped into columns by taxon, and grouped into rows by
            area. Markers and lines show frequencies of variants.

        """

        # extract cohorts into a dataframe
        cohort_vars = [v for v in ds if v.startswith("cohort_")]
        df_cohorts = ds[cohort_vars].to_dataframe()
        df_cohorts.columns = [c.split("cohort_")[1] for c in df_cohorts.columns]

        # extract variant labels
        variant_labels = ds["variant_label"].values

        # build a long-form dataframe from the dataset
        dfs = []
        for cohort_index, cohort in enumerate(df_cohorts.itertuples()):
            ds_cohort = ds.isel(cohorts=cohort_index)
            df = pd.DataFrame(
                {
                    "taxon": cohort.taxon,
                    "area": cohort.area,
                    "date": cohort.period_start,
                    "period": str(
                        cohort.period
                    ),  # use string representation for hover label
                    "sample_size": cohort.size,
                    "variant": variant_labels,
                    "count": ds_cohort["event_count"].values,
                    "nobs": ds_cohort["event_nobs"].values,
                    "frequency": ds_cohort["event_frequency"].values,
                    "frequency_ci_low": ds_cohort["event_frequency_ci_low"].values,
                    "frequency_ci_upp": ds_cohort["event_frequency_ci_upp"].values,
                }
            )
            dfs.append(df)
        df_events = pd.concat(dfs, axis=0).reset_index(drop=True)

        # remove events with no observations
        df_events = df_events.query("nobs > 0")

        # calculate error bars
        frq = df_events["frequency"]
        frq_ci_low = df_events["frequency_ci_low"]
        frq_ci_upp = df_events["frequency_ci_upp"]
        df_events["frequency_error"] = frq_ci_upp - frq
        df_events["frequency_error_minus"] = frq - frq_ci_low

        # make a plot
        fig = px.line(
            df_events,
            facet_col="taxon",
            facet_row="area",
            x="date",
            y="frequency",
            error_y="frequency_error",
            error_y_minus="frequency_error_minus",
            color="variant",
            markers=True,
            hover_name="variant",
            hover_data={
                "frequency": ":.0%",
                "period": True,
                "area": True,
                "taxon": True,
                "sample_size": True,
                "date": False,
                "variant": False,
            },
            height=height,
            width=width,
            **kwargs,
        )

        # set Y axis limits
        fig.update_layout(yaxis_range=[-0.05, 1.05])

        return fig

    @staticmethod
    def plot_frequencies_map_markers(m, ds, variant, taxon, period, clear=True):
        """Plot markers on a map showing variant frequencies for cohorts grouped
        by area (space), period (time) and taxon.

        Parameters
        ----------
        m : ipyleaflet.Map
            The map on which to add the markers.
        ds : xarray.Dataset
            A dataset of variant frequencies, such as returned by `Ag3.snp_allele_frequencies_advanced()`,
            `Ag3.aa_allele_frequencies_advanced()` or `Ag3.gene_cnv_frequencies_advanced()`.
        variant : int or str
            Index or label of variant to plot.
        taxon : str
            Taxon to show markers for.
        period : pd.Period
            Time period to show markers for.
        clear : bool, optional
            If True, clear all layers (except the base layer) from the map before
            adding new markers.

        """

        # slice dataset to variant of interest
        if isinstance(variant, int):
            ds_variant = ds.isel(variants=variant)
            variant_label = ds["variant_label"].values[variant]
        elif isinstance(variant, str):
            ds_variant = ds.set_index(variants="variant_label").sel(variants=variant)
            variant_label = variant
        else:
            raise TypeError(
                f"Bad type for variant parameter; expected int or str, found {type(variant)}."
            )

        # convert to a dataframe for convenience
        df_markers = ds_variant[
            [
                "cohort_taxon",
                "cohort_area",
                "cohort_period",
                "cohort_lat_mean",
                "cohort_lon_mean",
                "cohort_size",
                "event_frequency",
                "event_frequency_ci_low",
                "event_frequency_ci_upp",
            ]
        ].to_dataframe()

        # select data matching taxon and period parameters
        df_markers = df_markers.loc[
            (
                (df_markers["cohort_taxon"] == taxon)
                & (df_markers["cohort_period"] == period)
            )
        ]

        # clear existing layers in the map
        if clear:
            for layer in m.layers[1:]:
                m.remove_layer(layer)

        # add markers
        for x in df_markers.itertuples():
            marker = ipyleaflet.CircleMarker()
            marker.location = (x.cohort_lat_mean, x.cohort_lon_mean)
            marker.radius = 20
            marker.color = "black"
            marker.weight = 1
            marker.fill_color = "red"
            marker.fill_opacity = x.event_frequency
            popup_html = f"""
                <strong>{variant_label}</strong> <br/>
                taxon: {x.cohort_taxon} <br/>
                area: {x.cohort_area} <br/>
                period: {x.cohort_period} <br/>
                sample size: {x.cohort_size} <br/>
                frequency: {x.event_frequency:.0%}
                (95% CI: {x.event_frequency_ci_low:.0%} - {x.event_frequency_ci_upp:.0%})
            """
            marker.popup = ipyleaflet.Popup(
                child=ipywidgets.HTML(popup_html),
            )
            m.add_layer(marker)

    @staticmethod
    def plot_frequencies_interactive_map(
        ds,
        center=(-2, 20),
        zoom=3,
        title="<h2>Map of variant frequencies</h2>",
        epilogue="""
            Variant frequencies are shown as coloured markers. Opacity of color
            denotes frequency. Click on a marker for more information.
        """,
    ):
        """Create an interactive map with markers showing variant frequencies for cohorts
        grouped by area (space), period (time) and taxon.

        Parameters
        ----------
        ds : xarray.Dataset
            A dataset of variant frequencies, such as returned by `Ag3.snp_allele_frequencies_advanced()`,
            `Ag3.aa_allele_frequencies_advanced()` or `Ag3.gene_cnv_frequencies_advanced()`.
        center : tuple of int, optional
            Location to center the map.
        zoom : int, optional
            Initial zoom level.
        title : str, optional
            Title to display above the map.
        epilogue : str, optional
            Additional text to display below the map.

        Returns
        -------
        out : ipywidgets.Widget
            An interactive map with widgets for selecting which variant, taxon and
            time period to display.

        """

        # create a map
        freq_map = ipyleaflet.Map(center=center, zoom=zoom)

        # setup interactive controls
        variants = ds["variant_label"].values
        taxa = np.unique(ds["cohort_taxon"].values)
        periods = np.unique(ds["cohort_period"].values)
        controls = ipywidgets.interactive(
            Ag3.plot_frequencies_map_markers,
            m=ipywidgets.fixed(freq_map),
            ds=ipywidgets.fixed(ds),
            variant=ipywidgets.Dropdown(options=variants, description="variant: "),
            taxon=ipywidgets.Dropdown(options=taxa, description="taxon: "),
            period=ipywidgets.Dropdown(options=periods, description="period: "),
            clear=ipywidgets.fixed(True),
        )

        # lay out widgets
        components = []
        if title is not None:
            components.append(ipywidgets.HTML(value=f"{title}"))
        components.append(controls)
        components.append(freq_map)
        if epilogue is not None:
            components.append(ipywidgets.HTML(value=f"{epilogue}"))

        out = ipywidgets.VBox(components)

        return out

    def snp_allele_frequencies_advanced(
        self,
        transcript,
        area_by,
        period_by,
        sample_sets=None,
        sample_query=None,
        min_cohort_size=10,
        drop_invariant=True,
        variant_query=None,
        site_mask=None,
        nobs_mode="called",  # or "fixed"
        ci_method="wilson",
        cohorts_analysis=DEFAULT_COHORTS_ANALYSIS,
        species_analysis=DEFAULT_SPECIES_ANALYSIS,
        site_filters_analysis=DEFAULT_SITE_FILTERS_ANALYSIS,
    ):
        """Group samples by taxon, area (space) and period (time), then compute SNP allele counts
        and frequencies.

        Parameters
        ----------
        transcript : str
            Gene transcript ID (AgamP4.12), e.g., "AGAP004707-RD".
        area_by : str
            Column name in the sample metadata to use to group samples spatially. E.g.,
            use "adm1_ISO" or "adm1_name" to group by level 1 administrative divisions,
            or use "adm2_name" to group by level 2 administrative divisions.
        period_by : {"year", "quarter", "month"}
            Length of time to group samples temporally.
        sample_sets : str or list of str, optional
            Can be a sample set identifier (e.g., "AG1000G-AO") or a list of sample set
            identifiers (e.g., ["AG1000G-BF-A", "AG1000G-BF-B"]) or a release identifier (e.g.,
            "3.0") or a list of release identifiers.
        sample_query : str, optional
            A pandas query string which will be evaluated against the sample metadata e.g.,
            "taxon == 'coluzzii' and country == 'Burkina Faso'".
        min_cohort_size : int, optional
            Minimum cohort size. Any cohorts below this size are omitted.
        drop_invariant : bool, optional
            If True, variants with no alternate allele calls in any cohorts are dropped from
            the result.
        variant_query : str, optional
        site_mask : str, optional
            Site filters mask to apply.
        nobs_mode : {"called", "fixed"}
            Method for calculating the denominator when computing frequencies. If "called"
            then use the number of called alleles, i.e., number of samples with non-missing
            genotype calls multiplied by 2. If "fixed" then use the number of samples
            multiplied by 2.
        ci_method : {"normal", "agresti_coull", "beta", "wilson", "binom_test"}, optional
            Method to use for computing confidence intervals, passed through to
            `statsmodels.stats.proportion.proportion_confint`.
        cohorts_analysis : str, optional
            Cohort analysis version, default is the latest version.
        species_analysis : str, optional
            Species calls analysis version.
        site_filters_analysis : str, optional
            Site filters analysis version.

        Returns
        -------
        ds : xarray.Dataset
            The resulting dataset contains data has dimensions "cohorts" and "variants".
            Variables prefixed with "cohort_" are 1-dimensional arrays with data about
            the cohorts, such as the area, period, taxon and cohort size. Variables
            prefixed with "variant_" are 1-dimensional arrays with data about the variants,
            such as the contig, position, reference and alternate alleles. Variables prefixed
            with "event_" are 2-dimensional arrays with the allele counts and frequency
            calculations.

        """

        # load sample metadata
        df_samples = self.sample_metadata(
            sample_sets=sample_sets,
            species_analysis=species_analysis,
            cohorts_analysis=cohorts_analysis,
        )

        # prepare sample metadata for cohort grouping
        loc_samples, df_samples = _prep_samples_for_cohort_grouping(
            df_samples,
            sample_query=sample_query,
            area_by=area_by,
            period_by=period_by,
        )

        # group samples to make cohorts
        group_samples_by_cohort = df_samples.groupby(["taxon", "area", "period"])

        # build cohorts dataframe
        df_cohorts = _build_cohorts_from_sample_grouping(
            group_samples_by_cohort, min_cohort_size
        )

        # access SNP calls
        ds_snps = self.snp_calls(
            region=transcript,
            sample_sets=sample_sets,
            site_mask=site_mask,
            site_filters_analysis=site_filters_analysis,
        )

        # access genotypes
        gt = ds_snps["call_genotype"].data

        # apply sample query
        if sample_query is not None:
            gt = da.compress(loc_samples, gt, axis=1)

        # bring genotypes into memory
        gt = gt.compute()

        # convert genotypes to more convenient representation
        gac, gan = _genotypes_to_alt_allele_counts_melt(gt, max_allele=3)

        # set up variant variables
        contigs = ds_snps.attrs["contigs"]
        variant_contig = np.repeat(
            [contigs[i] for i in ds_snps["variant_contig"].values], 3
        )
        variant_position = np.repeat(ds_snps["variant_position"].values, 3)
        alleles = ds_snps["variant_allele"].values
        variant_ref_allele = np.repeat(alleles[:, 0], 3)
        variant_alt_allele = alleles[:, 1:].flatten()
        variant_pass_gamb_colu_arab = np.repeat(
            ds_snps["variant_filter_pass_gamb_colu_arab"].values, 3
        )
        variant_pass_gamb_colu = np.repeat(
            ds_snps["variant_filter_pass_gamb_colu"].values, 3
        )
        variant_pass_arab = np.repeat(ds_snps["variant_filter_pass_arab"].values, 3)

        # setup main event variables
        n_variants, n_cohorts = len(variant_position), len(df_cohorts)
        count = np.zeros((n_variants, n_cohorts), dtype=int)
        nobs = np.zeros((n_variants, n_cohorts), dtype=int)

        # build event count and nobs for each cohort
        for cohort_index, cohort in enumerate(df_cohorts.itertuples()):

            # construct grouping key
            cohort_key = cohort.taxon, cohort.area, cohort.period

            # obtain sample indices for cohort
            sample_indices = group_samples_by_cohort.indices[cohort_key]

            # select genotype data for cohort
            cohort_gac = np.take(gac, sample_indices, axis=1)

            # compute cohort allele counts
            np.sum(cohort_gac, axis=1, out=count[:, cohort_index])

            # compute cohort allele numbers
            cohort_gan = np.take(gan, sample_indices, axis=1)
            if nobs_mode == "called":
                np.sum(cohort_gan, axis=1, out=nobs[:, cohort_index])
            elif nobs_mode == "fixed":
                nobs[:, cohort_index] = cohort.size * 2
            else:
                raise ValueError(f"Bad nobs_mode: {nobs_mode!r}")

        # compute frequency
        with np.errstate(divide="ignore", invalid="ignore"):
            # ignore division warnings
            frequency = count / nobs

        # compute maximum frequency over cohorts
        with warnings.catch_warnings():
            # ignore "All-NaN slice encountered" warnings
            warnings.simplefilter("ignore", category=RuntimeWarning)
            max_af = np.nanmax(frequency, axis=1)

        # make dataframe of SNPs
        df_variants = pd.DataFrame(
            {
                "contig": variant_contig,
                "position": variant_position,
                "ref_allele": variant_ref_allele.astype("U1"),
                "alt_allele": variant_alt_allele.astype("U1"),
                "max_af": max_af,
                "pass_gamb_colu_arab": variant_pass_gamb_colu_arab,
                "pass_gamb_colu": variant_pass_gamb_colu,
                "pass_arab": variant_pass_arab,
            }
        )

        # deal with SNP alleles not observed
        if drop_invariant:
            loc_variant = max_af > 0
            df_variants = df_variants.loc[loc_variant]
            count = np.compress(loc_variant, count, axis=0)
            nobs = np.compress(loc_variant, nobs, axis=0)
            frequency = np.compress(loc_variant, frequency, axis=0)

        # setup variant effect annotator
        ann = self._annotator()

        # add effects to the dataframe
        ann.get_effects(transcript=transcript, variants=df_variants)

        # add variant labels
        df_variants["label"] = df_variants.apply(_make_snp_label_effect, axis="columns")

        # build the output dataset
        ds_out = xr.Dataset()

        # cohort variables
        for coh_col in df_cohorts.columns:
            ds_out[f"cohort_{coh_col}"] = "cohorts", df_cohorts[coh_col]

        # variant variables
        for snp_col in df_variants.columns:
            ds_out[f"variant_{snp_col}"] = "variants", df_variants[snp_col]

        # event variables
        ds_out["event_count"] = ("variants", "cohorts"), count
        ds_out["event_nobs"] = ("variants", "cohorts"), nobs
        ds_out["event_frequency"] = ("variants", "cohorts"), frequency

        # apply variant query
        if variant_query is not None:
            loc_variants = df_variants.eval(variant_query).values
            ds_out = ds_out.isel(variants=loc_variants)

        # add confidence intervals
        _add_frequency_ci(ds_out, ci_method)

        # tidy up display by sorting variables
        ds_out = ds_out[sorted(ds_out)]

        return ds_out

    def aa_allele_frequencies_advanced(
        self,
        transcript,
        area_by,
        period_by,
        sample_sets=None,
        sample_query=None,
        min_cohort_size=10,
        variant_query=None,
        site_mask=None,
        nobs_mode="called",  # or "fixed"
        ci_method="wilson",
        cohorts_analysis=DEFAULT_COHORTS_ANALYSIS,
        species_analysis=DEFAULT_SPECIES_ANALYSIS,
        site_filters_analysis=DEFAULT_SITE_FILTERS_ANALYSIS,
    ):
        """Group samples by taxon, area (space) and period (time), then compute amino acid
        change allele counts and frequencies.

        Parameters
        ----------
        transcript : str
            Gene transcript ID (AgamP4.12), e.g., "AGAP004707-RD".
        area_by : str
            Column name in the sample metadata to use to group samples spatially. E.g.,
            use "adm1_ISO" or "adm1_name" to group by level 1 administrative divisions,
            or use "adm2_name" to group by level 2 administrative divisions.
        period_by : {"year", "quarter", "month"}
            Length of time to group samples temporally.
        sample_sets : str or list of str, optional
            Can be a sample set identifier (e.g., "AG1000G-AO") or a list of sample set
            identifiers (e.g., ["AG1000G-BF-A", "AG1000G-BF-B"]) or a release identifier (e.g.,
            "3.0") or a list of release identifiers.
        sample_query : str, optional
            A pandas query string which will be evaluated against the sample metadata e.g.,
            "taxon == 'coluzzii' and country == 'Burkina Faso'".
        min_cohort_size : int, optional
            Minimum cohort size. Any cohorts below this size are omitted.
        variant_query : str, optional
        site_mask : str, optional
            Site filters mask to apply.
        nobs_mode : {"called", "fixed"}
            Method for calculating the denominator when computing frequencies. If "called"
            then use the number of called alleles, i.e., number of samples with non-missing
            genotype calls multiplied by 2. If "fixed" then use the number of samples
            multiplied by 2.
        ci_method : {"normal", "agresti_coull", "beta", "wilson", "binom_test"}, optional
            Method to use for computing confidence intervals, passed through to
            `statsmodels.stats.proportion.proportion_confint`.
        cohorts_analysis : str, optional
            Cohort analysis version, default is the latest version.
        species_analysis : str, optional
            Species calls analysis version.
        site_filters_analysis : str, optional
            Site filters analysis version.

        Returns
        -------
        ds : xarray.Dataset
            The resulting dataset contains data has dimensions "cohorts" and "variants".
            Variables prefixed with "cohort_" are 1-dimensional arrays with data about
            the cohorts, such as the area, period, taxon and cohort size. Variables
            prefixed with "variant_" are 1-dimensional arrays with data about the variants,
            such as the contig, position, reference and alternate alleles. Variables prefixed
            with "event_" are 2-dimensional arrays with the allele counts and frequency
            calculations.

        """

        # begin by computing SNP allele frequencies
        ds_snp_frq = self.snp_allele_frequencies_advanced(
            transcript=transcript,
            area_by=area_by,
            period_by=period_by,
            sample_sets=sample_sets,
            sample_query=sample_query,
            min_cohort_size=min_cohort_size,
            drop_invariant=True,  # always drop invariant for aa frequencies
            variant_query=AA_CHANGE_QUERY,  # we'll also apply a variant query later
            site_mask=site_mask,
            nobs_mode=nobs_mode,
            ci_method=None,  # we will recompute confidence intervals later
            cohorts_analysis=cohorts_analysis,
            species_analysis=species_analysis,
            site_filters_analysis=site_filters_analysis,
        )

        # N.B., we need to worry about the possibility of the
        # same aa change due to SNPs at different positions. We cannot
        # sum frequencies of SNPs at different genomic positions. This
        # is why we group by position and aa_change, not just aa_change.

        # add in a special grouping column to work around the fact that xarray currently
        # doesn't support grouping by multiple variables in the same dimension
        df_grouper = ds_snp_frq[
            ["variant_position", "variant_aa_change"]
        ].to_dataframe()
        grouper_var = df_grouper.apply(
            lambda row: "_".join([str(v) for v in row]), axis="columns"
        )
        ds_snp_frq["variant_position_aa_change"] = "variants", grouper_var

        # group by position and amino acid change
        group_by_aa_change = ds_snp_frq.groupby("variant_position_aa_change")

        # apply aggregation
        ds_aa_frq = group_by_aa_change.map(_map_snp_to_aa_change_frq_ds)

        # add back in cohort variables, unaffected by aggregation
        cohort_vars = [v for v in ds_snp_frq if v.startswith("cohort_")]
        for v in cohort_vars:
            ds_aa_frq[v] = ds_snp_frq[v]

        # sort by genomic position
        ds_aa_frq = ds_aa_frq.sortby(["variant_position", "variant_aa_change"])

        # recompute frequency
        count = ds_aa_frq["event_count"].values
        nobs = ds_aa_frq["event_nobs"].values
        with np.errstate(divide="ignore", invalid="ignore"):
            # ignore division warnings
            frequency = count / nobs
        ds_aa_frq["event_frequency"] = ("variants", "cohorts"), frequency

        # recompute max frequency over cohorts
        with warnings.catch_warnings():
            # ignore "All-NaN slice encountered" warnings
            warnings.simplefilter("ignore", category=RuntimeWarning)
            max_af = np.nanmax(ds_aa_frq["event_frequency"].values, axis=1)
        ds_aa_frq["variant_max_af"] = "variants", max_af

        # apply variant query if given
        if variant_query is not None:
            variant_cols = [v for v in ds_aa_frq if v.startswith("variant_")]
            df_variants = ds_aa_frq[variant_cols].to_dataframe()
            df_variants.columns = [c.split("variant_")[1] for c in df_variants.columns]
            loc_variants = df_variants.eval(variant_query).values
            ds_aa_frq = ds_aa_frq.isel(variants=loc_variants)

        # compute new confidence intervals
        _add_frequency_ci(ds_aa_frq, ci_method)

        # assign new variant label
        contig = ds_aa_frq["variant_contig"].values
        position = ds_aa_frq["variant_position"].values
        aa_change = ds_aa_frq["variant_aa_change"].values
        label = np.array(
            [f"{a} ({b}:{c:,})" for a, b, c in zip(aa_change, contig, position)],
            dtype=object,
        )
        ds_aa_frq["variant_label"] = "variants", label

        # tidy up display by sorting variables
        ds_aa_frq = ds_aa_frq[sorted(ds_aa_frq)]

        return ds_aa_frq

    def gene_cnv_frequencies_advanced(
        self,
        contig,
        area_by,
        period_by,
        sample_sets=None,
        sample_query=None,
        min_cohort_size=10,
        variant_query=None,
        drop_invariant=True,
        ci_method="wilson",
        cohorts_analysis=DEFAULT_COHORTS_ANALYSIS,
        species_analysis=DEFAULT_SPECIES_ANALYSIS,
    ):
        """Group samples by taxon, area (space) and period (time), then compute gene CNV counts
        and frequencies.

        Parameters
        ----------
        contig : str
            Chromosome arm, e.g., "3R".
        area_by : str
            Column name in the sample metadata to use to group samples spatially. E.g.,
            use "adm1_ISO" or "adm1_name" to group by level 1 administrative divisions,
            or use "adm2_name" to group by level 2 administrative divisions.
        period_by : {"year", "quarter", "month"}
            Length of time to group samples temporally.
        sample_sets : str or list of str, optional
            Can be a sample set identifier (e.g., "AG1000G-AO") or a list of sample set
            identifiers (e.g., ["AG1000G-BF-A", "AG1000G-BF-B"]) or a release identifier (e.g.,
            "3.0") or a list of release identifiers.
        sample_query : str, optional
            A pandas query string which will be evaluated against the sample metadata e.g.,
            "taxon == 'coluzzii' and country == 'Burkina Faso'".
        min_cohort_size : int, optional
            Minimum cohort size. Any cohorts below this size are omitted.
        variant_query : str, optional
        drop_invariant : bool, optional
            If True, drop any rows where there is no evidence of variation.
        ci_method : {"normal", "agresti_coull", "beta", "wilson", "binom_test"}, optional
            Method to use for computing confidence intervals, passed through to
            `statsmodels.stats.proportion.proportion_confint`.
        cohorts_analysis : str, optional
            Cohort analysis version, default is the latest version.
        species_analysis : str, optional
            Species calls analysis version.

        Returns
        -------
        ds : xarray.Dataset
            The resulting dataset contains data has dimensions "cohorts" and "variants".
            Variables prefixed with "cohort_" are 1-dimensional arrays with data about
            the cohorts, such as the area, period, taxon and cohort size. Variables
            prefixed with "variant_" are 1-dimensional arrays with data about the variants,
            such as the contig, position, reference and alternate alleles. Variables prefixed
            with "event_" are 2-dimensional arrays with the allele counts and frequency
            calculations.

        """

        # load sample metadata
        df_samples = self.sample_metadata(
            sample_sets=sample_sets,
            species_analysis=species_analysis,
            cohorts_analysis=cohorts_analysis,
        )

        # prepare sample metadata for cohort grouping
        loc_samples, df_samples = _prep_samples_for_cohort_grouping(
            df_samples,
            sample_query=sample_query,
            area_by=area_by,
            period_by=period_by,
        )

        # group samples to make cohorts
        group_samples_by_cohort = df_samples.groupby(["taxon", "area", "period"])

        # build cohorts dataframe
        df_cohorts = _build_cohorts_from_sample_grouping(
            group_samples_by_cohort, min_cohort_size
        )

        # access gene CNV calls
        ds_cnv = self.gene_cnv(contig=contig, sample_sets=sample_sets)

        # apply sample query
        if sample_query is not None:
            ds_cnv = ds_cnv.isel(samples=loc_samples)

        # figure out expected copy number
        if contig == "X":
            is_male = (df_samples["sex_call"] == "M").values
            expected_cn = np.where(is_male, 1, 2)[np.newaxis, :]
        else:
            expected_cn = 2

        # setup intermediates
        cn = ds_cnv["CN_mode"].values
        is_amp = cn > expected_cn
        is_del = (cn >= 0) & (cn < expected_cn)

        # setup main event variables
        n_genes = ds_cnv.dims["genes"]
        n_variants, n_cohorts = n_genes * 2, len(df_cohorts)
        count = np.zeros((n_variants, n_cohorts), dtype=int)
        nobs = np.zeros((n_variants, n_cohorts), dtype=int)

        # build event count and nobs for each cohort
        for cohort_index, cohort in enumerate(df_cohorts.itertuples()):

            # construct grouping key
            cohort_key = cohort.taxon, cohort.area, cohort.period

            # obtain sample indices for cohort
            sample_indices = group_samples_by_cohort.indices[cohort_key]

            # select genotype data for cohort
            cohort_is_amp = np.take(is_amp, sample_indices, axis=1)
            cohort_is_del = np.take(is_del, sample_indices, axis=1)

            # compute cohort allele counts
            np.sum(cohort_is_amp, axis=1, out=count[::2, cohort_index])
            np.sum(cohort_is_del, axis=1, out=count[1::2, cohort_index])

            # compute cohort allele numbers
            nobs[:, cohort_index] = cohort.size

        # compute frequency
        with np.errstate(divide="ignore", invalid="ignore"):
            # ignore division warnings
            frequency = count / nobs

        # make dataframe of variants
        with warnings.catch_warnings():
            # ignore "All-NaN slice encountered" warnings
            warnings.simplefilter("ignore", category=RuntimeWarning)
            max_af = np.nanmax(frequency, axis=1)
        df_variants = pd.DataFrame(
            {
                "contig": contig,
                "start": np.repeat(ds_cnv["gene_start"].values, 2),
                "end": np.repeat(ds_cnv["gene_end"].values, 2),
                "windows": np.repeat(ds_cnv["gene_windows"].values, 2),
                # alternate amplification and deletion
                "cnv_type": np.tile(np.array(["amp", "del"]), n_genes),
                "max_af": max_af,
                "gene_id": np.repeat(ds_cnv["gene_id"].values, 2),
                "gene_name": np.repeat(ds_cnv["gene_name"].values, 2),
                "gene_strand": np.repeat(ds_cnv["gene_strand"].values, 2),
            }
        )

        # add variant label
        df_variants["label"] = df_variants.apply(_make_gene_cnv_label, axis="columns")

        # build the output dataset
        ds_out = xr.Dataset()

        # cohort variables
        for coh_col in df_cohorts.columns:
            ds_out[f"cohort_{coh_col}"] = "cohorts", df_cohorts[coh_col]

        # variant variables
        for snp_col in df_variants.columns:
            ds_out[f"variant_{snp_col}"] = "variants", df_variants[snp_col]

        # event variables
        ds_out["event_count"] = ("variants", "cohorts"), count
        ds_out["event_nobs"] = ("variants", "cohorts"), nobs
        ds_out["event_frequency"] = ("variants", "cohorts"), frequency

        # deal with invariants
        if drop_invariant:
            loc_variant = df_variants["max_af"].values > 0
            ds_out = ds_out.isel(variants=loc_variant)
            df_variants = df_variants.loc[loc_variant]

        # apply variant query
        if variant_query is not None:
            loc_variants = df_variants.eval(variant_query).values
            ds_out = ds_out.isel(variants=loc_variants)

        # add confidence intervals
        _add_frequency_ci(ds_out, ci_method)

        # tidy up display by sorting variables
        ds_out = ds_out[sorted(ds_out)]

        return ds_out

    @staticmethod
    def plot_frequencies_time_series(ds, height=None, width=None, **kwargs):
        """Create a time series plot of variant frequencies using plotly.

        Parameters
        ----------
        ds : xarray.Dataset
            A dataset of variant frequencies, such as returned by `Ag3.snp_allele_frequencies_advanced()`,
            `Ag3.aa_allele_frequencies_advanced()` or `Ag3.gene_cnv_frequencies_advanced()`.
        height : int, optional
            Height of plot in pixels.
        width : int, optional
            Width of plot in pixels
        **kwargs
            Passed through to `px.line()`.

        Returns
        -------
        fig : plotly.graph_objects.Figure
            A plotly figure containing line graphs. The resulting figure will have one
            panel per cohort, grouped into columns by taxon, and grouped into rows by
            area. Markers and lines show frequencies of variants.

        """

        # extract cohorts into a dataframe
        cohort_vars = [v for v in ds if v.startswith("cohort_")]
        df_cohorts = ds[cohort_vars].to_dataframe()
        df_cohorts.columns = [c.split("cohort_")[1] for c in df_cohorts.columns]

        # extract variant labels
        variant_labels = ds["variant_label"].values

        # build a long-form dataframe from the dataset
        dfs = []
        for cohort_index, cohort in enumerate(df_cohorts.itertuples()):
            ds_cohort = ds.isel(cohorts=cohort_index)
            df = pd.DataFrame(
                {
                    "taxon": cohort.taxon,
                    "area": cohort.area,
                    "date": cohort.period_start,
                    "period": str(
                        cohort.period
                    ),  # use string representation for hover label
                    "sample_size": cohort.size,
                    "variant": variant_labels,
                    "count": ds_cohort["event_count"].values,
                    "nobs": ds_cohort["event_nobs"].values,
                    "frequency": ds_cohort["event_frequency"].values,
                    "frequency_ci_low": ds_cohort["event_frequency_ci_low"].values,
                    "frequency_ci_upp": ds_cohort["event_frequency_ci_upp"].values,
                }
            )
            dfs.append(df)
        df_events = pd.concat(dfs, axis=0).reset_index(drop=True)

        # remove events with no observations
        df_events = df_events.query("nobs > 0")

        # calculate error bars
        frq = df_events["frequency"]
        frq_ci_low = df_events["frequency_ci_low"]
        frq_ci_upp = df_events["frequency_ci_upp"]
        df_events["frequency_error"] = frq_ci_upp - frq
        df_events["frequency_error_minus"] = frq - frq_ci_low

        # make a plot
        fig = px.line(
            df_events,
            facet_col="taxon",
            facet_row="area",
            x="date",
            y="frequency",
            error_y="frequency_error",
            error_y_minus="frequency_error_minus",
            color="variant",
            markers=True,
            hover_name="variant",
            hover_data={
                "frequency": ":.0%",
                "period": True,
                "area": True,
                "taxon": True,
                "sample_size": True,
                "date": False,
                "variant": False,
            },
            height=height,
            width=width,
            **kwargs,
        )

        # set Y axis limits
        fig.update_layout(yaxis_range=[-0.05, 1.05])

        return fig

    @staticmethod
    def plot_frequencies_map_markers(m, ds, variant, taxon, period, clear=True):
        """Plot markers on a map showing variant frequencies for cohorts grouped
        by area (space), period (time) and taxon.

        Parameters
        ----------
        m : ipyleaflet.Map
            The map on which to add the markers.
        ds : xarray.Dataset
            A dataset of variant frequencies, such as returned by `Ag3.snp_allele_frequencies_advanced()`,
            `Ag3.aa_allele_frequencies_advanced()` or `Ag3.gene_cnv_frequencies_advanced()`.
        variant : int or str
            Index or label of variant to plot.
        taxon : str
            Taxon to show markers for.
        period : pd.Period
            Time period to show markers for.
        clear : bool, optional
            If True, clear all layers (except the base layer) from the map before
            adding new markers.

        """

        # slice dataset to variant of interest
        if isinstance(variant, int):
            ds_variant = ds.isel(variants=variant)
            variant_label = ds["variant_label"].values[variant]
        elif isinstance(variant, str):
            ds_variant = ds.set_index(variants="variant_label").sel(variants=variant)
            variant_label = variant
        else:
            raise TypeError(
                f"Bad type for variant parameter; expected int or str, found {type(variant)}."
            )

        # convert to a dataframe for convenience
        df_markers = ds_variant[
            [
                "cohort_taxon",
                "cohort_area",
                "cohort_period",
                "cohort_lat_mean",
                "cohort_lon_mean",
                "cohort_size",
                "event_frequency",
                "event_frequency_ci_low",
                "event_frequency_ci_upp",
            ]
        ].to_dataframe()

        # select data matching taxon and period parameters
        df_markers = df_markers.loc[
            (
                (df_markers["cohort_taxon"] == taxon)
                & (df_markers["cohort_period"] == period)
            )
        ]

        # clear existing layers in the map
        if clear:
            for layer in m.layers[1:]:
                m.remove_layer(layer)

        # add markers
        for x in df_markers.itertuples():
            marker = ipyleaflet.CircleMarker()
            marker.location = (x.cohort_lat_mean, x.cohort_lon_mean)
            marker.radius = 20
            marker.color = "black"
            marker.weight = 1
            marker.fill_color = "red"
            marker.fill_opacity = x.event_frequency
            popup_html = f"""
                <strong>{variant_label}</strong> <br/>
                taxon: {x.cohort_taxon} <br/>
                area: {x.cohort_area} <br/>
                period: {x.cohort_period} <br/>
                sample size: {x.cohort_size} <br/>
                frequency: {x.event_frequency:.0%}
                (95% CI: {x.event_frequency_ci_low:.0%} - {x.event_frequency_ci_upp:.0%})
            """
            marker.popup = ipyleaflet.Popup(
                child=ipywidgets.HTML(popup_html),
            )
            m.add_layer(marker)

    @staticmethod
    def plot_frequencies_interactive_map(
        ds,
        center=(-2, 20),
        zoom=3,
        title="<h2>Map of variant frequencies</h2>",
        epilogue="""
            Variant frequencies are shown as coloured markers. Opacity of color
            denotes frequency. Click on a marker for more information.
        """,
    ):
        """Create an interactive map with markers showing variant frequencies for cohorts
        grouped by area (space), period (time) and taxon.

        Parameters
        ----------
        ds : xarray.Dataset
            A dataset of variant frequencies, such as returned by `Ag3.snp_allele_frequencies_advanced()`,
            `Ag3.aa_allele_frequencies_advanced()` or `Ag3.gene_cnv_frequencies_advanced()`.
        center : tuple of int, optional
            Location to center the map.
        zoom : int, optional
            Initial zoom level.
        title : str, optional
            Title to display above the map.
        epilogue : str, optional
            Additional text to display below the map.

        Returns
        -------
        out : ipywidgets.Widget
            An interactive map with widgets for selecting which variant, taxon and
            time period to display.

        """

        # create a map
        freq_map = ipyleaflet.Map(center=center, zoom=zoom)

        # setup interactive controls
        variants = ds["variant_label"].values
        taxa = np.unique(ds["cohort_taxon"].values)
        periods = np.unique(ds["cohort_period"].values)
        controls = ipywidgets.interactive(
            Ag3.plot_frequencies_map_markers,
            m=ipywidgets.fixed(freq_map),
            ds=ipywidgets.fixed(ds),
            variant=ipywidgets.Dropdown(options=variants, description="variant: "),
            taxon=ipywidgets.Dropdown(options=taxa, description="taxon: "),
            period=ipywidgets.Dropdown(options=periods, description="period: "),
            clear=ipywidgets.fixed(True),
        )

        # lay out widgets
        components = []
        if title is not None:
            components.append(ipywidgets.HTML(value=f"{title}"))
        components.append(controls)
        components.append(freq_map)
        if epilogue is not None:
            components.append(ipywidgets.HTML(value=f"{epilogue}"))

        out = ipywidgets.VBox(components)

        return out


@numba.njit("Tuple((int8, int64))(int8[:], int8)")
def _cn_mode_1d(a, vmax):

    # setup intermediates
    m = a.shape[0]
    counts = np.zeros(vmax + 1, dtype=numba.int64)

    # initialise return values
    mode = numba.int8(-1)
    mode_count = numba.int64(0)

    # iterate over array values, keeping track of counts
    for i in range(m):
        v = a[i]
        if 0 <= v <= vmax:
            c = counts[v]
            c += 1
            counts[v] = c
            if c > mode_count:
                mode = v
                mode_count = c
            elif c == mode_count and v < mode:
                # consistency with scipy.stats, break ties by taking lower value
                mode = v

    return mode, mode_count


@numba.njit("Tuple((int8[:], int64[:]))(int8[:, :], int8)")
def _cn_mode(a, vmax):

    # setup intermediates
    n = a.shape[1]

    # setup outputs
    modes = np.zeros(n, dtype=numba.int8)
    counts = np.zeros(n, dtype=numba.int64)

    # iterate over columns, computing modes
    for j in range(a.shape[1]):
        mode, count = _cn_mode_1d(a[:, j], vmax)
        modes[j] = mode
        counts[j] = count

    return modes, counts


def _make_sample_period_month(row):
    year = row.year
    month = row.month
    if year > 0 and month > 0:
        return pd.Period(freq="M", year=year, month=month)
    else:
        return pd.NaT


def _make_sample_period_quarter(row):
    year = row.year
    month = row.month
    if year > 0 and month > 0:
        return pd.Period(freq="Q", year=year, month=month)
    else:
        return pd.NaT


def _make_sample_period_year(row):
    year = row.year
    if year > 0:
        return pd.Period(freq="A", year=year)
    else:
        return pd.NaT


def _genotypes_to_alt_allele_counts_melt(gt, max_allele):
    """Convert a genotype array to an array of alt allele counts, melted to
    store one row per alt allele."""

    n_variants = gt.shape[0]
    n_samples = gt.shape[1]

    # convert to genotype allele counts
    gac = allel.GenotypeArray(gt).to_allele_counts(max_allele=max_allele)
    assert gac.shape == (n_variants, n_samples, max_allele + 1)

    # sum total observations over alleles
    gan = gac.sum(axis=2)

    # keep only alt allele counts
    gac_alt = gac[:, :, 1:]
    assert gac_alt.shape == (n_variants, n_samples, max_allele)

    # use some numpy tricks to melt alleles into rows
    gac_alt_melt = gac_alt.swapaxes(2, 1).reshape(-1, n_samples)
    assert gac_alt_melt.shape == (n_variants * max_allele, n_samples)
    gan_melt = np.repeat(gan, max_allele, axis=0)
    assert gan_melt.shape == (n_variants * max_allele, n_samples)

    return gac_alt_melt, gan_melt


def _make_snp_label_effect(row):
    label = (
        f"{row['contig']}:{row['position']:,} {row['ref_allele']}>{row['alt_allele']}"
    )
    aa_change = row["aa_change"]
    if isinstance(aa_change, str):
        label += f" ({aa_change})"
    return label


def _make_gene_cnv_label(row):
    label = row["gene_id"]
    gene_name = row["gene_name"]
    if isinstance(gene_name, str):
        label += f" ({gene_name})"
    label += f" {row['cnv_type']}"
    return label


def _map_snp_to_aa_change_frq_ds(ds):

    # keep only variables that make sense for amino acid substitutions
    keep_vars = [
        "variant_contig",
        "variant_position",
        "variant_transcript",
        "variant_effect",
        "variant_impact",
        "variant_aa_pos",
        "variant_aa_change",
        "variant_ref_aa",
        "variant_alt_aa",
        "event_nobs",
    ]

    if ds.dims["variants"] == 1:

        # keep everything as-is, no need for aggregation
        ds_out = ds[keep_vars + ["event_count"]]

    else:

        # take the first value from all variants variables
        ds_out = ds[keep_vars].isel(variants=[0])

        # sum event count over variants
        count = ds["event_count"].values.sum(axis=0, keepdims=True)
        ds_out["event_count"] = ("variants", "cohorts"), count

    return ds_out


def _add_frequency_ci(ds, ci_method):
    if ci_method is not None:
        count = ds["event_count"].values
        nobs = ds["event_nobs"].values
        frq_ci_low, frq_ci_upp = proportion_confint(
            count=count, nobs=nobs, method=ci_method
        )
        ds["event_frequency_ci_low"] = ("variants", "cohorts"), frq_ci_low
        ds["event_frequency_ci_upp"] = ("variants", "cohorts"), frq_ci_upp


def _prep_samples_for_cohort_grouping(df_samples, sample_query, area_by, period_by):

    # apply sample query
    loc_samples = None
    if sample_query is not None:
        loc_samples = df_samples.eval(sample_query).values
        df_samples = df_samples.loc[loc_samples].reset_index(drop=True).copy()

    # take a copy, as we will modify the dataframe
    df_samples = df_samples.copy()

    # fix intermediate taxon values - we only want to build cohorts with clean
    # taxon calls, so we set intermediate values to None
    loc_intermediate_taxon = (
        df_samples["taxon"].str.startswith("intermediate").fillna(False)
    )
    df_samples.loc[loc_intermediate_taxon, "taxon"] = None

    # add period column
    if period_by == "year":
        make_period = _make_sample_period_year
    elif period_by == "quarter":
        make_period = _make_sample_period_quarter
    elif period_by == "month":
        make_period = _make_sample_period_month
    else:
        raise ValueError(
            f"Value for period_by parameter must be one of 'year', 'quarter', 'month'; found {period_by!r}."
        )
    sample_period = df_samples.apply(make_period, axis="columns")
    df_samples["period"] = sample_period

    # add area column for consistent output
    df_samples["area"] = df_samples[area_by]

    return loc_samples, df_samples


def _build_cohorts_from_sample_grouping(group_samples_by_cohort, min_cohort_size):

    # build cohorts dataframe
    df_cohorts = group_samples_by_cohort.agg(
        size=("sample_id", len),
        lat_mean=("latitude", "mean"),
        lat_max=("latitude", "mean"),
        lat_min=("latitude", "mean"),
        lon_mean=("longitude", "mean"),
        lon_max=("longitude", "mean"),
        lon_min=("longitude", "mean"),
    )
    # reset index so that the index fields are included as columns
    df_cohorts = df_cohorts.reset_index()

    # add cohort helper variables
    cohort_period_start = df_cohorts["period"].apply(lambda v: v.start_time)
    cohort_period_end = df_cohorts["period"].apply(lambda v: v.end_time)
    df_cohorts["period_start"] = cohort_period_start
    df_cohorts["period_end"] = cohort_period_end
    # create a label that is similar to the cohort metadata,
    # although this won't be perfect
    df_cohorts["label"] = df_cohorts.apply(
        lambda v: f"{v.area}_{v.taxon[:4]}_{v.period}", axis="columns"
    )

    # apply minimum cohort size
    df_cohorts = df_cohorts.query(f"size >= {min_cohort_size}").reset_index(drop=True)

    return df_cohorts<|MERGE_RESOLUTION|>--- conflicted
+++ resolved
@@ -2110,7 +2110,7 @@
         Returns
         -------
         df : pandas.DataFrame
-            A dataframe of CNV amplification (amp) and deletion (del) frequencies in the specified cohorts, 
+            A dataframe of CNV amplification (amp) and deletion (del) frequencies in the specified cohorts,
             one row per gene and CNV type (amp/del).
 
         Notes
@@ -2220,19 +2220,11 @@
         df.reset_index(drop=True, inplace=True)
         df = pd.concat([df, df_freqs, df_extras], axis=1)
         df.sort_values(["contig", "start", "cnv_type"], inplace=True)
-<<<<<<< HEAD
 
         # deal with invariants
         if drop_invariant:
             df = df.query("max_af > 0")
 
-=======
-
-        # deal with invariants
-        if drop_invariant:
-            df = df.query("max_af > 0")
-
->>>>>>> fd9839b6
         # set index for convenience
         df.set_index(["gene_id", "gene_name", "cnv_type"], inplace=True)
 
@@ -2248,7 +2240,7 @@
         analysis : {"arab", "gamb_colu", "gamb_colu_arab"}
             Which phasing analysis to use. If analysing only An. arabiensis, the "arab" analysis
             is best. If analysing only An. gambiae and An. coluzzii, the "gamb_colu" analysis is
-            best. Otherwise use the "gamb_colu_arab" analysis.
+            best. Otherwise, use the "gamb_colu_arab" analysis.
 
         Returns
         -------
@@ -2278,7 +2270,7 @@
         analysis : {"arab", "gamb_colu", "gamb_colu_arab"}
             Which phasing analysis to use. If analysing only An. arabiensis, the "arab" analysis
             is best. If analysing only An. gambiae and An. coluzzii, the "gamb_colu" analysis is
-            best. Otherwise use the "gamb_colu_arab" analysis.
+            best. Otherwise, use the "gamb_colu_arab" analysis.
 
         Returns
         -------
@@ -3556,839 +3548,6 @@
 
         return out
 
-    def snp_allele_frequencies_advanced(
-        self,
-        transcript,
-        area_by,
-        period_by,
-        sample_sets=None,
-        sample_query=None,
-        min_cohort_size=10,
-        drop_invariant=True,
-        variant_query=None,
-        site_mask=None,
-        nobs_mode="called",  # or "fixed"
-        ci_method="wilson",
-        cohorts_analysis=DEFAULT_COHORTS_ANALYSIS,
-        species_analysis=DEFAULT_SPECIES_ANALYSIS,
-        site_filters_analysis=DEFAULT_SITE_FILTERS_ANALYSIS,
-    ):
-        """Group samples by taxon, area (space) and period (time), then compute SNP allele counts
-        and frequencies.
-
-        Parameters
-        ----------
-        transcript : str
-            Gene transcript ID (AgamP4.12), e.g., "AGAP004707-RD".
-        area_by : str
-            Column name in the sample metadata to use to group samples spatially. E.g.,
-            use "adm1_ISO" or "adm1_name" to group by level 1 administrative divisions,
-            or use "adm2_name" to group by level 2 administrative divisions.
-        period_by : {"year", "quarter", "month"}
-            Length of time to group samples temporally.
-        sample_sets : str or list of str, optional
-            Can be a sample set identifier (e.g., "AG1000G-AO") or a list of sample set
-            identifiers (e.g., ["AG1000G-BF-A", "AG1000G-BF-B"]) or a release identifier (e.g.,
-            "3.0") or a list of release identifiers.
-        sample_query : str, optional
-            A pandas query string which will be evaluated against the sample metadata e.g.,
-            "taxon == 'coluzzii' and country == 'Burkina Faso'".
-        min_cohort_size : int, optional
-            Minimum cohort size. Any cohorts below this size are omitted.
-        drop_invariant : bool, optional
-            If True, variants with no alternate allele calls in any cohorts are dropped from
-            the result.
-        variant_query : str, optional
-        site_mask : str, optional
-            Site filters mask to apply.
-        nobs_mode : {"called", "fixed"}
-            Method for calculating the denominator when computing frequencies. If "called"
-            then use the number of called alleles, i.e., number of samples with non-missing
-            genotype calls multiplied by 2. If "fixed" then use the number of samples
-            multiplied by 2.
-        ci_method : {"normal", "agresti_coull", "beta", "wilson", "binom_test"}, optional
-            Method to use for computing confidence intervals, passed through to
-            `statsmodels.stats.proportion.proportion_confint`.
-        cohorts_analysis : str, optional
-            Cohort analysis version, default is the latest version.
-        species_analysis : str, optional
-            Species calls analysis version.
-        site_filters_analysis : str, optional
-            Site filters analysis version.
-
-        Returns
-        -------
-        ds : xarray.Dataset
-            The resulting dataset contains data has dimensions "cohorts" and "variants".
-            Variables prefixed with "cohort_" are 1-dimensional arrays with data about
-            the cohorts, such as the area, period, taxon and cohort size. Variables
-            prefixed with "variant_" are 1-dimensional arrays with data about the variants,
-            such as the contig, position, reference and alternate alleles. Variables prefixed
-            with "event_" are 2-dimensional arrays with the allele counts and frequency
-            calculations.
-
-        """
-
-        # load sample metadata
-        df_samples = self.sample_metadata(
-            sample_sets=sample_sets,
-            species_analysis=species_analysis,
-            cohorts_analysis=cohorts_analysis,
-        )
-
-        # prepare sample metadata for cohort grouping
-        loc_samples, df_samples = _prep_samples_for_cohort_grouping(
-            df_samples,
-            sample_query=sample_query,
-            area_by=area_by,
-            period_by=period_by,
-        )
-
-        # group samples to make cohorts
-        group_samples_by_cohort = df_samples.groupby(["taxon", "area", "period"])
-
-        # build cohorts dataframe
-        df_cohorts = _build_cohorts_from_sample_grouping(
-            group_samples_by_cohort, min_cohort_size
-        )
-
-        # access SNP calls
-        ds_snps = self.snp_calls(
-            region=transcript,
-            sample_sets=sample_sets,
-            site_mask=site_mask,
-            site_filters_analysis=site_filters_analysis,
-        )
-
-        # access genotypes
-        gt = ds_snps["call_genotype"].data
-
-        # apply sample query
-        if sample_query is not None:
-            gt = da.compress(loc_samples, gt, axis=1)
-
-        # bring genotypes into memory
-        gt = gt.compute()
-
-        # convert genotypes to more convenient representation
-        gac, gan = _genotypes_to_alt_allele_counts_melt(gt, max_allele=3)
-
-        # set up variant variables
-        contigs = ds_snps.attrs["contigs"]
-        variant_contig = np.repeat(
-            [contigs[i] for i in ds_snps["variant_contig"].values], 3
-        )
-        variant_position = np.repeat(ds_snps["variant_position"].values, 3)
-        alleles = ds_snps["variant_allele"].values
-        variant_ref_allele = np.repeat(alleles[:, 0], 3)
-        variant_alt_allele = alleles[:, 1:].flatten()
-        variant_pass_gamb_colu_arab = np.repeat(
-            ds_snps["variant_filter_pass_gamb_colu_arab"].values, 3
-        )
-        variant_pass_gamb_colu = np.repeat(
-            ds_snps["variant_filter_pass_gamb_colu"].values, 3
-        )
-        variant_pass_arab = np.repeat(ds_snps["variant_filter_pass_arab"].values, 3)
-
-        # setup main event variables
-        n_variants, n_cohorts = len(variant_position), len(df_cohorts)
-        count = np.zeros((n_variants, n_cohorts), dtype=int)
-        nobs = np.zeros((n_variants, n_cohorts), dtype=int)
-
-        # build event count and nobs for each cohort
-        for cohort_index, cohort in enumerate(df_cohorts.itertuples()):
-
-            # construct grouping key
-            cohort_key = cohort.taxon, cohort.area, cohort.period
-
-            # obtain sample indices for cohort
-            sample_indices = group_samples_by_cohort.indices[cohort_key]
-
-            # select genotype data for cohort
-            cohort_gac = np.take(gac, sample_indices, axis=1)
-
-            # compute cohort allele counts
-            np.sum(cohort_gac, axis=1, out=count[:, cohort_index])
-
-            # compute cohort allele numbers
-            cohort_gan = np.take(gan, sample_indices, axis=1)
-            if nobs_mode == "called":
-                np.sum(cohort_gan, axis=1, out=nobs[:, cohort_index])
-            elif nobs_mode == "fixed":
-                nobs[:, cohort_index] = cohort.size * 2
-            else:
-                raise ValueError(f"Bad nobs_mode: {nobs_mode!r}")
-
-        # compute frequency
-        with np.errstate(divide="ignore", invalid="ignore"):
-            # ignore division warnings
-            frequency = count / nobs
-
-        # compute maximum frequency over cohorts
-        with warnings.catch_warnings():
-            # ignore "All-NaN slice encountered" warnings
-            warnings.simplefilter("ignore", category=RuntimeWarning)
-            max_af = np.nanmax(frequency, axis=1)
-
-        # make dataframe of SNPs
-        df_variants = pd.DataFrame(
-            {
-                "contig": variant_contig,
-                "position": variant_position,
-                "ref_allele": variant_ref_allele.astype("U1"),
-                "alt_allele": variant_alt_allele.astype("U1"),
-                "max_af": max_af,
-                "pass_gamb_colu_arab": variant_pass_gamb_colu_arab,
-                "pass_gamb_colu": variant_pass_gamb_colu,
-                "pass_arab": variant_pass_arab,
-            }
-        )
-
-        # deal with SNP alleles not observed
-        if drop_invariant:
-            loc_variant = max_af > 0
-            df_variants = df_variants.loc[loc_variant]
-            count = np.compress(loc_variant, count, axis=0)
-            nobs = np.compress(loc_variant, nobs, axis=0)
-            frequency = np.compress(loc_variant, frequency, axis=0)
-
-        # setup variant effect annotator
-        ann = self._annotator()
-
-        # add effects to the dataframe
-        ann.get_effects(transcript=transcript, variants=df_variants)
-
-        # add variant labels
-        df_variants["label"] = df_variants.apply(_make_snp_label_effect, axis="columns")
-
-        # build the output dataset
-        ds_out = xr.Dataset()
-
-        # cohort variables
-        for coh_col in df_cohorts.columns:
-            ds_out[f"cohort_{coh_col}"] = "cohorts", df_cohorts[coh_col]
-
-        # variant variables
-        for snp_col in df_variants.columns:
-            ds_out[f"variant_{snp_col}"] = "variants", df_variants[snp_col]
-
-        # event variables
-        ds_out["event_count"] = ("variants", "cohorts"), count
-        ds_out["event_nobs"] = ("variants", "cohorts"), nobs
-        ds_out["event_frequency"] = ("variants", "cohorts"), frequency
-
-        # apply variant query
-        if variant_query is not None:
-            loc_variants = df_variants.eval(variant_query).values
-            ds_out = ds_out.isel(variants=loc_variants)
-
-        # add confidence intervals
-        _add_frequency_ci(ds_out, ci_method)
-
-        # tidy up display by sorting variables
-        ds_out = ds_out[sorted(ds_out)]
-
-        return ds_out
-
-    def aa_allele_frequencies_advanced(
-        self,
-        transcript,
-        area_by,
-        period_by,
-        sample_sets=None,
-        sample_query=None,
-        min_cohort_size=10,
-        variant_query=None,
-        site_mask=None,
-        nobs_mode="called",  # or "fixed"
-        ci_method="wilson",
-        cohorts_analysis=DEFAULT_COHORTS_ANALYSIS,
-        species_analysis=DEFAULT_SPECIES_ANALYSIS,
-        site_filters_analysis=DEFAULT_SITE_FILTERS_ANALYSIS,
-    ):
-        """Group samples by taxon, area (space) and period (time), then compute amino acid
-        change allele counts and frequencies.
-
-        Parameters
-        ----------
-        transcript : str
-            Gene transcript ID (AgamP4.12), e.g., "AGAP004707-RD".
-        area_by : str
-            Column name in the sample metadata to use to group samples spatially. E.g.,
-            use "adm1_ISO" or "adm1_name" to group by level 1 administrative divisions,
-            or use "adm2_name" to group by level 2 administrative divisions.
-        period_by : {"year", "quarter", "month"}
-            Length of time to group samples temporally.
-        sample_sets : str or list of str, optional
-            Can be a sample set identifier (e.g., "AG1000G-AO") or a list of sample set
-            identifiers (e.g., ["AG1000G-BF-A", "AG1000G-BF-B"]) or a release identifier (e.g.,
-            "3.0") or a list of release identifiers.
-        sample_query : str, optional
-            A pandas query string which will be evaluated against the sample metadata e.g.,
-            "taxon == 'coluzzii' and country == 'Burkina Faso'".
-        min_cohort_size : int, optional
-            Minimum cohort size. Any cohorts below this size are omitted.
-        variant_query : str, optional
-        site_mask : str, optional
-            Site filters mask to apply.
-        nobs_mode : {"called", "fixed"}
-            Method for calculating the denominator when computing frequencies. If "called"
-            then use the number of called alleles, i.e., number of samples with non-missing
-            genotype calls multiplied by 2. If "fixed" then use the number of samples
-            multiplied by 2.
-        ci_method : {"normal", "agresti_coull", "beta", "wilson", "binom_test"}, optional
-            Method to use for computing confidence intervals, passed through to
-            `statsmodels.stats.proportion.proportion_confint`.
-        cohorts_analysis : str, optional
-            Cohort analysis version, default is the latest version.
-        species_analysis : str, optional
-            Species calls analysis version.
-        site_filters_analysis : str, optional
-            Site filters analysis version.
-
-        Returns
-        -------
-        ds : xarray.Dataset
-            The resulting dataset contains data has dimensions "cohorts" and "variants".
-            Variables prefixed with "cohort_" are 1-dimensional arrays with data about
-            the cohorts, such as the area, period, taxon and cohort size. Variables
-            prefixed with "variant_" are 1-dimensional arrays with data about the variants,
-            such as the contig, position, reference and alternate alleles. Variables prefixed
-            with "event_" are 2-dimensional arrays with the allele counts and frequency
-            calculations.
-
-        """
-
-        # begin by computing SNP allele frequencies
-        ds_snp_frq = self.snp_allele_frequencies_advanced(
-            transcript=transcript,
-            area_by=area_by,
-            period_by=period_by,
-            sample_sets=sample_sets,
-            sample_query=sample_query,
-            min_cohort_size=min_cohort_size,
-            drop_invariant=True,  # always drop invariant for aa frequencies
-            variant_query=AA_CHANGE_QUERY,  # we'll also apply a variant query later
-            site_mask=site_mask,
-            nobs_mode=nobs_mode,
-            ci_method=None,  # we will recompute confidence intervals later
-            cohorts_analysis=cohorts_analysis,
-            species_analysis=species_analysis,
-            site_filters_analysis=site_filters_analysis,
-        )
-
-        # N.B., we need to worry about the possibility of the
-        # same aa change due to SNPs at different positions. We cannot
-        # sum frequencies of SNPs at different genomic positions. This
-        # is why we group by position and aa_change, not just aa_change.
-
-        # add in a special grouping column to work around the fact that xarray currently
-        # doesn't support grouping by multiple variables in the same dimension
-        df_grouper = ds_snp_frq[
-            ["variant_position", "variant_aa_change"]
-        ].to_dataframe()
-        grouper_var = df_grouper.apply(
-            lambda row: "_".join([str(v) for v in row]), axis="columns"
-        )
-        ds_snp_frq["variant_position_aa_change"] = "variants", grouper_var
-
-        # group by position and amino acid change
-        group_by_aa_change = ds_snp_frq.groupby("variant_position_aa_change")
-
-        # apply aggregation
-        ds_aa_frq = group_by_aa_change.map(_map_snp_to_aa_change_frq_ds)
-
-        # add back in cohort variables, unaffected by aggregation
-        cohort_vars = [v for v in ds_snp_frq if v.startswith("cohort_")]
-        for v in cohort_vars:
-            ds_aa_frq[v] = ds_snp_frq[v]
-
-        # sort by genomic position
-        ds_aa_frq = ds_aa_frq.sortby(["variant_position", "variant_aa_change"])
-
-        # recompute frequency
-        count = ds_aa_frq["event_count"].values
-        nobs = ds_aa_frq["event_nobs"].values
-        with np.errstate(divide="ignore", invalid="ignore"):
-            # ignore division warnings
-            frequency = count / nobs
-        ds_aa_frq["event_frequency"] = ("variants", "cohorts"), frequency
-
-        # recompute max frequency over cohorts
-        with warnings.catch_warnings():
-            # ignore "All-NaN slice encountered" warnings
-            warnings.simplefilter("ignore", category=RuntimeWarning)
-            max_af = np.nanmax(ds_aa_frq["event_frequency"].values, axis=1)
-        ds_aa_frq["variant_max_af"] = "variants", max_af
-
-        # apply variant query if given
-        if variant_query is not None:
-            variant_cols = [v for v in ds_aa_frq if v.startswith("variant_")]
-            df_variants = ds_aa_frq[variant_cols].to_dataframe()
-            df_variants.columns = [c.split("variant_")[1] for c in df_variants.columns]
-            loc_variants = df_variants.eval(variant_query).values
-            ds_aa_frq = ds_aa_frq.isel(variants=loc_variants)
-
-        # compute new confidence intervals
-        _add_frequency_ci(ds_aa_frq, ci_method)
-
-        # assign new variant label
-        contig = ds_aa_frq["variant_contig"].values
-        position = ds_aa_frq["variant_position"].values
-        aa_change = ds_aa_frq["variant_aa_change"].values
-        label = np.array(
-            [f"{a} ({b}:{c:,})" for a, b, c in zip(aa_change, contig, position)],
-            dtype=object,
-        )
-        ds_aa_frq["variant_label"] = "variants", label
-
-        # tidy up display by sorting variables
-        ds_aa_frq = ds_aa_frq[sorted(ds_aa_frq)]
-
-        return ds_aa_frq
-
-    def gene_cnv_frequencies_advanced(
-        self,
-        contig,
-        area_by,
-        period_by,
-        sample_sets=None,
-        sample_query=None,
-        min_cohort_size=10,
-        variant_query=None,
-        drop_invariant=True,
-        ci_method="wilson",
-        cohorts_analysis=DEFAULT_COHORTS_ANALYSIS,
-        species_analysis=DEFAULT_SPECIES_ANALYSIS,
-    ):
-        """Group samples by taxon, area (space) and period (time), then compute gene CNV counts
-        and frequencies.
-
-        Parameters
-        ----------
-        contig : str
-            Chromosome arm, e.g., "3R".
-        area_by : str
-            Column name in the sample metadata to use to group samples spatially. E.g.,
-            use "adm1_ISO" or "adm1_name" to group by level 1 administrative divisions,
-            or use "adm2_name" to group by level 2 administrative divisions.
-        period_by : {"year", "quarter", "month"}
-            Length of time to group samples temporally.
-        sample_sets : str or list of str, optional
-            Can be a sample set identifier (e.g., "AG1000G-AO") or a list of sample set
-            identifiers (e.g., ["AG1000G-BF-A", "AG1000G-BF-B"]) or a release identifier (e.g.,
-            "3.0") or a list of release identifiers.
-        sample_query : str, optional
-            A pandas query string which will be evaluated against the sample metadata e.g.,
-            "taxon == 'coluzzii' and country == 'Burkina Faso'".
-        min_cohort_size : int, optional
-            Minimum cohort size. Any cohorts below this size are omitted.
-        variant_query : str, optional
-        drop_invariant : bool, optional
-            If True, drop any rows where there is no evidence of variation.
-        ci_method : {"normal", "agresti_coull", "beta", "wilson", "binom_test"}, optional
-            Method to use for computing confidence intervals, passed through to
-            `statsmodels.stats.proportion.proportion_confint`.
-        cohorts_analysis : str, optional
-            Cohort analysis version, default is the latest version.
-        species_analysis : str, optional
-            Species calls analysis version.
-
-        Returns
-        -------
-        ds : xarray.Dataset
-            The resulting dataset contains data has dimensions "cohorts" and "variants".
-            Variables prefixed with "cohort_" are 1-dimensional arrays with data about
-            the cohorts, such as the area, period, taxon and cohort size. Variables
-            prefixed with "variant_" are 1-dimensional arrays with data about the variants,
-            such as the contig, position, reference and alternate alleles. Variables prefixed
-            with "event_" are 2-dimensional arrays with the allele counts and frequency
-            calculations.
-
-        """
-
-        # load sample metadata
-        df_samples = self.sample_metadata(
-            sample_sets=sample_sets,
-            species_analysis=species_analysis,
-            cohorts_analysis=cohorts_analysis,
-        )
-
-        # prepare sample metadata for cohort grouping
-        loc_samples, df_samples = _prep_samples_for_cohort_grouping(
-            df_samples,
-            sample_query=sample_query,
-            area_by=area_by,
-            period_by=period_by,
-        )
-
-        # group samples to make cohorts
-        group_samples_by_cohort = df_samples.groupby(["taxon", "area", "period"])
-
-        # build cohorts dataframe
-        df_cohorts = _build_cohorts_from_sample_grouping(
-            group_samples_by_cohort, min_cohort_size
-        )
-
-        # access gene CNV calls
-        ds_cnv = self.gene_cnv(contig=contig, sample_sets=sample_sets)
-
-        # apply sample query
-        if sample_query is not None:
-            ds_cnv = ds_cnv.isel(samples=loc_samples)
-
-        # figure out expected copy number
-        if contig == "X":
-            is_male = (df_samples["sex_call"] == "M").values
-            expected_cn = np.where(is_male, 1, 2)[np.newaxis, :]
-        else:
-            expected_cn = 2
-
-        # setup intermediates
-        cn = ds_cnv["CN_mode"].values
-        is_amp = cn > expected_cn
-        is_del = (cn >= 0) & (cn < expected_cn)
-
-        # setup main event variables
-        n_genes = ds_cnv.dims["genes"]
-        n_variants, n_cohorts = n_genes * 2, len(df_cohorts)
-        count = np.zeros((n_variants, n_cohorts), dtype=int)
-        nobs = np.zeros((n_variants, n_cohorts), dtype=int)
-
-        # build event count and nobs for each cohort
-        for cohort_index, cohort in enumerate(df_cohorts.itertuples()):
-
-            # construct grouping key
-            cohort_key = cohort.taxon, cohort.area, cohort.period
-
-            # obtain sample indices for cohort
-            sample_indices = group_samples_by_cohort.indices[cohort_key]
-
-            # select genotype data for cohort
-            cohort_is_amp = np.take(is_amp, sample_indices, axis=1)
-            cohort_is_del = np.take(is_del, sample_indices, axis=1)
-
-            # compute cohort allele counts
-            np.sum(cohort_is_amp, axis=1, out=count[::2, cohort_index])
-            np.sum(cohort_is_del, axis=1, out=count[1::2, cohort_index])
-
-            # compute cohort allele numbers
-            nobs[:, cohort_index] = cohort.size
-
-        # compute frequency
-        with np.errstate(divide="ignore", invalid="ignore"):
-            # ignore division warnings
-            frequency = count / nobs
-
-        # make dataframe of variants
-        with warnings.catch_warnings():
-            # ignore "All-NaN slice encountered" warnings
-            warnings.simplefilter("ignore", category=RuntimeWarning)
-            max_af = np.nanmax(frequency, axis=1)
-        df_variants = pd.DataFrame(
-            {
-                "contig": contig,
-                "start": np.repeat(ds_cnv["gene_start"].values, 2),
-                "end": np.repeat(ds_cnv["gene_end"].values, 2),
-                "windows": np.repeat(ds_cnv["gene_windows"].values, 2),
-                # alternate amplification and deletion
-                "cnv_type": np.tile(np.array(["amp", "del"]), n_genes),
-                "max_af": max_af,
-                "gene_id": np.repeat(ds_cnv["gene_id"].values, 2),
-                "gene_name": np.repeat(ds_cnv["gene_name"].values, 2),
-                "gene_strand": np.repeat(ds_cnv["gene_strand"].values, 2),
-            }
-        )
-
-        # add variant label
-        df_variants["label"] = df_variants.apply(_make_gene_cnv_label, axis="columns")
-
-        # build the output dataset
-        ds_out = xr.Dataset()
-
-        # cohort variables
-        for coh_col in df_cohorts.columns:
-            ds_out[f"cohort_{coh_col}"] = "cohorts", df_cohorts[coh_col]
-
-        # variant variables
-        for snp_col in df_variants.columns:
-            ds_out[f"variant_{snp_col}"] = "variants", df_variants[snp_col]
-
-        # event variables
-        ds_out["event_count"] = ("variants", "cohorts"), count
-        ds_out["event_nobs"] = ("variants", "cohorts"), nobs
-        ds_out["event_frequency"] = ("variants", "cohorts"), frequency
-
-        # deal with invariants
-        if drop_invariant:
-            loc_variant = df_variants["max_af"].values > 0
-            ds_out = ds_out.isel(variants=loc_variant)
-            df_variants = df_variants.loc[loc_variant]
-
-        # apply variant query
-        if variant_query is not None:
-            loc_variants = df_variants.eval(variant_query).values
-            ds_out = ds_out.isel(variants=loc_variants)
-
-        # add confidence intervals
-        _add_frequency_ci(ds_out, ci_method)
-
-        # tidy up display by sorting variables
-        ds_out = ds_out[sorted(ds_out)]
-
-        return ds_out
-
-    @staticmethod
-    def plot_frequencies_time_series(ds, height=None, width=None, **kwargs):
-        """Create a time series plot of variant frequencies using plotly.
-
-        Parameters
-        ----------
-        ds : xarray.Dataset
-            A dataset of variant frequencies, such as returned by `Ag3.snp_allele_frequencies_advanced()`,
-            `Ag3.aa_allele_frequencies_advanced()` or `Ag3.gene_cnv_frequencies_advanced()`.
-        height : int, optional
-            Height of plot in pixels.
-        width : int, optional
-            Width of plot in pixels
-        **kwargs
-            Passed through to `px.line()`.
-
-        Returns
-        -------
-        fig : plotly.graph_objects.Figure
-            A plotly figure containing line graphs. The resulting figure will have one
-            panel per cohort, grouped into columns by taxon, and grouped into rows by
-            area. Markers and lines show frequencies of variants.
-
-        """
-
-        # extract cohorts into a dataframe
-        cohort_vars = [v for v in ds if v.startswith("cohort_")]
-        df_cohorts = ds[cohort_vars].to_dataframe()
-        df_cohorts.columns = [c.split("cohort_")[1] for c in df_cohorts.columns]
-
-        # extract variant labels
-        variant_labels = ds["variant_label"].values
-
-        # build a long-form dataframe from the dataset
-        dfs = []
-        for cohort_index, cohort in enumerate(df_cohorts.itertuples()):
-            ds_cohort = ds.isel(cohorts=cohort_index)
-            df = pd.DataFrame(
-                {
-                    "taxon": cohort.taxon,
-                    "area": cohort.area,
-                    "date": cohort.period_start,
-                    "period": str(
-                        cohort.period
-                    ),  # use string representation for hover label
-                    "sample_size": cohort.size,
-                    "variant": variant_labels,
-                    "count": ds_cohort["event_count"].values,
-                    "nobs": ds_cohort["event_nobs"].values,
-                    "frequency": ds_cohort["event_frequency"].values,
-                    "frequency_ci_low": ds_cohort["event_frequency_ci_low"].values,
-                    "frequency_ci_upp": ds_cohort["event_frequency_ci_upp"].values,
-                }
-            )
-            dfs.append(df)
-        df_events = pd.concat(dfs, axis=0).reset_index(drop=True)
-
-        # remove events with no observations
-        df_events = df_events.query("nobs > 0")
-
-        # calculate error bars
-        frq = df_events["frequency"]
-        frq_ci_low = df_events["frequency_ci_low"]
-        frq_ci_upp = df_events["frequency_ci_upp"]
-        df_events["frequency_error"] = frq_ci_upp - frq
-        df_events["frequency_error_minus"] = frq - frq_ci_low
-
-        # make a plot
-        fig = px.line(
-            df_events,
-            facet_col="taxon",
-            facet_row="area",
-            x="date",
-            y="frequency",
-            error_y="frequency_error",
-            error_y_minus="frequency_error_minus",
-            color="variant",
-            markers=True,
-            hover_name="variant",
-            hover_data={
-                "frequency": ":.0%",
-                "period": True,
-                "area": True,
-                "taxon": True,
-                "sample_size": True,
-                "date": False,
-                "variant": False,
-            },
-            height=height,
-            width=width,
-            **kwargs,
-        )
-
-        # set Y axis limits
-        fig.update_layout(yaxis_range=[-0.05, 1.05])
-
-        return fig
-
-    @staticmethod
-    def plot_frequencies_map_markers(m, ds, variant, taxon, period, clear=True):
-        """Plot markers on a map showing variant frequencies for cohorts grouped
-        by area (space), period (time) and taxon.
-
-        Parameters
-        ----------
-        m : ipyleaflet.Map
-            The map on which to add the markers.
-        ds : xarray.Dataset
-            A dataset of variant frequencies, such as returned by `Ag3.snp_allele_frequencies_advanced()`,
-            `Ag3.aa_allele_frequencies_advanced()` or `Ag3.gene_cnv_frequencies_advanced()`.
-        variant : int or str
-            Index or label of variant to plot.
-        taxon : str
-            Taxon to show markers for.
-        period : pd.Period
-            Time period to show markers for.
-        clear : bool, optional
-            If True, clear all layers (except the base layer) from the map before
-            adding new markers.
-
-        """
-
-        # slice dataset to variant of interest
-        if isinstance(variant, int):
-            ds_variant = ds.isel(variants=variant)
-            variant_label = ds["variant_label"].values[variant]
-        elif isinstance(variant, str):
-            ds_variant = ds.set_index(variants="variant_label").sel(variants=variant)
-            variant_label = variant
-        else:
-            raise TypeError(
-                f"Bad type for variant parameter; expected int or str, found {type(variant)}."
-            )
-
-        # convert to a dataframe for convenience
-        df_markers = ds_variant[
-            [
-                "cohort_taxon",
-                "cohort_area",
-                "cohort_period",
-                "cohort_lat_mean",
-                "cohort_lon_mean",
-                "cohort_size",
-                "event_frequency",
-                "event_frequency_ci_low",
-                "event_frequency_ci_upp",
-            ]
-        ].to_dataframe()
-
-        # select data matching taxon and period parameters
-        df_markers = df_markers.loc[
-            (
-                (df_markers["cohort_taxon"] == taxon)
-                & (df_markers["cohort_period"] == period)
-            )
-        ]
-
-        # clear existing layers in the map
-        if clear:
-            for layer in m.layers[1:]:
-                m.remove_layer(layer)
-
-        # add markers
-        for x in df_markers.itertuples():
-            marker = ipyleaflet.CircleMarker()
-            marker.location = (x.cohort_lat_mean, x.cohort_lon_mean)
-            marker.radius = 20
-            marker.color = "black"
-            marker.weight = 1
-            marker.fill_color = "red"
-            marker.fill_opacity = x.event_frequency
-            popup_html = f"""
-                <strong>{variant_label}</strong> <br/>
-                taxon: {x.cohort_taxon} <br/>
-                area: {x.cohort_area} <br/>
-                period: {x.cohort_period} <br/>
-                sample size: {x.cohort_size} <br/>
-                frequency: {x.event_frequency:.0%}
-                (95% CI: {x.event_frequency_ci_low:.0%} - {x.event_frequency_ci_upp:.0%})
-            """
-            marker.popup = ipyleaflet.Popup(
-                child=ipywidgets.HTML(popup_html),
-            )
-            m.add_layer(marker)
-
-    @staticmethod
-    def plot_frequencies_interactive_map(
-        ds,
-        center=(-2, 20),
-        zoom=3,
-        title="<h2>Map of variant frequencies</h2>",
-        epilogue="""
-            Variant frequencies are shown as coloured markers. Opacity of color
-            denotes frequency. Click on a marker for more information.
-        """,
-    ):
-        """Create an interactive map with markers showing variant frequencies for cohorts
-        grouped by area (space), period (time) and taxon.
-
-        Parameters
-        ----------
-        ds : xarray.Dataset
-            A dataset of variant frequencies, such as returned by `Ag3.snp_allele_frequencies_advanced()`,
-            `Ag3.aa_allele_frequencies_advanced()` or `Ag3.gene_cnv_frequencies_advanced()`.
-        center : tuple of int, optional
-            Location to center the map.
-        zoom : int, optional
-            Initial zoom level.
-        title : str, optional
-            Title to display above the map.
-        epilogue : str, optional
-            Additional text to display below the map.
-
-        Returns
-        -------
-        out : ipywidgets.Widget
-            An interactive map with widgets for selecting which variant, taxon and
-            time period to display.
-
-        """
-
-        # create a map
-        freq_map = ipyleaflet.Map(center=center, zoom=zoom)
-
-        # setup interactive controls
-        variants = ds["variant_label"].values
-        taxa = np.unique(ds["cohort_taxon"].values)
-        periods = np.unique(ds["cohort_period"].values)
-        controls = ipywidgets.interactive(
-            Ag3.plot_frequencies_map_markers,
-            m=ipywidgets.fixed(freq_map),
-            ds=ipywidgets.fixed(ds),
-            variant=ipywidgets.Dropdown(options=variants, description="variant: "),
-            taxon=ipywidgets.Dropdown(options=taxa, description="taxon: "),
-            period=ipywidgets.Dropdown(options=periods, description="period: "),
-            clear=ipywidgets.fixed(True),
-        )
-
-        # lay out widgets
-        components = []
-        if title is not None:
-            components.append(ipywidgets.HTML(value=f"{title}"))
-        components.append(controls)
-        components.append(freq_map)
-        if epilogue is not None:
-            components.append(ipywidgets.HTML(value=f"{epilogue}"))
-
-        out = ipywidgets.VBox(components)
-
-        return out
-
 
 @numba.njit("Tuple((int8, int64))(int8[:], int8)")
 def _cn_mode_1d(a, vmax):
