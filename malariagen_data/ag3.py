import json
import sys
import warnings
from bisect import bisect_left, bisect_right
from collections import Counter
from textwrap import dedent

import allel
import dask
import dask.array as da
import numba
import numpy as np
import pandas as pd
import xarray as xr
import zarr

from .anopheles import AnophelesDataResource

try:
    # noinspection PyPackageRequirements
    from google import colab
except ImportError:
    colab = None

import malariagen_data  # used for .__version__

from .mjn import median_joining_network, mjn_graph
from .util import (
    DIM_ALLELE,
    DIM_PLOIDY,
    DIM_SAMPLE,
    DIM_VARIANT,
    CacheMiss,
    Region,
    da_from_zarr,
    hash_params,
    init_zarr_store,
    jackknife_ci,
    jitter,
    locate_region,
    plotly_discrete_legend,
    xarray_concat,
)

# silence dask performance warnings
dask.config.set(**{"array.slicing.split_large_chunks": False})

MAJOR_VERSION_INT = 3
MAJOR_VERSION_GCS_STR = "v3"

GCS_URL = "gs://vo_agam_release/"

GENOME_FASTA_PATH = (
    "reference/genome/agamp4/Anopheles-gambiae-PEST_CHROMOSOMES_AgamP4.fa"
)
GENOME_FAI_PATH = (
    "reference/genome/agamp4/Anopheles-gambiae-PEST_CHROMOSOMES_AgamP4.fa.fai"
)
GENOME_ZARR_PATH = (
    "reference/genome/agamp4/Anopheles-gambiae-PEST_CHROMOSOMES_AgamP4.zarr"
)
SITE_ANNOTATIONS_ZARR_PATH = (
    "reference/genome/agamp4/Anopheles-gambiae-PEST_SEQANNOTATION_AgamP4.12.zarr"
)
GENOME_REF_ID = "AgamP4"
GENOME_REF_NAME = "Anopheles gambiae (PEST)"

CONTIGS = "2R", "2L", "3R", "3L", "X"
DEFAULT_GENOME_PLOT_WIDTH = 800  # width in px for bokeh genome plots
DEFAULT_GENES_TRACK_HEIGHT = 100  # height in px for bokeh genes track plots
DEFAULT_MAX_COVERAGE_VARIANCE = 0.2

AA_CHANGE_QUERY = (
    "effect in ['NON_SYNONYMOUS_CODING', 'START_LOST', 'STOP_LOST', 'STOP_GAINED']"
)

PCA_RESULTS_CACHE_NAME = "ag3_pca_v1"
SNP_ALLELE_COUNTS_CACHE_NAME = "ag3_snp_allele_counts_v2"
DEFAULT_SITE_MASK = "gamb_colu_arab"


class Ag3(AnophelesDataResource):
    """Provides access to data from Ag3.x releases.

    Parameters
    ----------
    url : str
        Base path to data. Give "gs://vo_agam_release/" to use Google Cloud
        Storage, or a local path on your file system if data have been
        downloaded.
    cohorts_analysis : str
        Cohort analysis version.
    species_analysis : {"aim_20200422", "pca_20200422"}, optional
        Species analysis version.
    site_filters_analysis : str, optional
        Site filters analysis version.
    bokeh_output_notebook : bool, optional
        If True (default), configure bokeh to output plots to the notebook.
    results_cache : str, optional
        Path to directory on local file system to save results.
    log : str or stream, optional
        File path or stream output for logging messages.
    debug : bool, optional
        Set to True to enable debug level logging.
    show_progress : bool, optional
        If True, show a progress bar during longer-running computations.
    check_location : bool, optional
        If True, use ipinfo to check the location of the client system.
    **kwargs
        Passed through to fsspec when setting up file system access.

    Examples
    --------
    Access data from Google Cloud Storage (default):

        >>> import malariagen_data
        >>> ag3 = malariagen_data.Ag3()

    Access data downloaded to a local file system:

        >>> ag3 = malariagen_data.Ag3("/local/path/to/vo_agam_release/")

    Access data from Google Cloud Storage, with caching on the local file system
    in a directory named "gcs_cache":

        >>> ag3 = malariagen_data.Ag3(
        ...     "simplecache::gs://vo_agam_release",
        ...     simplecache=dict(cache_storage="gcs_cache"),
        ... )

    Set up caching of some longer-running computations on the local file system,
    in a directory named "results_cache":

        >>> ag3 = malariagen_data.Ag3(results_cache="results_cache")

    """

    contigs = CONTIGS
    _major_version_int = MAJOR_VERSION_INT
    _major_version_gcs_str = MAJOR_VERSION_GCS_STR
    _genome_fasta_path = GENOME_FASTA_PATH
    _genome_fai_path = GENOME_FAI_PATH
    _genome_zarr_path = GENOME_ZARR_PATH
    _genome_ref_id = GENOME_REF_ID
    _genome_ref_name = GENOME_REF_NAME
    _gcs_url = GCS_URL
    _pca_results_cache_name = PCA_RESULTS_CACHE_NAME
    _default_site_mask = DEFAULT_SITE_MASK
    _site_annotations_zarr_path = SITE_ANNOTATIONS_ZARR_PATH

    def __init__(
        self,
        url=GCS_URL,
        bokeh_output_notebook=True,
        results_cache=None,
        log=sys.stdout,
        debug=False,
        show_progress=True,
        check_location=True,
        cohorts_analysis=None,
        species_analysis=None,
        site_filters_analysis=None,
        pre=False,
        **kwargs,  # used by simplecache, init_filesystem(url, **kwargs)
    ):

        super().__init__(
            url=url,
            site_filters_analysis=site_filters_analysis,
            bokeh_output_notebook=bokeh_output_notebook,
            results_cache=results_cache,
            log=log,
            debug=debug,
            show_progress=show_progress,
            check_location=check_location,
            pre=pre,
            **kwargs,  # used by simplecache, init_filesystem(url, **kwargs)
        )

        # load config.json
        path = f"{self._base_path}/v3-config.json"
        with self._fs.open(path) as f:
            self._config = json.load(f)

        if cohorts_analysis is None:
            self._cohorts_analysis = self._config["DEFAULT_COHORTS_ANALYSIS"]
        else:
            self._cohorts_analysis = cohorts_analysis
        if species_analysis is None:
            self._species_analysis = self._config["DEFAULT_SPECIES_ANALYSIS"]
        else:
            self._species_analysis = species_analysis
        if site_filters_analysis is None:
            self._site_filters_analysis = self._config["DEFAULT_SITE_FILTERS_ANALYSIS"]
        else:
            self._site_filters_analysis = site_filters_analysis

        # set up caches
        self._cache_species_calls = dict()
        self._cache_cross_metadata = None
        self._cache_cnv_hmm = dict()
        self._cache_cnv_coverage_calls = dict()
        self._cache_cnv_discordant_read_calls = dict()
        self._cache_haplotypes = dict()
        self._cache_haplotype_sites = dict()
        self._cache_cohort_metadata = dict()
        self._cache_aim_variants = dict()

    @property
    def _public_releases(self):
        return tuple(self._config["PUBLIC_RELEASES"])

    @property
    def _geneset_gff3_path(self):
        return self._config["GENESET_GFF3_PATH"]

    @property
    def v3_wild(self):
        """Legacy, convenience property to access sample sets from the
        3.0 release, excluding the lab crosses."""
        return [
            x
            for x in self.sample_sets(release="3.0")["sample_set"].tolist()
            if x != "AG1000G-X"
        ]

    @staticmethod
    def _setup_taxon_colors(plot_kwargs=None):
        import plotly.express as px

        if plot_kwargs is None:
            plot_kwargs = dict()
        taxon_palette = px.colors.qualitative.Plotly
        taxon_color_map = {
            "gambiae": taxon_palette[0],
            "coluzzii": taxon_palette[1],
            "arabiensis": taxon_palette[2],
            "gcx1": taxon_palette[3],
            "gcx2": taxon_palette[4],
            "gcx3": taxon_palette[5],
            "intermediate_gambiae_coluzzii": taxon_palette[6],
            "intermediate_arabiensis_gambiae": taxon_palette[7],
        }
        plot_kwargs.setdefault("color_discrete_map", taxon_color_map)
        plot_kwargs.setdefault(
            "category_orders", {"taxon": list(taxon_color_map.keys())}
        )
        return plot_kwargs

    def __repr__(self):
        text = (
            f"<MalariaGEN Ag3 API client>\n"
            f"Storage URL             : {self._url}\n"
            f"Data releases available : {', '.join(self.releases)}\n"
            f"Results cache           : {self._results_cache}\n"
            f"Cohorts analysis        : {self._cohorts_analysis}\n"
            f"Species analysis        : {self._species_analysis}\n"
            f"Site filters analysis   : {self._site_filters_analysis}\n"
            f"Software version        : malariagen_data {malariagen_data.__version__}\n"
            f"Client location         : {self._client_location}\n"
            f"---\n"
            f"Please note that data are subject to terms of use,\n"
            f"for more information see https://www.malariagen.net/data\n"
            f"or contact data@malariagen.net. For API documentation see \n"
            f"https://malariagen.github.io/vector-data/ag3/api.html"
        )
        return text

    def _repr_html_(self):
        html = f"""
            <table class="malariagen-ag3">
                <thead>
                    <tr>
                        <th style="text-align: left" colspan="2">MalariaGEN Ag3 API client</th>
                    </tr>
                    <tr><td colspan="2" style="text-align: left">
                        Please note that data are subject to terms of use,
                        for more information see <a href="https://www.malariagen.net/data">
                        the MalariaGEN website</a> or contact data@malariagen.net.
                        See also the <a href="https://malariagen.github.io/vector-data/ag3/api.html">Ag3 API docs</a>.
                    </td></tr>
                </thead>
                <tbody>
                    <tr>
                        <th style="text-align: left">
                            Storage URL
                        </th>
                        <td>{self._url}</td>
                    </tr>
                    <tr>
                        <th style="text-align: left">
                            Data releases available
                        </th>
                        <td>{', '.join(self.releases)}</td>
                    </tr>
                    <tr>
                        <th style="text-align: left">
                            Results cache
                        </th>
                        <td>{self._results_cache}</td>
                    </tr>
                    <tr>
                        <th style="text-align: left">
                            Cohorts analysis
                        </th>
                        <td>{self._cohorts_analysis}</td>
                    </tr>
                    <tr>
                        <th style="text-align: left">
                            Species analysis
                        </th>
                        <td>{self._species_analysis}</td>
                    </tr>
                    <tr>
                        <th style="text-align: left">
                            Site filters analysis
                        </th>
                        <td>{self._site_filters_analysis}</td>
                    </tr>
                    <tr>
                        <th style="text-align: left">
                            Software version
                        </th>
                        <td>malariagen_data {malariagen_data.__version__}</td>
                    </tr>
                    <tr>
                        <th style="text-align: left">
                            Client location
                        </th>
                        <td>{self._client_location}</td>
                    </tr>
                </tbody>
            </table>
        """
        return html

    def _read_species_calls(self, *, sample_set):
        """Read species calls for a single sample set."""
        key = sample_set
        try:
            df = self._cache_species_calls[key]

        except KeyError:
            release = self._lookup_release(sample_set=sample_set)
            release_path = self._release_to_path(release)
            path_prefix = f"{self._base_path}/{release_path}/metadata"
            if self._species_analysis == "aim_20220528":
                path = f"{path_prefix}/species_calls_aim_20220528/{sample_set}/samples.species_aim.csv"
                dtype = {
                    "aim_species_gambcolu_arabiensis": object,
                    "aim_species_gambiae_coluzzii": object,
                    "aim_species": object,
                }
                # Specify species_cols in case the file is missing
                species_cols = (
                    "aim_species_fraction_arab",
                    "aim_species_fraction_colu",
                    "aim_species_fraction_colu_no2L",
                    "aim_species_gambcolu_arabiensis",
                    "aim_species_gambiae_coluzzii",
                    "aim_species",
                )
            elif self._species_analysis == "aim_20200422":
                # TODO this is legacy, deprecate at some point
                path = f"{path_prefix}/species_calls_20200422/{sample_set}/samples.species_aim.csv"
                dtype = {
                    "species_gambcolu_arabiensis": object,
                    "species_gambiae_coluzzii": object,
                }
                # Specify species_cols in case the file is missing
                # N.B., these legacy column prefixes will be normalised downstream
                species_cols = (
                    "aim_fraction_colu",
                    "aim_fraction_arab",
                    "species_gambcolu_arabiensis",
                    "species_gambiae_coluzzii",
                )
            elif self._species_analysis == "pca_20200422":
                # TODO this is legacy, deprecate at some point
                path = f"{path_prefix}/species_calls_20200422/{sample_set}/samples.species_pca.csv"
                dtype = {
                    "species_gambcolu_arabiensis": object,
                    "species_gambiae_coluzzii": object,
                }
                # Specify species_cols in case the file is missing
                # N.B., these legacy column prefixes will be normalised downstream
                species_cols = (
                    "PC1",
                    "PC2",
                    "species_gambcolu_arabiensis",
                    "species_gambiae_coluzzii",
                )
            else:
                raise ValueError(
                    f"Unknown species calling analysis: {self._species_analysis!r}"
                )

            # N.B., species calls do not always exist, need to handle FileNotFoundError
            try:
                with self._fs.open(path) as f:
                    df = pd.read_csv(
                        f,
                        na_values=["", "NA"],
                        # ensure correct dtype even where all values are missing
                        dtype=dtype,
                    )
            except FileNotFoundError:
                # Get sample ids as an index via general metadata (has caching)
                df_general = self._read_general_metadata(sample_set=sample_set)
                df_general.set_index("sample_id", inplace=True)

                # Create a blank DataFrame with species_cols and sample_id index
                df = pd.DataFrame(columns=species_cols, index=df_general.index.copy())

                # Revert sample_id index to column
                df.reset_index(inplace=True)

            # add a single species call column, for convenience
            def consolidate_species(s):
                species_gambcolu_arabiensis = s["species_gambcolu_arabiensis"]
                species_gambiae_coluzzii = s["species_gambiae_coluzzii"]
                if species_gambcolu_arabiensis == "arabiensis":
                    return "arabiensis"
                elif species_gambcolu_arabiensis == "intermediate":
                    return "intermediate_arabiensis_gambiae"
                elif species_gambcolu_arabiensis == "gamb_colu":
                    # look at gambiae_vs_coluzzii
                    if species_gambiae_coluzzii == "gambiae":
                        return "gambiae"
                    elif species_gambiae_coluzzii == "coluzzii":
                        return "coluzzii"
                    elif species_gambiae_coluzzii == "intermediate":
                        return "intermediate_gambiae_coluzzii"
                else:
                    # some individuals, e.g., crosses, have a missing species call
                    return np.nan

            if self._species_analysis == "aim_20200422":
                # TODO this is legacy, deprecate at some point
                df["species"] = df.apply(consolidate_species, axis=1)
                # normalise column prefixes
                df = df.rename(
                    columns={
                        "aim_fraction_arab": "aim_species_fraction_arab",
                        "aim_fraction_colu": "aim_species_fraction_colu",
                        "species_gambcolu_arabiensis": "aim_species_gambcolu_arabiensis",
                        "species_gambiae_coluzzii": "aim_species_gambiae_coluzzii",
                        "species": "aim_species",
                    }
                )
            elif self._species_analysis == "pca_20200422":
                # TODO this is legacy, deprecate at some point
                df["species"] = df.apply(consolidate_species, axis=1)
                # normalise column prefixes
                df = df.rename(
                    # normalise column prefixes
                    columns={
                        "PC1": "pca_species_PC1",
                        "PC2": "pca_species_PC2",
                        "species_gambcolu_arabiensis": "pca_species_gambcolu_arabiensis",
                        "species_gambiae_coluzzii": "pca_species_gambiae_coluzzii",
                        "species": "pca_species",
                    }
                )

            # ensure all column names are lower case
            df.columns = [c.lower() for c in df.columns]

            self._cache_species_calls[key] = df

        return df.copy()

    def species_calls(self, sample_sets=None):
        """Access species calls for one or more sample sets.

        Parameters
        ----------
        sample_sets : str or list of str, optional
            Can be a sample set identifier (e.g., "AG1000G-AO") or a list of
            sample set identifiers (e.g., ["AG1000G-BF-A", "AG1000G-BF-B"] or a
            release identifier (e.g., "3.0") or a list of release identifiers.

        Returns
        -------
        df : pandas.DataFrame
            A dataframe of species calls for one or more sample sets, one row
            per sample.

        """

        sample_sets = self._prep_sample_sets_arg(sample_sets=sample_sets)

        # concatenate multiple sample sets
        dfs = [self._read_species_calls(sample_set=s) for s in sample_sets]
        df = pd.concat(dfs, axis=0, ignore_index=True)

        return df

    # TODO: generalise (species, cohorts) so we can abstract to parent class
    def _sample_metadata(self, *, sample_set):
        df = self._read_general_metadata(sample_set=sample_set)
        df_species = self._read_species_calls(sample_set=sample_set)
        df = df.merge(df_species, on="sample_id", sort=False)
        df_cohorts = self._read_cohort_metadata(sample_set=sample_set)
        df = df.merge(df_cohorts, on="sample_id", sort=False)
        return df

    def _transcript_to_gene_name(self, transcript):
        df_genome_features = self.genome_features().set_index("ID")
        rec_transcript = df_genome_features.loc[transcript]
        parent = rec_transcript["Parent"]
        rec_parent = df_genome_features.loc[parent]

        # manual overrides
        if parent == "AGAP004707":
            parent_name = "Vgsc/para"
        else:
            parent_name = rec_parent["Name"]

        return parent_name

    def _site_mask_ids(self):
        if self._site_filters_analysis == "dt_20200416":
            return "gamb_colu_arab", "gamb_colu", "arab"
        else:
            raise ValueError

    def snp_allele_frequencies(
        self,
        transcript,
        cohorts,
        sample_query=None,
        min_cohort_size=10,
        site_mask=None,
        sample_sets=None,
        drop_invariant=True,
        effects=True,
    ):
        """Compute per variant allele frequencies for a gene transcript.

        Parameters
        ----------
        transcript : str
            Gene transcript ID (AgamP4.12), e.g., "AGAP004707-RD".
        cohorts : str or dict
            If a string, gives the name of a predefined cohort set, e.g., one of
            {"admin1_month", "admin1_year", "admin2_month", "admin2_year"}.
            If a dict, should map cohort labels to sample queries, e.g.,
            `{"bf_2012_col": "country == 'Burkina Faso' and year == 2012 and
            taxon == 'coluzzii'"}`.
        sample_query : str, optional
            A pandas query string which will be evaluated against the sample
            metadata e.g., "taxon == 'coluzzii' and country == 'Burkina Faso'".
        min_cohort_size : int
            Minimum cohort size. Any cohorts below this size are omitted.
        site_mask : {"gamb_colu_arab", "gamb_colu", "arab"}
            Site filters mask to apply.
        sample_sets : str or list of str, optional
            Can be a sample set identifier (e.g., "AG1000G-AO") or a list of
            sample set identifiers (e.g., ["AG1000G-BF-A", "AG1000G-BF-B"]) or a
            release identifier (e.g., "3.0") or a list of release identifiers.
        drop_invariant : bool, optional
            If True, variants with no alternate allele calls in any cohorts are
            dropped from the result.
        effects : bool, optional
            If True, add SNP effect columns.

        Returns
        -------
        df : pandas.DataFrame
            A dataframe of SNP frequencies, one row per variant.

        Notes
        -----
        Cohorts with fewer samples than min_cohort_size will be excluded from
        output.

        """
        debug = self._log.debug

        debug("check parameters")
        self._check_param_min_cohort_size(min_cohort_size)

        debug("access sample metadata")
        df_samples = self.sample_metadata(
            sample_sets=sample_sets, sample_query=sample_query
        )

        debug("setup initial dataframe of SNPs")
        region, df_snps = self._snp_df(transcript=transcript)

        debug("get genotypes")
        gt = self.snp_genotypes(
            region=region,
            sample_sets=sample_sets,
            sample_query=sample_query,
            field="GT",
        )

        debug("slice to feature location")
        with self._dask_progress(desc="Load SNP genotypes"):
            gt = gt.compute()

        debug("build coh dict")
        coh_dict = self._locate_cohorts(cohorts=cohorts, df_samples=df_samples)

        debug("count alleles")
        freq_cols = dict()
        cohorts_iterator = self._progress(
            coh_dict.items(), desc="Compute allele frequencies"
        )
        for coh, loc_coh in cohorts_iterator:
            n_samples = np.count_nonzero(loc_coh)
            debug(f"{coh}, {n_samples} samples")
            if n_samples >= min_cohort_size:
                gt_coh = np.compress(loc_coh, gt, axis=1)
                ac_coh = allel.GenotypeArray(gt_coh).count_alleles(max_allele=3)
                af_coh = ac_coh.to_frequencies()
                freq_cols["frq_" + coh] = af_coh[:, 1:].flatten()

        debug("build a dataframe with the frequency columns")
        df_freqs = pd.DataFrame(freq_cols)

        debug("compute max_af")
        df_max_af = pd.DataFrame({"max_af": df_freqs.max(axis=1)})

        debug("build the final dataframe")
        df_snps.reset_index(drop=True, inplace=True)
        df_snps = pd.concat([df_snps, df_freqs, df_max_af], axis=1)

        debug("apply site mask if requested")
        if site_mask is not None:
            loc_sites = df_snps[f"pass_{site_mask}"]
            df_snps = df_snps.loc[loc_sites]

        debug("drop invariants")
        if drop_invariant:
            loc_variant = df_snps["max_af"] > 0
            df_snps = df_snps.loc[loc_variant]

        debug("reset index after filtering")
        df_snps.reset_index(inplace=True, drop=True)

        if effects:

            debug("add effect annotations")
            ann = self._annotator()
            ann.get_effects(
                transcript=transcript, variants=df_snps, progress=self._progress
            )

            debug("add label")
            df_snps["label"] = self._pandas_apply(
                self._make_snp_label_effect,
                df_snps,
                columns=["contig", "position", "ref_allele", "alt_allele", "aa_change"],
            )

            debug("set index")
            df_snps.set_index(
                ["contig", "position", "ref_allele", "alt_allele", "aa_change"],
                inplace=True,
            )

        else:

            debug("add label")
            df_snps["label"] = self._pandas_apply(
                self._make_snp_label,
                df_snps,
                columns=["contig", "position", "ref_allele", "alt_allele"],
            )

            debug("set index")
            df_snps.set_index(
                ["contig", "position", "ref_allele", "alt_allele"],
                inplace=True,
            )

        debug("add dataframe metadata")
        gene_name = self._transcript_to_gene_name(transcript)
        title = transcript
        if gene_name:
            title += f" ({gene_name})"
        title += " SNP frequencies"
        df_snps.attrs["title"] = title

        return df_snps

    def cross_metadata(self):
        """Load a dataframe containing metadata about samples in colony crosses,
        including which samples are parents or progeny in which crosses.

        Returns
        -------
        df : pandas.DataFrame
            A dataframe of sample metadata for colony crosses.

        """
        debug = self._log.debug

        if self._cache_cross_metadata is None:

            path = f"{self._base_path}/v3/metadata/crosses/crosses.fam"
            fam_names = [
                "cross",
                "sample_id",
                "father_id",
                "mother_id",
                "sex",
                "phenotype",
            ]
            with self._fs.open(path) as f:
                df = pd.read_csv(
                    f,
                    sep="\t",
                    na_values=["", "0"],
                    names=fam_names,
                    dtype={"sex": str},
                )

            debug("convert 'sex' column for consistency with sample metadata")
            df.loc[df["sex"] == "1", "sex"] = "M"
            df.loc[df["sex"] == "2", "sex"] = "F"

            debug("add a 'role' column for convenience")
            df["role"] = "progeny"
            df.loc[df["mother_id"].isna(), "role"] = "parent"

            debug("drop 'phenotype' column, not used")
            df.drop("phenotype", axis="columns", inplace=True)

            self._cache_cross_metadata = df

        return self._cache_cross_metadata.copy()

    def open_cnv_hmm(self, sample_set):
        """Open CNV HMM zarr.

        Parameters
        ----------
        sample_set : str

        Returns
        -------
        root : zarr.hierarchy.Group

        """
        try:
            return self._cache_cnv_hmm[sample_set]
        except KeyError:
            release = self._lookup_release(sample_set=sample_set)
            release_path = self._release_to_path(release)
            path = f"{self._base_path}/{release_path}/cnv/{sample_set}/hmm/zarr"
            store = init_zarr_store(fs=self._fs, path=path)
            root = zarr.open_consolidated(store=store)
            self._cache_cnv_hmm[sample_set] = root
        return root

    def _cnv_hmm_dataset(self, *, contig, sample_set, inline_array, chunks):
        debug = self._log.debug

        coords = dict()
        data_vars = dict()

        debug("open zarr")
        root = self.open_cnv_hmm(sample_set=sample_set)

        debug("variant arrays")
        pos = root[f"{contig}/variants/POS"]
        coords["variant_position"] = (
            [DIM_VARIANT],
            da_from_zarr(pos, inline_array=inline_array, chunks=chunks),
        )
        coords["variant_end"] = (
            [DIM_VARIANT],
            da_from_zarr(
                root[f"{contig}/variants/END"], inline_array=inline_array, chunks=chunks
            ),
        )

        contig_index = self.contigs.index(contig)
        coords["variant_contig"] = (
            [DIM_VARIANT],
            da.full_like(pos, fill_value=contig_index, dtype="u1"),
        )

        debug("call arrays")
        data_vars["call_CN"] = (
            [DIM_VARIANT, DIM_SAMPLE],
            da_from_zarr(
                root[f"{contig}/calldata/CN"], inline_array=inline_array, chunks=chunks
            ),
        )
        data_vars["call_RawCov"] = (
            [DIM_VARIANT, DIM_SAMPLE],
            da_from_zarr(
                root[f"{contig}/calldata/RawCov"],
                inline_array=inline_array,
                chunks=chunks,
            ),
        )
        data_vars["call_NormCov"] = (
            [DIM_VARIANT, DIM_SAMPLE],
            da_from_zarr(
                root[f"{contig}/calldata/NormCov"],
                inline_array=inline_array,
                chunks=chunks,
            ),
        )

        debug("sample arrays")
        coords["sample_id"] = (
            [DIM_SAMPLE],
            da_from_zarr(root["samples"], inline_array=inline_array, chunks=chunks),
        )
        for field in "sample_coverage_variance", "sample_is_high_variance":
            data_vars[field] = (
                [DIM_SAMPLE],
                da_from_zarr(root[field], inline_array=inline_array, chunks=chunks),
            )

        debug("set up attributes")
        attrs = {"contigs": self.contigs}

        debug("create a dataset")
        ds = xr.Dataset(data_vars=data_vars, coords=coords, attrs=attrs)

        return ds

    def cnv_hmm(
        self,
        region,
        sample_sets=None,
        sample_query=None,
        max_coverage_variance=DEFAULT_MAX_COVERAGE_VARIANCE,
        inline_array=True,
        chunks="native",
    ):
        """Access CNV HMM data from CNV calling.

        Parameters
        ----------
        region: str or list of str or Region or list of Region
            Chromosome arm (e.g., "2L"), gene name (e.g., "AGAP007280"), genomic
            region defined with coordinates (e.g., "2L:44989425-44998059") or a
            named tuple with genomic location `Region(contig, start, end)`.
            Multiple values can be provided as a list, in which case data will
            be concatenated, e.g., ["3R", "3L"].
        sample_sets : str or list of str, optional
            Can be a sample set identifier (e.g., "AG1000G-AO") or a list of
            sample set identifiers (e.g., ["AG1000G-BF-A", "AG1000G-BF-B"]) or a
            release identifier (e.g., "3.0") or a list of release identifiers.
        sample_query : str, optional
            A pandas query string which will be evaluated against the sample
            metadata e.g., "taxon == 'coluzzii' and country == 'Burkina Faso'".
        max_coverage_variance : float, optional
            Remove samples if coverage variance exceeds this value.
        inline_array : bool, optional
            Passed through to dask.array.from_array().
        chunks : str, optional
            If 'auto' let dask decide chunk size. If 'native' use native zarr
            chunks. Also, can be a target size, e.g., '200 MiB'.

        Returns
        -------
        ds : xarray.Dataset
            A dataset of CNV HMM calls and associated data.

        """
        debug = self._log.debug

        debug("normalise parameters")
        sample_sets = self._prep_sample_sets_arg(sample_sets=sample_sets)
        region = self.resolve_region(region)
        if isinstance(region, Region):
            region = [region]

        debug("access CNV HMM data and concatenate as needed")
        lx = []
        for r in region:

            ly = []
            for s in sample_sets:
                y = self._cnv_hmm_dataset(
                    contig=r.contig,
                    sample_set=s,
                    inline_array=inline_array,
                    chunks=chunks,
                )
                ly.append(y)

            debug("concatenate data from multiple sample sets")
            x = xarray_concat(ly, dim=DIM_SAMPLE)

            debug("handle region, do this only once - optimisation")
            if r.start is not None or r.end is not None:
                start = x["variant_position"].values
                end = x["variant_end"].values
                index = pd.IntervalIndex.from_arrays(start, end, closed="both")
                # noinspection PyArgumentList
                other = pd.Interval(r.start, r.end, closed="both")
                loc_region = index.overlaps(other)
                x = x.isel(variants=loc_region)

            lx.append(x)

        debug("concatenate data from multiple regions")
        ds = xarray_concat(lx, dim=DIM_VARIANT)

        debug("handle sample query")
        if sample_query is not None:

            debug("load sample metadata")
            df_samples = self.sample_metadata(sample_sets=sample_sets)

            debug("align sample metadata with CNV data")
            cnv_samples = ds["sample_id"].values.tolist()
            df_samples_cnv = (
                df_samples.set_index("sample_id").loc[cnv_samples].reset_index()
            )

            debug("apply the query")
            loc_query_samples = df_samples_cnv.eval(sample_query).values
            if np.count_nonzero(loc_query_samples) == 0:
                raise ValueError(f"No samples found for query {sample_query!r}")

            ds = ds.isel(samples=loc_query_samples)

        debug("handle coverage variance filter")
        if max_coverage_variance is not None:
            cov_var = ds["sample_coverage_variance"].values
            loc_pass_samples = cov_var <= max_coverage_variance
            ds = ds.isel(samples=loc_pass_samples)

        return ds

    def open_cnv_coverage_calls(self, sample_set, analysis):
        """Open CNV coverage calls zarr.

        Parameters
        ----------
        sample_set : str
        analysis : {'gamb_colu', 'arab', 'crosses'}

        Returns
        -------
        root : zarr.hierarchy.Group

        """
        key = (sample_set, analysis)
        try:
            return self._cache_cnv_coverage_calls[key]
        except KeyError:
            release = self._lookup_release(sample_set=sample_set)
            release_path = self._release_to_path(release)
            path = f"{self._base_path}/{release_path}/cnv/{sample_set}/coverage_calls/{analysis}/zarr"
            # N.B., not all sample_set/analysis combinations exist, need to check
            marker = path + "/.zmetadata"
            if not self._fs.exists(marker):
                raise ValueError(
                    f"analysis f{analysis!r} not implemented for sample set {sample_set!r}"
                )
            store = init_zarr_store(fs=self._fs, path=path)
            root = zarr.open_consolidated(store=store)
            self._cache_cnv_coverage_calls[key] = root
        return root

    def _cnv_coverage_calls_dataset(
        self,
        *,
        contig,
        sample_set,
        analysis,
        inline_array,
        chunks,
    ):
        debug = self._log.debug

        coords = dict()
        data_vars = dict()

        debug("open zarr")
        root = self.open_cnv_coverage_calls(sample_set=sample_set, analysis=analysis)

        debug("variant arrays")
        pos = root[f"{contig}/variants/POS"]
        coords["variant_position"] = (
            [DIM_VARIANT],
            da_from_zarr(pos, inline_array=inline_array, chunks=chunks),
        )
        coords["variant_end"] = (
            [DIM_VARIANT],
            da_from_zarr(
                root[f"{contig}/variants/END"], inline_array=inline_array, chunks=chunks
            ),
        )
        contig_index = self.contigs.index(contig)
        coords["variant_contig"] = (
            [DIM_VARIANT],
            da.full_like(pos, fill_value=contig_index, dtype="u1"),
        )
        coords["variant_id"] = (
            [DIM_VARIANT],
            da_from_zarr(
                root[f"{contig}/variants/ID"], inline_array=inline_array, chunks=chunks
            ),
        )
        data_vars["variant_CIPOS"] = (
            [DIM_VARIANT],
            da_from_zarr(
                root[f"{contig}/variants/CIPOS"],
                inline_array=inline_array,
                chunks=chunks,
            ),
        )
        data_vars["variant_CIEND"] = (
            [DIM_VARIANT],
            da_from_zarr(
                root[f"{contig}/variants/CIEND"],
                inline_array=inline_array,
                chunks=chunks,
            ),
        )
        data_vars["variant_filter_pass"] = (
            [DIM_VARIANT],
            da_from_zarr(
                root[f"{contig}/variants/FILTER_PASS"],
                inline_array=inline_array,
                chunks=chunks,
            ),
        )

        debug("call arrays")
        data_vars["call_genotype"] = (
            [DIM_VARIANT, DIM_SAMPLE],
            da_from_zarr(
                root[f"{contig}/calldata/GT"], inline_array=inline_array, chunks=chunks
            ),
        )

        debug("sample arrays")
        coords["sample_id"] = (
            [DIM_SAMPLE],
            da_from_zarr(root["samples"], inline_array=inline_array, chunks=chunks),
        )

        debug("set up attributes")
        attrs = {"contigs": self.contigs}

        debug("create a dataset")
        ds = xr.Dataset(data_vars=data_vars, coords=coords, attrs=attrs)

        return ds

    def cnv_coverage_calls(
        self,
        region,
        sample_set,
        analysis,
        inline_array=True,
        chunks="native",
    ):
        """Access CNV HMM data from genome-wide CNV discovery and filtering.

        Parameters
        ----------
        region: str or list of str or Region or list of Region
            Chromosome arm (e.g., "2L"), gene name (e.g., "AGAP007280"), genomic
            region defined with coordinates (e.g., "2L:44989425-44998059") or a
            named tuple with genomic location `Region(contig, start, end)`.
            Multiple values can be provided as a list, in which case data will
            be concatenated, e.g., ["3R", "3L"].
        sample_set : str
            Sample set identifier.
        analysis : {'gamb_colu', 'arab', 'crosses'}
            Name of CNV analysis.
        inline_array : bool, optional
            Passed through to dask.array.from_array().
        chunks : str, optional
            If 'auto' let dask decide chunk size. If 'native' use native zarr
            chunks. Also, can be a target size, e.g., '200 MiB'.

        Returns
        -------
        ds : xarray.Dataset
            A dataset of CNV alleles and genotypes.

        """
        debug = self._log.debug

        # N.B., we cannot concatenate multiple sample sets here, because
        # different sample sets may have different sets of alleles, as the
        # calling is done independently in different sample sets.

        debug("normalise parameters")
        region = self.resolve_region(region)
        if isinstance(region, Region):
            region = [region]

        debug("access data and concatenate as needed")
        lx = []
        for r in region:

            debug("obtain coverage calls for the contig")
            x = self._cnv_coverage_calls_dataset(
                contig=r.contig,
                sample_set=sample_set,
                analysis=analysis,
                inline_array=inline_array,
                chunks=chunks,
            )

            debug("select region")
            if r.start is not None or r.end is not None:
                start = x["variant_position"].values
                end = x["variant_end"].values
                index = pd.IntervalIndex.from_arrays(start, end, closed="both")
                # noinspection PyArgumentList
                other = pd.Interval(r.start, r.end, closed="both")
                loc_region = index.overlaps(other)
                x = x.isel(variants=loc_region)

            lx.append(x)
        ds = xarray_concat(lx, dim=DIM_VARIANT)

        return ds

    def open_cnv_discordant_read_calls(self, sample_set):
        """Open CNV discordant read calls zarr.

        Parameters
        ----------
        sample_set : str

        Returns
        -------
        root : zarr.hierarchy.Group

        """
        try:
            return self._cache_cnv_discordant_read_calls[sample_set]
        except KeyError:
            release = self._lookup_release(sample_set=sample_set)
            release_path = self._release_to_path(release)
            path = f"{self._base_path}/{release_path}/cnv/{sample_set}/discordant_read_calls/zarr"
            store = init_zarr_store(fs=self._fs, path=path)
            root = zarr.open_consolidated(store=store)
            self._cache_cnv_discordant_read_calls[sample_set] = root
        return root

    def _cnv_discordant_read_calls_dataset(
        self, *, contig, sample_set, inline_array, chunks
    ):
        debug = self._log.debug

        coords = dict()
        data_vars = dict()

        debug("open zarr")
        root = self.open_cnv_discordant_read_calls(sample_set=sample_set)

        # not all contigs have CNVs, need to check
        # TODO consider returning dataset with zero length variants dimension, would
        # probably simplify downstream logic
        if contig not in root:
            raise ValueError(f"no CNVs available for contig {contig!r}")

        debug("variant arrays")
        pos = root[f"{contig}/variants/POS"]
        coords["variant_position"] = (
            [DIM_VARIANT],
            da_from_zarr(pos, inline_array=inline_array, chunks=chunks),
        )
        coords["variant_end"] = (
            [DIM_VARIANT],
            da_from_zarr(
                root[f"{contig}/variants/END"], inline_array=inline_array, chunks=chunks
            ),
        )
        coords["variant_id"] = (
            [DIM_VARIANT],
            da_from_zarr(
                root[f"{contig}/variants/ID"], inline_array=inline_array, chunks=chunks
            ),
        )
        contig_index = self.contigs.index(contig)
        coords["variant_contig"] = (
            [DIM_VARIANT],
            da.full_like(pos, fill_value=contig_index, dtype="u1"),
        )
        for field in "Region", "StartBreakpointMethod", "EndBreakpointMethod":
            data_vars[f"variant_{field}"] = (
                [DIM_VARIANT],
                da_from_zarr(
                    root[f"{contig}/variants/{field}"],
                    inline_array=inline_array,
                    chunks=chunks,
                ),
            )

        debug("call arrays")
        data_vars["call_genotype"] = (
            [DIM_VARIANT, DIM_SAMPLE],
            da_from_zarr(
                root[f"{contig}/calldata/GT"], inline_array=inline_array, chunks=chunks
            ),
        )

        debug("sample arrays")
        coords["sample_id"] = (
            [DIM_SAMPLE],
            da_from_zarr(root["samples"], inline_array=inline_array, chunks=chunks),
        )
        for field in "sample_coverage_variance", "sample_is_high_variance":
            data_vars[field] = (
                [DIM_SAMPLE],
                da_from_zarr(root[field], inline_array=inline_array, chunks=chunks),
            )

        debug("set up attributes")
        attrs = {"contigs": self.contigs}

        debug("create a dataset")
        ds = xr.Dataset(data_vars=data_vars, coords=coords, attrs=attrs)

        return ds

    def cnv_discordant_read_calls(
        self,
        contig,
        sample_sets=None,
        inline_array=True,
        chunks="native",
    ):
        """Access CNV discordant read calls data.

        Parameters
        ----------
        contig : str or list of str
            Chromosome arm, e.g., "3R". Multiple values can be provided
            as a list, in which case data will be concatenated, e.g., ["2R",
            "3R"].
        sample_sets : str or list of str, optional
            Can be a sample set identifier (e.g., "AG1000G-AO") or a list of
            sample set identifiers (e.g., ["AG1000G-BF-A", "AG1000G-BF-B"]) or a
            release identifier (e.g., "3.0") or a list of release identifiers.
        inline_array : bool, optional
            Passed through to dask.array.from_array().
        chunks : str, optional
            If 'auto' let dask decide chunk size. If 'native' use native zarr
            chunks. Also, can be a target size, e.g., '200 MiB'.

        Returns
        -------
        ds : xarray.Dataset
            A dataset of CNV alleles and genotypes.

        """
        debug = self._log.debug

        # N.B., we cannot support region instead of contig here, because some
        # CNV alleles have unknown start or end coordinates.

        debug("normalise parameters")
        sample_sets = self._prep_sample_sets_arg(sample_sets=sample_sets)
        if isinstance(contig, str):
            contig = [contig]

        debug("access data and concatenate as needed")
        lx = []
        for c in contig:

            ly = []
            for s in sample_sets:
                y = self._cnv_discordant_read_calls_dataset(
                    contig=c,
                    sample_set=s,
                    inline_array=inline_array,
                    chunks=chunks,
                )
                ly.append(y)

            x = xarray_concat(ly, dim=DIM_SAMPLE)
            lx.append(x)

        ds = xarray_concat(lx, dim=DIM_VARIANT)

        return ds

    def gene_cnv(
        self,
        region,
        sample_sets=None,
        sample_query=None,
        max_coverage_variance=DEFAULT_MAX_COVERAGE_VARIANCE,
    ):
        """Compute modal copy number by gene, from HMM data.

        Parameters
        ----------
        region: str or list of str or Region or list of Region
            Chromosome arm (e.g., "2L"), gene name (e.g., "AGAP007280"), genomic
            region defined with coordinates (e.g., "2L:44989425-44998059") or a
            named tuple with genomic location `Region(contig, start, end)`.
            Multiple values can be provided as a list, in which case data will
            be concatenated, e.g., ["3R", "3L"].
        sample_sets : str or list of str
            Can be a sample set identifier (e.g., "AG1000G-AO") or a list of
            sample set identifiers (e.g., ["AG1000G-BF-A", "AG1000G-BF-B"]) or
            a release identifier (e.g., "3.0") or a list of release identifiers.
        sample_query : str, optional
            A pandas query string which will be evaluated against the sample
            metadata e.g., "taxon == 'coluzzii' and country == 'Burkina Faso'".
        max_coverage_variance : float, optional
            Remove samples if coverage variance exceeds this value.

        Returns
        -------
        ds : xarray.Dataset
            A dataset of modal copy number per gene and associated data.

        """

        region = self.resolve_region(region)
        if isinstance(region, Region):
            region = [region]

        ds = xarray_concat(
            [
                self._gene_cnv(
                    region=r,
                    sample_sets=sample_sets,
                    sample_query=sample_query,
                    max_coverage_variance=max_coverage_variance,
                )
                for r in region
            ],
            dim="genes",
        )

        return ds

    def _gene_cnv(self, *, region, sample_sets, sample_query, max_coverage_variance):
        debug = self._log.debug

        debug("sanity check")
        assert isinstance(region, Region)

        debug("access HMM data")
        ds_hmm = self.cnv_hmm(
            region=region.contig,
            sample_sets=sample_sets,
            sample_query=sample_query,
            max_coverage_variance=max_coverage_variance,
        )
        pos = ds_hmm["variant_position"].data
        end = ds_hmm["variant_end"].data
        cn = ds_hmm["call_CN"].data
        with self._dask_progress(desc="Load CNV HMM data"):
            pos, end, cn = dask.compute(pos, end, cn)

        debug("access genes")
        df_genome_features = self.genome_features(region=region)
        df_genes = df_genome_features.query("type == 'gene'")

        debug("setup intermediates")
        windows = []
        modes = []
        counts = []

        debug("iterate over genes")
        genes_iterator = self._progress(
            df_genes.itertuples(),
            desc="Compute modal gene copy number",
            total=len(df_genes),
        )
        for gene in genes_iterator:

            # locate windows overlapping the gene
            loc_gene_start = bisect_left(end, gene.start)
            loc_gene_stop = bisect_right(pos, gene.end)
            w = loc_gene_stop - loc_gene_start
            windows.append(w)

            # slice out copy number data for the given gene
            cn_gene = cn[loc_gene_start:loc_gene_stop]

            # compute the modes
            m, c = _cn_mode(cn_gene, vmax=12)
            modes.append(m)
            counts.append(c)

        debug("combine results")
        windows = np.array(windows)
        modes = np.vstack(modes)
        counts = np.vstack(counts)

        debug("build dataset")
        ds_out = xr.Dataset(
            coords={
                "gene_id": (["genes"], df_genes["ID"].values),
                "sample_id": (["samples"], ds_hmm["sample_id"].values),
            },
            data_vars={
                "gene_contig": (["genes"], df_genes["contig"].values),
                "gene_start": (["genes"], df_genes["start"].values),
                "gene_end": (["genes"], df_genes["end"].values),
                "gene_windows": (["genes"], windows),
                "gene_name": (["genes"], df_genes["Name"].values),
                "gene_strand": (["genes"], df_genes["strand"].values),
                "gene_description": (["genes"], df_genes["description"].values),
                "CN_mode": (["genes", "samples"], modes),
                "CN_mode_count": (["genes", "samples"], counts),
                "sample_coverage_variance": (
                    ["samples"],
                    ds_hmm["sample_coverage_variance"].values,
                ),
                "sample_is_high_variance": (
                    ["samples"],
                    ds_hmm["sample_is_high_variance"].values,
                ),
            },
        )

        return ds_out

    def gene_cnv_frequencies(
        self,
        region,
        cohorts,
        sample_query=None,
        min_cohort_size=10,
        sample_sets=None,
        drop_invariant=True,
        max_coverage_variance=DEFAULT_MAX_COVERAGE_VARIANCE,
    ):
        """Compute modal copy number by gene, then compute the frequency of
        amplifications and deletions in one or more cohorts, from HMM data.

        Parameters
        ----------
        region: str or list of str or Region or list of Region
            Chromosome arm (e.g., "2L"), gene name (e.g., "AGAP007280"), genomic
            region defined with coordinates (e.g., "2L:44989425-44998059") or a
            named tuple with genomic location `Region(contig, start, end)`.
            Multiple values can be provided as a list, in which case data will
            be concatenated, e.g., ["3R", "3L"].
        cohorts : str or dict
            If a string, gives the name of a predefined cohort set, e.g., one of
            {"admin1_month", "admin1_year", "admin2_month", "admin2_year"}.
            If a dict, should map cohort labels to sample queries, e.g.,
            `{"bf_2012_col": "country == 'Burkina Faso' and year == 2012 and
            taxon == 'coluzzii'"}`.
        sample_query : str, optional
            A pandas query string which will be evaluated against the sample
            metadata e.g., "taxon == 'coluzzii' and country == 'Burkina Faso'".
        min_cohort_size : int
            Minimum cohort size, below which cohorts are dropped.
        sample_sets : str or list of str, optional
            Can be a sample set identifier (e.g., "AG1000G-AO") or a list of
            sample set identifiers (e.g., ["AG1000G-BF-A", "AG1000G-BF-B"]) or a
            release identifier (e.g., "3.0") or a list of release identifiers.
        drop_invariant : bool, optional
            If True, drop any rows where there is no evidence of variation.
        max_coverage_variance : float, optional
            Remove samples if coverage variance exceeds this value.

        Returns
        -------
        df : pandas.DataFrame
            A dataframe of CNV amplification (amp) and deletion (del)
            frequencies in the specified cohorts, one row per gene and CNV type
            (amp/del).

        """
        debug = self._log.debug

        debug("check and normalise parameters")
        self._check_param_min_cohort_size(min_cohort_size)
        region = self.resolve_region(region)
        if isinstance(region, Region):
            region = [region]

        debug("access and concatenate data from regions")
        df = pd.concat(
            [
                self._gene_cnv_frequencies(
                    region=r,
                    cohorts=cohorts,
                    sample_query=sample_query,
                    min_cohort_size=min_cohort_size,
                    sample_sets=sample_sets,
                    drop_invariant=drop_invariant,
                    max_coverage_variance=max_coverage_variance,
                )
                for r in region
            ],
            axis=0,
        )

        debug("add metadata")
        title = f"Gene CNV frequencies ({self._region_str(region)})"
        df.attrs["title"] = title

        return df

    def _gene_cnv_frequencies(
        self,
        *,
        region,
        cohorts,
        sample_query,
        min_cohort_size,
        sample_sets,
        drop_invariant,
        max_coverage_variance,
    ):
        debug = self._log.debug

        debug("sanity check - this function is one region at a time")
        assert isinstance(region, Region)

        debug("get gene copy number data")
        ds_cnv = self.gene_cnv(
            region=region,
            sample_sets=sample_sets,
            sample_query=sample_query,
            max_coverage_variance=max_coverage_variance,
        )

        debug("load sample metadata")
        df_samples = self.sample_metadata(sample_sets=sample_sets)

        debug("align sample metadata with samples in CNV data")
        sample_id = ds_cnv["sample_id"].values
        df_samples = df_samples.set_index("sample_id").loc[sample_id].reset_index()

        debug("figure out expected copy number")
        if region.contig == "X":
            is_male = (df_samples["sex_call"] == "M").values
            expected_cn = np.where(is_male, 1, 2)[np.newaxis, :]
        else:
            expected_cn = 2

        debug(
            "setup output dataframe - two rows for each gene, one for amplification and one for deletion"
        )
        n_genes = ds_cnv.dims["genes"]
        df_genes = ds_cnv[
            [
                "gene_id",
                "gene_name",
                "gene_strand",
                "gene_description",
                "gene_contig",
                "gene_start",
                "gene_end",
            ]
        ].to_dataframe()
        df = pd.concat([df_genes, df_genes], axis=0).reset_index(drop=True)
        df.rename(
            columns={
                "gene_contig": "contig",
                "gene_start": "start",
                "gene_end": "end",
            },
            inplace=True,
        )

        debug("add CNV type column")
        df_cnv_type = pd.DataFrame(
            {
                "cnv_type": np.array(
                    (["amp"] * n_genes) + (["del"] * n_genes), dtype=object
                )
            }
        )
        df = pd.concat([df, df_cnv_type], axis=1)

        debug("set up intermediates")
        cn = ds_cnv["CN_mode"].values
        is_amp = cn > expected_cn
        is_del = (cn >= 0) & (cn < expected_cn)
        is_called = cn >= 0

        debug("set up cohort dict")
        coh_dict = self._locate_cohorts(cohorts=cohorts, df_samples=df_samples)

        debug("compute cohort frequencies")
        freq_cols = dict()
        for coh, loc_coh in coh_dict.items():

            n_samples = np.count_nonzero(loc_coh)
            debug(f"{coh}, {n_samples} samples")

            if n_samples >= min_cohort_size:

                # subset data to cohort
                is_amp_coh = np.compress(loc_coh, is_amp, axis=1)
                is_del_coh = np.compress(loc_coh, is_del, axis=1)
                is_called_coh = np.compress(loc_coh, is_called, axis=1)

                # count amplifications and deletions
                amp_count_coh = np.sum(is_amp_coh, axis=1)
                del_count_coh = np.sum(is_del_coh, axis=1)
                called_count_coh = np.sum(is_called_coh, axis=1)

                # compute frequencies, taking accessibility into account
                with np.errstate(divide="ignore", invalid="ignore"):
                    amp_freq_coh = np.where(
                        called_count_coh > 0, amp_count_coh / called_count_coh, np.nan
                    )
                    del_freq_coh = np.where(
                        called_count_coh > 0, del_count_coh / called_count_coh, np.nan
                    )

                freq_cols[f"frq_{coh}"] = np.concatenate([amp_freq_coh, del_freq_coh])

        debug("build a dataframe with the frequency columns")
        df_freqs = pd.DataFrame(freq_cols)

        debug("compute max_af and additional columns")
        df_extras = pd.DataFrame(
            {
                "max_af": df_freqs.max(axis=1),
                "windows": np.concatenate(
                    [ds_cnv["gene_windows"].values, ds_cnv["gene_windows"].values]
                ),
            }
        )

        debug("build the final dataframe")
        df.reset_index(drop=True, inplace=True)
        df = pd.concat([df, df_freqs, df_extras], axis=1)
        df.sort_values(["contig", "start", "cnv_type"], inplace=True)
        df.reset_index(drop=True, inplace=True)

        debug("add label")
        df["label"] = self._pandas_apply(
            self._make_gene_cnv_label, df, columns=["gene_id", "gene_name", "cnv_type"]
        )

        debug("deal with invariants")
        if drop_invariant:
            df = df.query("max_af > 0")

        debug("set index for convenience")
        df.set_index(["gene_id", "gene_name", "cnv_type"], inplace=True)

        return df

    def open_haplotypes(self, sample_set, analysis):
        """Open haplotypes zarr.

        Parameters
        ----------
        sample_set : str
            Sample set identifier, e.g., "AG1000G-AO".
        analysis : {"arab", "gamb_colu", "gamb_colu_arab"}
            Which phasing analysis to use. If analysing only An. arabiensis, the
            "arab" analysis is best. If analysing only An. gambiae and An.
            coluzzii, the "gamb_colu" analysis is best. Otherwise, use the
            "gamb_colu_arab" analysis.

        Returns
        -------
        root : zarr.hierarchy.Group

        """
        try:
            return self._cache_haplotypes[(sample_set, analysis)]
        except KeyError:
            release = self._lookup_release(sample_set=sample_set)
            release_path = self._release_to_path(release)
            path = f"{self._base_path}/{release_path}/snp_haplotypes/{sample_set}/{analysis}/zarr"
            store = init_zarr_store(fs=self._fs, path=path)
            # some sample sets have no data for a given analysis, handle this
            try:
                root = zarr.open_consolidated(store=store)
            except FileNotFoundError:
                root = None
            self._cache_haplotypes[(sample_set, analysis)] = root
        return root

    def open_haplotype_sites(self, analysis):
        """Open haplotype sites zarr.

        Parameters
        ----------
        analysis : {"arab", "gamb_colu", "gamb_colu_arab"}
            Which phasing analysis to use. If analysing only An. arabiensis,
            the "arab" analysis is best. If analysing only An. gambiae and An.
            coluzzii, the "gamb_colu" analysis is best. Otherwise, use the
            "gamb_colu_arab" analysis.

        Returns
        -------
        root : zarr.hierarchy.Group

        """
        try:
            return self._cache_haplotype_sites[analysis]
        except KeyError:
            path = f"{self._base_path}/v3/snp_haplotypes/sites/{analysis}/zarr"
            store = init_zarr_store(fs=self._fs, path=path)
            root = zarr.open_consolidated(store=store)
            self._cache_haplotype_sites[analysis] = root
        return root

    def _haplotypes_dataset(
        self, *, contig, sample_set, analysis, inline_array, chunks
    ):
        debug = self._log.debug

        debug("open zarr")
        root = self.open_haplotypes(sample_set=sample_set, analysis=analysis)
        sites = self.open_haplotype_sites(analysis=analysis)

        # some sample sets have no data for a given analysis, handle this
        # TODO consider returning a dataset with 0 length samples dimension instead, would
        # probably simplify a lot of other logic
        if root is None:
            return None

        coords = dict()
        data_vars = dict()

        debug("variant_position")
        pos = sites[f"{contig}/variants/POS"]
        coords["variant_position"] = (
            [DIM_VARIANT],
            da_from_zarr(pos, inline_array=inline_array, chunks=chunks),
        )

        debug("variant_contig")
        contig_index = self.contigs.index(contig)
        coords["variant_contig"] = (
            [DIM_VARIANT],
            da.full_like(pos, fill_value=contig_index, dtype="u1"),
        )

        debug("variant_allele")
        ref = da_from_zarr(
            sites[f"{contig}/variants/REF"], inline_array=inline_array, chunks=chunks
        )
        alt = da_from_zarr(
            sites[f"{contig}/variants/ALT"], inline_array=inline_array, chunks=chunks
        )
        variant_allele = da.hstack([ref[:, None], alt[:, None]])
        data_vars["variant_allele"] = [DIM_VARIANT, DIM_ALLELE], variant_allele

        debug("call_genotype")
        data_vars["call_genotype"] = (
            [DIM_VARIANT, DIM_SAMPLE, DIM_PLOIDY],
            da_from_zarr(
                root[f"{contig}/calldata/GT"], inline_array=inline_array, chunks=chunks
            ),
        )

        debug("sample arrays")
        coords["sample_id"] = (
            [DIM_SAMPLE],
            da_from_zarr(root["samples"], inline_array=inline_array, chunks=chunks),
        )

        debug("set up attributes")
        attrs = {"contigs": self.contigs}

        debug("create a dataset")
        ds = xr.Dataset(data_vars=data_vars, coords=coords, attrs=attrs)

        return ds

    def haplotypes(
        self,
        region,
        analysis,
        sample_sets=None,
        sample_query=None,
        inline_array=True,
        chunks="native",
        cohort_size=None,
        random_seed=42,
    ):
        """Access haplotype data.

        Parameters
        ----------
        region: str or list of str or Region or list of Region
            Chromosome arm (e.g., "2L"), gene name (e.g., "AGAP007280"), genomic
            region defined with coordinates (e.g., "2L:44989425-44998059") or a
            named tuple with genomic location `Region(contig, start, end)`.
            Multiple values can be provided as a list, in which case data will
            be concatenated, e.g., ["3R", "3L"].
        analysis : {"arab", "gamb_colu", "gamb_colu_arab"}
            Which phasing analysis to use. If analysing only An. arabiensis, the
            "arab" analysis is best. If analysing only An. gambiae and An.
            coluzzii, the "gamb_colu" analysis is best. Otherwise, use the
            "gamb_colu_arab" analysis.
        sample_sets : str or list of str, optional
            Can be a sample set identifier (e.g., "AG1000G-AO") or a list of
            sample set identifiers (e.g., ["AG1000G-BF-A", "AG1000G-BF-B"]) or a
            release identifier (e.g., "3.0") or a list of release identifiers.
        sample_query : str, optional
            A pandas query string which will be evaluated against the sample
            metadata e.g., "taxon == 'coluzzii' and country == 'Burkina Faso'".
        inline_array : bool, optional
            Passed through to dask.array.from_array().
        chunks : str, optional
            If 'auto' let dask decide chunk size. If 'native' use native zarr
            chunks. Also, can be a target size, e.g., '200 MiB'.
        cohort_size : int, optional
            If provided, randomly down-sample to the given cohort size.
        random_seed : int, optional
            Random seed used for down-sampling.

        Returns
        -------
        ds : xarray.Dataset
            A dataset of haplotypes and associated data.

        """
        debug = self._log.debug

        debug("normalise parameters")
        sample_sets = self._prep_sample_sets_arg(sample_sets=sample_sets)
        region = self.resolve_region(region)
        if isinstance(region, Region):
            region = [region]

        debug("build dataset")
        lx = []
        for r in region:
            ly = []

            for s in sample_sets:
                y = self._haplotypes_dataset(
                    contig=r.contig,
                    sample_set=s,
                    analysis=analysis,
                    inline_array=inline_array,
                    chunks=chunks,
                )
                if y is not None:
                    ly.append(y)

            if len(ly) == 0:
                debug("early out, no data for given sample sets and analysis")
                return None

            debug("concatenate data from multiple sample sets")
            x = xarray_concat(ly, dim=DIM_SAMPLE)

            debug("handle region")
            if r.start or r.end:
                pos = x["variant_position"].values
                loc_region = locate_region(r, pos)
                x = x.isel(variants=loc_region)

            lx.append(x)

        debug("concatenate data from multiple regions")
        ds = xarray_concat(lx, dim=DIM_VARIANT)

        debug("handle sample query")
        if sample_query is not None:

            debug("load sample metadata")
            df_samples = self.sample_metadata(sample_sets=sample_sets)

            debug("align sample metadata with haplotypes")
            phased_samples = ds["sample_id"].values.tolist()
            df_samples_phased = (
                df_samples.set_index("sample_id").loc[phased_samples].reset_index()
            )

            debug("apply the query")
            loc_samples = df_samples_phased.eval(sample_query).values
            if np.count_nonzero(loc_samples) == 0:
                raise ValueError(f"No samples found for query {sample_query!r}")
            ds = ds.isel(samples=loc_samples)

        debug("handle cohort size")
        if cohort_size is not None:
            n_samples = ds.dims["samples"]
            if n_samples < cohort_size:
                raise ValueError(
                    f"not enough samples ({n_samples}) for cohort size ({cohort_size})"
                )
            rng = np.random.default_rng(seed=random_seed)
            loc_downsample = rng.choice(n_samples, size=cohort_size, replace=False)
            loc_downsample.sort()
            ds = ds.isel(samples=loc_downsample)

        return ds

    def _read_cohort_metadata(self, *, sample_set):
        """Read cohort metadata for a single sample set."""
        try:
            df = self._cache_cohort_metadata[sample_set]
        except KeyError:
            release = self._lookup_release(sample_set=sample_set)
            release_path = self._release_to_path(release)
            path_prefix = f"{self._base_path}/{release_path}/metadata"
            path = f"{path_prefix}/cohorts_{self._cohorts_analysis}/{sample_set}/samples.cohorts.csv"
            # N.B., not all cohort metadata files exist, need to handle FileNotFoundError
            try:
                with self._fs.open(path) as f:
                    df = pd.read_csv(f, na_values="")

                # ensure all column names are lower case
                df.columns = [c.lower() for c in df.columns]

                # rename some columns for consistent naming
                df.rename(
                    columns={
                        "adm1_iso": "admin1_iso",
                        "adm1_name": "admin1_name",
                        "adm2_name": "admin2_name",
                    },
                    inplace=True,
                )
            except FileNotFoundError:
                # Specify cohort_cols
                cohort_cols = (
                    "country_iso",
                    "admin1_name",
                    "admin1_iso",
                    "admin2_name",
                    "taxon",
                    "cohort_admin1_year",
                    "cohort_admin1_month",
                    "cohort_admin2_year",
                    "cohort_admin2_month",
                )

                # Get sample ids as an index via general metadata (has caching)
                df_general = self._read_general_metadata(sample_set=sample_set)
                df_general.set_index("sample_id", inplace=True)

                # Create a blank DataFrame with cohort_cols and sample_id index
                df = pd.DataFrame(columns=cohort_cols, index=df_general.index.copy())

                # Revert sample_id index to column
                df.reset_index(inplace=True)

            self._cache_cohort_metadata[sample_set] = df
        return df.copy()

    def sample_cohorts(self, sample_sets=None):
        """Access cohorts metadata for one or more sample sets.

        Parameters
        ----------
        sample_sets : str or list of str, optional
            Can be a sample set identifier (e.g., "AG1000G-AO") or a list of
            sample set identifiers (e.g., ["AG1000G-BF-A", "AG1000G-BF-B"]) or a
            release identifier (e.g., "3.0") or a list of release identifiers.

        Returns
        -------
        df : pandas.DataFrame
            A dataframe of cohort metadata, one row per sample.

        """
        sample_sets = self._prep_sample_sets_arg(sample_sets=sample_sets)

        # concatenate multiple sample sets
        dfs = [self._read_cohort_metadata(sample_set=s) for s in sample_sets]
        df = pd.concat(dfs, axis=0, ignore_index=True)

        return df

    def aa_allele_frequencies(
        self,
        transcript,
        cohorts,
        sample_query=None,
        min_cohort_size=10,
        site_mask=None,
        sample_sets=None,
        drop_invariant=True,
    ):
        """Compute per amino acid allele frequencies for a gene transcript.

        Parameters
        ----------
        transcript : str
            Gene transcript ID (AgamP4.12), e.g., "AGAP004707-RA".
        cohorts : str or dict
            If a string, gives the name of a predefined cohort set, e.g., one of
            {"admin1_month", "admin1_year", "admin2_month", "admin2_year"}.
            If a dict, should map cohort labels to sample queries, e.g.,
            `{"bf_2012_col": "country == 'Burkina Faso' and year == 2012 and
            taxon == 'coluzzii'"}`.
        sample_query : str, optional
            A pandas query string which will be evaluated against the sample
            metadata e.g., "taxon == 'coluzzii' and country == 'Burkina Faso'".
        min_cohort_size : int
            Minimum cohort size, below which allele frequencies are not
            calculated for cohorts.
        site_mask : {"gamb_colu_arab", "gamb_colu", "arab"}
            Site filters mask to apply.
        sample_sets : str or list of str, optional
            Can be a sample set identifier (e.g., "AG1000G-AO") or a list of
            sample set identifiers (e.g., ["AG1000G-BF-A", "AG1000G-BF-B"]) or a
            release identifier (e.g., "3.0") or a list of release identifiers.
        drop_invariant : bool, optional
            If True, variants with no alternate allele calls in any cohorts are
            dropped from the result.

        Returns
        -------
        df : pandas.DataFrame
            A dataframe of amino acid allele frequencies, one row per
            replacement.

        Notes
        -----
        Cohorts with fewer samples than min_cohort_size will be excluded from
        output.

        """
        debug = self._log.debug

        df_snps = self.snp_allele_frequencies(
            transcript=transcript,
            cohorts=cohorts,
            sample_query=sample_query,
            min_cohort_size=min_cohort_size,
            site_mask=site_mask,
            sample_sets=sample_sets,
            drop_invariant=drop_invariant,
            effects=True,
        )
        df_snps.reset_index(inplace=True)

        # we just want aa change
        df_ns_snps = df_snps.query(AA_CHANGE_QUERY).copy()

        # N.B., we need to worry about the possibility of the
        # same aa change due to SNPs at different positions. We cannot
        # sum frequencies of SNPs at different genomic positions. This
        # is why we group by position and aa_change, not just aa_change.

        debug("group and sum to collapse multi variant allele changes")
        freq_cols = [col for col in df_ns_snps if col.startswith("frq")]
        agg = {c: np.nansum for c in freq_cols}
        keep_cols = (
            "contig",
            "transcript",
            "aa_pos",
            "ref_allele",
            "ref_aa",
            "alt_aa",
            "effect",
            "impact",
        )
        for c in keep_cols:
            agg[c] = "first"
        agg["alt_allele"] = lambda v: "{" + ",".join(v) + "}" if len(v) > 1 else v
        df_aaf = df_ns_snps.groupby(["position", "aa_change"]).agg(agg).reset_index()

        debug("compute new max_af")
        df_aaf["max_af"] = df_aaf[freq_cols].max(axis=1)

        debug("add label")
        df_aaf["label"] = self._pandas_apply(
            self._make_snp_label_aa,
            df_aaf,
            columns=["aa_change", "contig", "position", "ref_allele", "alt_allele"],
        )

        debug("sort by genomic position")
        df_aaf = df_aaf.sort_values(["position", "aa_change"])

        debug("set index")
        df_aaf.set_index(["aa_change", "contig", "position"], inplace=True)

        debug("add metadata")
        gene_name = self._transcript_to_gene_name(transcript)
        title = transcript
        if gene_name:
            title += f" ({gene_name})"
        title += " SNP frequencies"
        df_aaf.attrs["title"] = title

        return df_aaf

    def plot_frequencies_heatmap(
        self,
        df,
        index="label",
        max_len=100,
        x_label="Cohorts",
        y_label="Variants",
        colorbar=True,
        col_width=40,
        width=None,
        row_height=20,
        height=None,
        text_auto=".0%",
        aspect="auto",
        color_continuous_scale="Reds",
        title=True,
        **kwargs,
    ):
        """Plot a heatmap from a pandas DataFrame of frequencies, e.g., output
        from `Ag3.snp_allele_frequencies()` or `Ag3.gene_cnv_frequencies()`.
        It's recommended to filter the input DataFrame to just rows of interest,
        i.e., fewer rows than `max_len`.

        Parameters
        ----------
        df : pandas DataFrame
           A DataFrame of frequencies, e.g., output from
           `snp_allele_frequencies()` or `gene_cnv_frequencies()`.
        index : str or list of str
            One or more column headers that are present in the input dataframe.
            This becomes the heatmap y-axis row labels. The column/s must
            produce a unique index.
        max_len : int, optional
            Displaying large styled dataframes may cause ipython notebooks to
            crash.
        x_label : str, optional
            This is the x-axis label that will be displayed on the heatmap.
        y_label : str, optional
            This is the y-axis label that will be displayed on the heatmap.
        colorbar : bool, optional
            If False, colorbar is not output.
        col_width : int, optional
            Plot width per column in pixels (px).
        width : int, optional
            Plot width in pixels (px), overrides col_width.
        row_height : int, optional
            Plot height per row in pixels (px).
        height : int, optional
            Plot height in pixels (px), overrides row_height.
        text_auto : str, optional
            Formatting for frequency values.
        aspect : str, optional
            Control the aspect ratio of the heatmap.
        color_continuous_scale : str, optional
            Color scale to use.
        title : bool or str, optional
            If True, attempt to use metadata from input dataset as a plot
            title. Otherwise, use supplied value as a title.
        **kwargs
            Other parameters are passed through to px.imshow().

        Returns
        -------
        fig : plotly.graph_objects.Figure

        """
        debug = self._log.debug

        import plotly.express as px

        debug("check len of input")
        if len(df) > max_len:
            raise ValueError(f"Input DataFrame is longer than {max_len}")

        debug("handle title")
        if title is True:
            title = df.attrs.get("title", None)

        debug("indexing")
        if index is None:
            index = list(df.index.names)
        df = df.reset_index().copy()
        if isinstance(index, list):
            index_col = (
                df[index]
                .astype(str)
                .apply(
                    lambda row: ", ".join([o for o in row if o is not None]),
                    axis="columns",
                )
            )
        elif isinstance(index, str):
            index_col = df[index].astype(str)
        else:
            raise TypeError("wrong type for index parameter, expected list or str")

        debug("check that index is unique")
        if not index_col.is_unique:
            raise ValueError(f"{index} does not produce a unique index")

        debug("drop and re-order columns")
        frq_cols = [col for col in df.columns if col.startswith("frq_")]

        debug("keep only freq cols")
        heatmap_df = df[frq_cols].copy()

        debug("set index")
        heatmap_df.set_index(index_col, inplace=True)

        debug("clean column names")
        heatmap_df.columns = heatmap_df.columns.str.lstrip("frq_")

        debug("deal with width and height")
        if width is None:
            width = 400 + col_width * len(heatmap_df.columns)
            if colorbar:
                width += 40
        if height is None:
            height = 200 + row_height * len(heatmap_df)
            if title is not None:
                height += 40

        debug("plotly heatmap styling")
        fig = px.imshow(
            img=heatmap_df,
            zmin=0,
            zmax=1,
            width=width,
            height=height,
            text_auto=text_auto,
            aspect=aspect,
            color_continuous_scale=color_continuous_scale,
            title=title,
            **kwargs,
        )

        fig.update_xaxes(side="bottom", tickangle=30)
        if x_label is not None:
            fig.update_xaxes(title=x_label)
        if y_label is not None:
            fig.update_yaxes(title=y_label)
        fig.update_layout(
            coloraxis_colorbar=dict(
                title="Frequency",
                tickvals=[0, 0.2, 0.4, 0.6, 0.8, 1.0],
                ticktext=["0%", "20%", "40%", "60%", "80%", "100%"],
            )
        )
        if not colorbar:
            fig.update(layout_coloraxis_showscale=False)

        return fig

    def snp_allele_frequencies_advanced(
        self,
        transcript,
        area_by,
        period_by,
        sample_sets=None,
        sample_query=None,
        min_cohort_size=10,
        drop_invariant=True,
        variant_query=None,
        site_mask=None,
        nobs_mode="called",  # or "fixed"
        ci_method="wilson",
    ):
        """Group samples by taxon, area (space) and period (time), then compute
        SNP allele counts and frequencies.

        Parameters
        ----------
        transcript : str
            Gene transcript ID (AgamP4.12), e.g., "AGAP004707-RD".
        area_by : str
            Column name in the sample metadata to use to group samples
            spatially. E.g., use "admin1_iso" or "admin1_name" to group by level
            1 administrative divisions, or use "admin2_name" to group by level 2
            administrative divisions.
        period_by : {"year", "quarter", "month"}
            Length of time to group samples temporally.
        sample_sets : str or list of str, optional
            Can be a sample set identifier (e.g., "AG1000G-AO") or a list of
            sample set identifiers (e.g., ["AG1000G-BF-A", "AG1000G-BF-B"]) or a
            release identifier (e.g., "3.0") or a list of release identifiers.
        sample_query : str, optional
            A pandas query string which will be evaluated against the sample
            metadata e.g., "taxon == 'coluzzii' and country == 'Burkina Faso'".
        min_cohort_size : int, optional
            Minimum cohort size. Any cohorts below this size are omitted.
        drop_invariant : bool, optional
            If True, variants with no alternate allele calls in any cohorts are
            dropped from the result.
        variant_query : str, optional
        site_mask : str, optional
            Site filters mask to apply.
        nobs_mode : {"called", "fixed"}
            Method for calculating the denominator when computing frequencies.
            If "called" then use the number of called alleles, i.e., number of
            samples with non-missing genotype calls multiplied by 2. If "fixed"
            then use the number of samples multiplied by 2.
        ci_method : {"normal", "agresti_coull", "beta", "wilson", "binom_test"}, optional
            Method to use for computing confidence intervals, passed through to
            `statsmodels.stats.proportion.proportion_confint`.

        Returns
        -------
        ds : xarray.Dataset
            The resulting dataset contains data has dimensions "cohorts" and
            "variants". Variables prefixed with "cohort" are 1-dimensional
            arrays with data about the cohorts, such as the area, period, taxon
            and cohort size. Variables prefixed with "variant" are
            1-dimensional arrays with data about the variants, such as the
            contig, position, reference and alternate alleles. Variables
            prefixed with "event" are 2-dimensional arrays with the allele
            counts and frequency calculations.

        """
        debug = self._log.debug

        debug("check parameters")
        self._check_param_min_cohort_size(min_cohort_size)

        debug("load sample metadata")
        df_samples = self.sample_metadata(
            sample_sets=sample_sets, sample_query=sample_query
        )

        debug("access SNP calls")
        ds_snps = self.snp_calls(
            region=transcript,
            sample_sets=sample_sets,
            sample_query=sample_query,
            site_mask=site_mask,
        )

        debug("access genotypes")
        gt = ds_snps["call_genotype"].data

        debug("prepare sample metadata for cohort grouping")
        df_samples = self._prep_samples_for_cohort_grouping(
            df_samples=df_samples,
            area_by=area_by,
            period_by=period_by,
        )

        debug("group samples to make cohorts")
        group_samples_by_cohort = df_samples.groupby(["taxon", "area", "period"])

        debug("build cohorts dataframe")
        df_cohorts = self._build_cohorts_from_sample_grouping(
            group_samples_by_cohort, min_cohort_size
        )

        debug("bring genotypes into memory")
        with self._dask_progress(desc="Load SNP genotypes"):
            gt = gt.compute()

        debug("set up variant variables")
        contigs = ds_snps.attrs["contigs"]
        variant_contig = np.repeat(
            [contigs[i] for i in ds_snps["variant_contig"].values], 3
        )
        variant_position = np.repeat(ds_snps["variant_position"].values, 3)
        alleles = ds_snps["variant_allele"].values
        variant_ref_allele = np.repeat(alleles[:, 0], 3)
        variant_alt_allele = alleles[:, 1:].flatten()
        variant_pass_gamb_colu_arab = np.repeat(
            ds_snps["variant_filter_pass_gamb_colu_arab"].values, 3
        )
        variant_pass_gamb_colu = np.repeat(
            ds_snps["variant_filter_pass_gamb_colu"].values, 3
        )
        variant_pass_arab = np.repeat(ds_snps["variant_filter_pass_arab"].values, 3)

        debug("setup main event variables")
        n_variants, n_cohorts = len(variant_position), len(df_cohorts)
        count = np.zeros((n_variants, n_cohorts), dtype=int)
        nobs = np.zeros((n_variants, n_cohorts), dtype=int)

        debug("build event count and nobs for each cohort")
        cohorts_iterator = self._progress(
            enumerate(df_cohorts.itertuples()),
            total=len(df_cohorts),
            desc="Compute SNP allele frequencies",
        )
        for cohort_index, cohort in cohorts_iterator:

            cohort_key = cohort.taxon, cohort.area, cohort.period
            sample_indices = group_samples_by_cohort.indices[cohort_key]

            cohort_ac, cohort_an = self._cohort_alt_allele_counts_melt(
                gt, sample_indices, max_allele=3
            )
            count[:, cohort_index] = cohort_ac

            if nobs_mode == "called":
                nobs[:, cohort_index] = cohort_an
            elif nobs_mode == "fixed":
                nobs[:, cohort_index] = cohort.size * 2
            else:
                raise ValueError(f"Bad nobs_mode: {nobs_mode!r}")

        debug("compute frequency")
        with np.errstate(divide="ignore", invalid="ignore"):
            # ignore division warnings
            frequency = count / nobs

        debug("compute maximum frequency over cohorts")
        with warnings.catch_warnings():
            # ignore "All-NaN slice encountered" warnings
            warnings.simplefilter("ignore", category=RuntimeWarning)
            max_af = np.nanmax(frequency, axis=1)

        debug("make dataframe of SNPs")
        df_variants = pd.DataFrame(
            {
                "contig": variant_contig,
                "position": variant_position,
                "ref_allele": variant_ref_allele.astype("U1"),
                "alt_allele": variant_alt_allele.astype("U1"),
                "max_af": max_af,
                "pass_gamb_colu_arab": variant_pass_gamb_colu_arab,
                "pass_gamb_colu": variant_pass_gamb_colu,
                "pass_arab": variant_pass_arab,
            }
        )

        debug("deal with SNP alleles not observed")
        if drop_invariant:
            loc_variant = max_af > 0
            df_variants = df_variants.loc[loc_variant].reset_index(drop=True)
            count = np.compress(loc_variant, count, axis=0)
            nobs = np.compress(loc_variant, nobs, axis=0)
            frequency = np.compress(loc_variant, frequency, axis=0)

        debug("set up variant effect annotator")
        ann = self._annotator()

        debug("add effects to the dataframe")
        ann.get_effects(
            transcript=transcript, variants=df_variants, progress=self._progress
        )

        debug("add variant labels")
        df_variants["label"] = self._pandas_apply(
            self._make_snp_label_effect,
            df_variants,
            columns=["contig", "position", "ref_allele", "alt_allele", "aa_change"],
        )

        debug("build the output dataset")
        ds_out = xr.Dataset()

        debug("cohort variables")
        for coh_col in df_cohorts.columns:
            ds_out[f"cohort_{coh_col}"] = "cohorts", df_cohorts[coh_col]

        debug("variant variables")
        for snp_col in df_variants.columns:
            ds_out[f"variant_{snp_col}"] = "variants", df_variants[snp_col]

        debug("event variables")
        ds_out["event_count"] = ("variants", "cohorts"), count
        ds_out["event_nobs"] = ("variants", "cohorts"), nobs
        ds_out["event_frequency"] = ("variants", "cohorts"), frequency

        debug("apply variant query")
        if variant_query is not None:
            loc_variants = df_variants.eval(variant_query).values
            ds_out = ds_out.isel(variants=loc_variants)

        debug("add confidence intervals")
        self._add_frequency_ci(ds_out, ci_method)

        debug("tidy up display by sorting variables")
        ds_out = ds_out[sorted(ds_out)]

        debug("add metadata")
        gene_name = self._transcript_to_gene_name(transcript)
        title = transcript
        if gene_name:
            title += f" ({gene_name})"
        title += " SNP frequencies"
        ds_out.attrs["title"] = title

        return ds_out

    def aa_allele_frequencies_advanced(
        self,
        transcript,
        area_by,
        period_by,
        sample_sets=None,
        sample_query=None,
        min_cohort_size=10,
        variant_query=None,
        site_mask=None,
        nobs_mode="called",  # or "fixed"
        ci_method="wilson",
    ):
        """Group samples by taxon, area (space) and period (time), then compute
        amino acid change allele counts and frequencies.

        Parameters
        ----------
        transcript : str
            Gene transcript ID (AgamP4.12), e.g., "AGAP004707-RD".
        area_by : str
            Column name in the sample metadata to use to group samples spatially.
            E.g., use "admin1_iso" or "admin1_name" to group by level 1
            administrative divisions, or use "admin2_name" to group by level 2
            administrative divisions.
        period_by : {"year", "quarter", "month"}
            Length of time to group samples temporally.
        sample_sets : str or list of str, optional
            Can be a sample set identifier (e.g., "AG1000G-AO") or a list of
            sample set identifiers (e.g., ["AG1000G-BF-A", "AG1000G-BF-B"]) or a
            release identifier (e.g., "3.0") or a list of release identifiers.
        sample_query : str, optional
            A pandas query string which will be evaluated against the sample
            metadata e.g., "taxon == 'coluzzii' and country == 'Burkina Faso'".
        min_cohort_size : int, optional
            Minimum cohort size. Any cohorts below this size are omitted.
        variant_query : str, optional
        site_mask : str, optional
            Site filters mask to apply.
        nobs_mode : {"called", "fixed"}
            Method for calculating the denominator when computing frequencies.
            If "called" then use the number of called alleles, i.e., number of
            samples with non-missing genotype calls multiplied by 2. If "fixed"
            then use the number of samples multiplied by 2.
        ci_method : {"normal", "agresti_coull", "beta", "wilson", "binom_test"}, optional
            Method to use for computing confidence intervals, passed through to
            `statsmodels.stats.proportion.proportion_confint`.

        Returns
        -------
        ds : xarray.Dataset
            The resulting dataset contains data has dimensions "cohorts" and
            "variants". Variables prefixed with "cohort" are 1-dimensional
            arrays with data about the cohorts, such as the area, period, taxon
            and cohort size. Variables prefixed with "variant" are 1-dimensional
            arrays with data about the variants, such as the contig, position,
            reference and alternate alleles. Variables prefixed with "event" are
            2-dimensional arrays with the allele counts and frequency
            calculations.

        """
        debug = self._log.debug

        debug("begin by computing SNP allele frequencies")
        ds_snp_frq = self.snp_allele_frequencies_advanced(
            transcript=transcript,
            area_by=area_by,
            period_by=period_by,
            sample_sets=sample_sets,
            sample_query=sample_query,
            min_cohort_size=min_cohort_size,
            drop_invariant=True,  # always drop invariant for aa frequencies
            variant_query=AA_CHANGE_QUERY,  # we'll also apply a variant query later
            site_mask=site_mask,
            nobs_mode=nobs_mode,
            ci_method=None,  # we will recompute confidence intervals later
        )

        # N.B., we need to worry about the possibility of the
        # same aa change due to SNPs at different positions. We cannot
        # sum frequencies of SNPs at different genomic positions. This
        # is why we group by position and aa_change, not just aa_change.

        # add in a special grouping column to work around the fact that xarray currently
        # doesn't support grouping by multiple variables in the same dimension
        df_grouper = ds_snp_frq[
            ["variant_position", "variant_aa_change"]
        ].to_dataframe()
        grouper_var = df_grouper.apply(
            lambda row: "_".join([str(v) for v in row]), axis="columns"
        )
        ds_snp_frq["variant_position_aa_change"] = "variants", grouper_var

        debug("group by position and amino acid change")
        group_by_aa_change = ds_snp_frq.groupby("variant_position_aa_change")

        debug("apply aggregation")
        ds_aa_frq = group_by_aa_change.map(self._map_snp_to_aa_change_frq_ds)

        debug("add back in cohort variables, unaffected by aggregation")
        # FIXME: unresolved attribute reference 'startswith'
        cohort_vars = [v for v in ds_snp_frq if v.startswith("cohort_")]
        for v in cohort_vars:
            ds_aa_frq[v] = ds_snp_frq[v]

        debug("sort by genomic position")
        ds_aa_frq = ds_aa_frq.sortby(["variant_position", "variant_aa_change"])

        debug("recompute frequency")
        count = ds_aa_frq["event_count"].values
        nobs = ds_aa_frq["event_nobs"].values
        with np.errstate(divide="ignore", invalid="ignore"):
            frequency = count / nobs  # ignore division warnings
        ds_aa_frq["event_frequency"] = ("variants", "cohorts"), frequency

        debug("recompute max frequency over cohorts")
        with warnings.catch_warnings():
            # ignore "All-NaN slice encountered" warnings
            warnings.simplefilter("ignore", category=RuntimeWarning)
            max_af = np.nanmax(ds_aa_frq["event_frequency"].values, axis=1)
        ds_aa_frq["variant_max_af"] = "variants", max_af

        debug("set up variant dataframe, useful intermediate")
        variant_cols = [v for v in ds_aa_frq if v.startswith("variant_")]
        df_variants = ds_aa_frq[variant_cols].to_dataframe()
        df_variants.columns = [c.split("variant_")[1] for c in df_variants.columns]

        debug("assign new variant label")
        label = self._pandas_apply(
            self._make_snp_label_aa,
            df_variants,
            columns=["aa_change", "contig", "position", "ref_allele", "alt_allele"],
        )
        ds_aa_frq["variant_label"] = "variants", label

        debug("apply variant query if given")
        if variant_query is not None:
            loc_variants = df_variants.eval(variant_query).values
            ds_aa_frq = ds_aa_frq.isel(variants=loc_variants)

        debug("compute new confidence intervals")
        self._add_frequency_ci(ds_aa_frq, ci_method)

        debug("tidy up display by sorting variables")
        ds_aa_frq = ds_aa_frq[sorted(ds_aa_frq)]

        gene_name = self._transcript_to_gene_name(transcript)
        title = transcript
        if gene_name:
            title += f" ({gene_name})"
        title += " SNP frequencies"
        ds_aa_frq.attrs["title"] = title

        return ds_aa_frq

    def gene_cnv_frequencies_advanced(
        self,
        region,
        area_by,
        period_by,
        sample_sets=None,
        sample_query=None,
        min_cohort_size=10,
        variant_query=None,
        drop_invariant=True,
        max_coverage_variance=DEFAULT_MAX_COVERAGE_VARIANCE,
        ci_method="wilson",
    ):
        """Group samples by taxon, area (space) and period (time), then compute
        gene CNV counts and frequencies.

        Parameters
        ----------
        region: str or list of str or Region or list of Region
            Chromosome arm (e.g., "2L"), gene name (e.g., "AGAP007280"), genomic
            region defined with coordinates (e.g., "2L:44989425-44998059") or a
            named tuple with genomic location `Region(contig, start, end)`.
            Multiple values can be provided as a list, in which case data will
            be concatenated, e.g., ["3R", "3L"].
        area_by : str
            Column name in the sample metadata to use to group samples spatially.
            E.g., use "admin1_iso" or "admin1_name" to group by level 1
            administrative divisions, or use "admin2_name" to group by level 2
            administrative divisions.
        period_by : {"year", "quarter", "month"}
            Length of time to group samples temporally.
        sample_sets : str or list of str, optional
            Can be a sample set identifier (e.g., "AG1000G-AO") or a list of
            sample set identifiers (e.g., ["AG1000G-BF-A", "AG1000G-BF-B"]) or a
            release identifier (e.g., "3.0") or a list of release identifiers.
        sample_query : str, optional
            A pandas query string which will be evaluated against the sample
            metadata e.g., "taxon == 'coluzzii' and country == 'Burkina Faso'".
        min_cohort_size : int, optional
            Minimum cohort size. Any cohorts below this size are omitted.
        variant_query : str, optional
        drop_invariant : bool, optional
            If True, drop any rows where there is no evidence of variation.
        max_coverage_variance : float, optional
            Remove samples if coverage variance exceeds this value.
        ci_method : {"normal", "agresti_coull", "beta", "wilson", "binom_test"}, optional
            Method to use for computing confidence intervals, passed through to
            `statsmodels.stats.proportion.proportion_confint`.

        Returns
        -------
        ds : xarray.Dataset
            The resulting dataset contains data has dimensions "cohorts" and
            "variants". Variables prefixed with "cohort" are 1-dimensional
            arrays with data about the cohorts, such as the area, period, taxon
            and cohort size. Variables prefixed with "variant" are 1-dimensional
            arrays with data about the variants, such as the contig, position,
            reference and alternate alleles. Variables prefixed with "event" are
            2-dimensional arrays with the allele counts and frequency
            calculations.

        """

        self._check_param_min_cohort_size(min_cohort_size)

        region = self.resolve_region(region)
        if isinstance(region, Region):
            region = [region]

        ds = xarray_concat(
            [
                self._gene_cnv_frequencies_advanced(
                    region=r,
                    area_by=area_by,
                    period_by=period_by,
                    sample_sets=sample_sets,
                    sample_query=sample_query,
                    min_cohort_size=min_cohort_size,
                    variant_query=variant_query,
                    drop_invariant=drop_invariant,
                    max_coverage_variance=max_coverage_variance,
                    ci_method=ci_method,
                )
                for r in region
            ],
            dim="variants",
        )

        title = f"Gene CNV frequencies ({self._region_str(region)})"
        ds.attrs["title"] = title

        return ds

    def _gene_cnv_frequencies_advanced(
        self,
        *,
        region,
        area_by,
        period_by,
        sample_sets,
        sample_query,
        min_cohort_size,
        variant_query,
        drop_invariant,
        max_coverage_variance,
        ci_method,
    ):
        debug = self._log.debug

        debug("sanity check - here we deal with one region only")
        assert isinstance(region, Region)

        debug("access gene CNV calls")
        ds_cnv = self.gene_cnv(
            region=region,
            sample_sets=sample_sets,
            sample_query=sample_query,
            max_coverage_variance=max_coverage_variance,
        )

        debug("load sample metadata")
        df_samples = self.sample_metadata(sample_sets=sample_sets)

        debug("align sample metadata")
        sample_id = ds_cnv["sample_id"].values
        df_samples = df_samples.set_index("sample_id").loc[sample_id].reset_index()

        debug("prepare sample metadata for cohort grouping")
        df_samples = self._prep_samples_for_cohort_grouping(
            df_samples=df_samples,
            area_by=area_by,
            period_by=period_by,
        )

        debug("group samples to make cohorts")
        group_samples_by_cohort = df_samples.groupby(["taxon", "area", "period"])

        debug("build cohorts dataframe")
        df_cohorts = self._build_cohorts_from_sample_grouping(
            group_samples_by_cohort, min_cohort_size
        )

        debug("figure out expected copy number")
        if region.contig == "X":
            is_male = (df_samples["sex_call"] == "M").values
            expected_cn = np.where(is_male, 1, 2)[np.newaxis, :]
        else:
            expected_cn = 2

        debug("set up intermediates")
        cn = ds_cnv["CN_mode"].values
        is_amp = cn > expected_cn
        is_del = (cn >= 0) & (cn < expected_cn)
        is_called = cn >= 0

        debug("set up main event variables")
        n_genes = ds_cnv.dims["genes"]
        n_variants, n_cohorts = n_genes * 2, len(df_cohorts)
        count = np.zeros((n_variants, n_cohorts), dtype=int)
        nobs = np.zeros((n_variants, n_cohorts), dtype=int)

        debug("build event count and nobs for each cohort")
        for cohort_index, cohort in enumerate(df_cohorts.itertuples()):

            # construct grouping key
            cohort_key = cohort.taxon, cohort.area, cohort.period

            # obtain sample indices for cohort
            sample_indices = group_samples_by_cohort.indices[cohort_key]

            # select genotype data for cohort
            cohort_is_amp = np.take(is_amp, sample_indices, axis=1)
            cohort_is_del = np.take(is_del, sample_indices, axis=1)
            cohort_is_called = np.take(is_called, sample_indices, axis=1)

            # compute cohort allele counts
            np.sum(cohort_is_amp, axis=1, out=count[::2, cohort_index])
            np.sum(cohort_is_del, axis=1, out=count[1::2, cohort_index])

            # compute cohort allele numbers
            cohort_n_called = np.sum(cohort_is_called, axis=1)
            nobs[:, cohort_index] = np.repeat(cohort_n_called, 2)

        debug("compute frequency")
        with np.errstate(divide="ignore", invalid="ignore"):
            # ignore division warnings
            frequency = np.where(nobs > 0, count / nobs, np.nan)

        debug("make dataframe of variants")
        with warnings.catch_warnings():
            # ignore "All-NaN slice encountered" warnings
            warnings.simplefilter("ignore", category=RuntimeWarning)
            max_af = np.nanmax(frequency, axis=1)
        df_variants = pd.DataFrame(
            {
                "contig": region.contig,
                "start": np.repeat(ds_cnv["gene_start"].values, 2),
                "end": np.repeat(ds_cnv["gene_end"].values, 2),
                "windows": np.repeat(ds_cnv["gene_windows"].values, 2),
                # alternate amplification and deletion
                "cnv_type": np.tile(np.array(["amp", "del"]), n_genes),
                "max_af": max_af,
                "gene_id": np.repeat(ds_cnv["gene_id"].values, 2),
                "gene_name": np.repeat(ds_cnv["gene_name"].values, 2),
                "gene_strand": np.repeat(ds_cnv["gene_strand"].values, 2),
            }
        )

        debug("add variant label")
        df_variants["label"] = self._pandas_apply(
            self._make_gene_cnv_label,
            df_variants,
            columns=["gene_id", "gene_name", "cnv_type"],
        )

        debug("build the output dataset")
        ds_out = xr.Dataset()

        debug("cohort variables")
        for coh_col in df_cohorts.columns:
            ds_out[f"cohort_{coh_col}"] = "cohorts", df_cohorts[coh_col]

        debug("variant variables")
        for snp_col in df_variants.columns:
            ds_out[f"variant_{snp_col}"] = "variants", df_variants[snp_col]

        debug("event variables")
        ds_out["event_count"] = ("variants", "cohorts"), count
        ds_out["event_nobs"] = ("variants", "cohorts"), nobs
        ds_out["event_frequency"] = ("variants", "cohorts"), frequency

        debug("deal with invariants")
        if drop_invariant:
            loc_variant = df_variants["max_af"].values > 0
            ds_out = ds_out.isel(variants=loc_variant)
            df_variants = df_variants.loc[loc_variant].reset_index(drop=True)

        debug("apply variant query")
        if variant_query is not None:
            loc_variants = df_variants.eval(variant_query).values
            ds_out = ds_out.isel(variants=loc_variants)

        debug("add confidence intervals")
        self._add_frequency_ci(ds_out, ci_method)

        debug("tidy up display by sorting variables")
        ds_out = ds_out[sorted(ds_out)]

        return ds_out

    def plot_frequencies_time_series(
        self, ds, height=None, width=None, title=True, **kwargs
    ):
        """Create a time series plot of variant frequencies using plotly.

        Parameters
        ----------
        ds : xarray.Dataset
            A dataset of variant frequencies, such as returned by
            `Ag3.snp_allele_frequencies_advanced()`,
            `Ag3.aa_allele_frequencies_advanced()` or
            `Ag3.gene_cnv_frequencies_advanced()`.
        height : int, optional
            Height of plot in pixels (px).
        width : int, optional
            Width of plot in pixels (px).
        title : bool or str, optional
            If True, attempt to use metadata from input dataset as a plot
            title. Otherwise, use supplied value as a title.
        **kwargs
            Passed through to `px.line()`.

        Returns
        -------
        fig : plotly.graph_objects.Figure
            A plotly figure containing line graphs. The resulting figure will
            have one panel per cohort, grouped into columns by taxon, and
            grouped into rows by area. Markers and lines show frequencies of
            variants.

        """
        debug = self._log.debug

        import plotly.express as px

        debug("handle title")
        if title is True:
            title = ds.attrs.get("title", None)

        debug("extract cohorts into a dataframe")
        # FIXME: unresolved attribute reference 'startswith'
        cohort_vars = [v for v in ds if v.startswith("cohort_")]
        df_cohorts = ds[cohort_vars].to_dataframe()
        df_cohorts.columns = [c.split("cohort_")[1] for c in df_cohorts.columns]

        debug("extract variant labels")
        variant_labels = ds["variant_label"].values

        debug("build a long-form dataframe from the dataset")
        dfs = []
        for cohort_index, cohort in enumerate(df_cohorts.itertuples()):
            ds_cohort = ds.isel(cohorts=cohort_index)
            df = pd.DataFrame(
                {
                    "taxon": cohort.taxon,
                    "area": cohort.area,
                    "date": cohort.period_start,
                    "period": str(
                        cohort.period
                    ),  # use string representation for hover label
                    "sample_size": cohort.size,
                    "variant": variant_labels,
                    "count": ds_cohort["event_count"].values,
                    "nobs": ds_cohort["event_nobs"].values,
                    "frequency": ds_cohort["event_frequency"].values,
                    "frequency_ci_low": ds_cohort["event_frequency_ci_low"].values,
                    "frequency_ci_upp": ds_cohort["event_frequency_ci_upp"].values,
                }
            )
            dfs.append(df)
        df_events = pd.concat(dfs, axis=0).reset_index(drop=True)

        debug("remove events with no observations")
        df_events = df_events.query("nobs > 0")

        debug("calculate error bars")
        frq = df_events["frequency"]
        frq_ci_low = df_events["frequency_ci_low"]
        frq_ci_upp = df_events["frequency_ci_upp"]
        df_events["frequency_error"] = frq_ci_upp - frq
        df_events["frequency_error_minus"] = frq - frq_ci_low

        debug("make a plot")
        fig = px.line(
            df_events,
            facet_col="taxon",
            facet_row="area",
            x="date",
            y="frequency",
            error_y="frequency_error",
            error_y_minus="frequency_error_minus",
            color="variant",
            markers=True,
            hover_name="variant",
            hover_data={
                "frequency": ":.0%",
                "period": True,
                "area": True,
                "taxon": True,
                "sample_size": True,
                "date": False,
                "variant": False,
            },
            height=height,
            width=width,
            title=title,
            labels={
                "date": "Date",
                "frequency": "Frequency",
                "variant": "Variant",
                "taxon": "Taxon",
                "area": "Area",
                "period": "Period",
                "sample_size": "Sample size",
            },
            **kwargs,
        )

        debug("tidy plot")
        fig.update_layout(yaxis_range=[-0.05, 1.05])

        return fig

    def plot_frequencies_map_markers(self, m, ds, variant, taxon, period, clear=True):
        """Plot markers on a map showing variant frequencies for cohorts grouped
        by area (space), period (time) and taxon.

        Parameters
        ----------
        m : ipyleaflet.Map
            The map on which to add the markers.
        ds : xarray.Dataset
            A dataset of variant frequencies, such as returned by
            `Ag3.snp_allele_frequencies_advanced()`,
            `Ag3.aa_allele_frequencies_advanced()` or
            `Ag3.gene_cnv_frequencies_advanced()`.
        variant : int or str
            Index or label of variant to plot.
        taxon : str
            Taxon to show markers for.
        period : pd.Period
            Time period to show markers for.
        clear : bool, optional
            If True, clear all layers (except the base layer) from the map
            before adding new markers.

        """
        debug = self._log.debug

        import ipyleaflet
        import ipywidgets

        debug("slice dataset to variant of interest")
        if isinstance(variant, int):
            ds_variant = ds.isel(variants=variant)
            variant_label = ds["variant_label"].values[variant]
        elif isinstance(variant, str):
            ds_variant = ds.set_index(variants="variant_label").sel(variants=variant)
            variant_label = variant
        else:
            raise TypeError(
                f"Bad type for variant parameter; expected int or str, found {type(variant)}."
            )

        debug("convert to a dataframe for convenience")
        df_markers = ds_variant[
            [
                "cohort_taxon",
                "cohort_area",
                "cohort_period",
                "cohort_lat_mean",
                "cohort_lon_mean",
                "cohort_size",
                "event_frequency",
                "event_frequency_ci_low",
                "event_frequency_ci_upp",
            ]
        ].to_dataframe()

        debug("select data matching taxon and period parameters")
        df_markers = df_markers.loc[
            (
                (df_markers["cohort_taxon"] == taxon)
                & (df_markers["cohort_period"] == period)
            )
        ]

        debug("clear existing layers in the map")
        if clear:
            for layer in m.layers[1:]:
                m.remove_layer(layer)

        debug("add markers")
        for x in df_markers.itertuples():
            marker = ipyleaflet.CircleMarker()
            marker.location = (x.cohort_lat_mean, x.cohort_lon_mean)
            marker.radius = 20
            marker.color = "black"
            marker.weight = 1
            marker.fill_color = "red"
            marker.fill_opacity = x.event_frequency
            popup_html = f"""
                <strong>{variant_label}</strong> <br/>
                Taxon: {x.cohort_taxon} <br/>
                Area: {x.cohort_area} <br/>
                Period: {x.cohort_period} <br/>
                Sample size: {x.cohort_size} <br/>
                Frequency: {x.event_frequency:.0%}
                (95% CI: {x.event_frequency_ci_low:.0%} - {x.event_frequency_ci_upp:.0%})
            """
            marker.popup = ipyleaflet.Popup(
                child=ipywidgets.HTML(popup_html),
            )
            m.add_layer(marker)

    def plot_frequencies_interactive_map(
        self,
        ds,
        center=(-2, 20),
        zoom=3,
        title=True,
        epilogue=True,
    ):
        """Create an interactive map with markers showing variant frequencies or
        cohorts grouped by area (space), period (time) and taxon.

        Parameters
        ----------
        ds : xarray.Dataset
            A dataset of variant frequencies, such as returned by
            `Ag3.snp_allele_frequencies_advanced()`,
            `Ag3.aa_allele_frequencies_advanced()` or
            `Ag3.gene_cnv_frequencies_advanced()`.
        center : tuple of int, optional
            Location to center the map.
        zoom : int, optional
            Initial zoom level.
        title : bool or str, optional
            If True, attempt to use metadata from input dataset as a plot
            title. Otherwise, use supplied value as a title.
        epilogue : bool or str, optional
            Additional text to display below the map.

        Returns
        -------
        out : ipywidgets.Widget
            An interactive map with widgets for selecting which variant, taxon
            and time period to display.

        """
        debug = self._log.debug

        import ipyleaflet
        import ipywidgets

        debug("handle title")
        if title is True:
            title = ds.attrs.get("title", None)

        debug("create a map")
        freq_map = ipyleaflet.Map(center=center, zoom=zoom)

        debug("set up interactive controls")
        variants = ds["variant_label"].values
        taxa = np.unique(ds["cohort_taxon"].values)
        periods = np.unique(ds["cohort_period"].values)
        controls = ipywidgets.interactive(
            self.plot_frequencies_map_markers,
            m=ipywidgets.fixed(freq_map),
            ds=ipywidgets.fixed(ds),
            variant=ipywidgets.Dropdown(options=variants, description="Variant: "),
            taxon=ipywidgets.Dropdown(options=taxa, description="Taxon: "),
            period=ipywidgets.Dropdown(options=periods, description="Period: "),
            clear=ipywidgets.fixed(True),
        )

        debug("lay out widgets")
        components = []
        if title is not None:
            components.append(ipywidgets.HTML(value=f"<h3>{title}</h3>"))
        components.append(controls)
        components.append(freq_map)
        if epilogue is True:
            epilogue = """
                Variant frequencies are shown as coloured markers. Opacity of color
                denotes frequency. Click on a marker for more information.
            """
        if epilogue:
            components.append(ipywidgets.HTML(value=f"{epilogue}"))

        out = ipywidgets.VBox(components)

        return out

    def plot_cnv_hmm_coverage_track(
        self,
        sample,
        region,
        sample_set=None,
        y_max="auto",
        width=DEFAULT_GENOME_PLOT_WIDTH,
        height=200,
        circle_kwargs=None,
        line_kwargs=None,
        show=True,
        x_range=None,
    ):
        """Plot CNV HMM data for a single sample, using bokeh.

        Parameters
        ----------
        sample : str or int
            Sample identifier or index within sample set.
        region : str
            Chromosome arm (e.g., "2L"), gene name (e.g., "AGAP007280") or
            genomic region defined with coordinates (e.g.,
            "2L:44989425-44998059").
        sample_set : str, optional
            Sample set identifier.
        y_max : str or int, optional
            Maximum Y axis value.
        width : int, optional
            Plot width in pixels (px).
        height : int, optional
            Plot height in pixels (px).
        circle_kwargs : dict, optional
            Passed through to bokeh circle() function.
        line_kwargs : dict, optional
            Passed through to bokeh line() function.
        show : bool, optional
            If true, show the plot.
        x_range : bokeh.models.Range1d, optional
            X axis range (for linking to other tracks).

        Returns
        -------
        fig : Figure
            Bokeh figure.

        """
        debug = self._log.debug

        import bokeh.models as bkmod
        import bokeh.plotting as bkplt

        debug("resolve region")
        region = self.resolve_region(region)

        debug("access sample metadata, look up sample")
        sample_rec = self._lookup_sample(sample=sample, sample_set=sample_set)
        sample_id = sample_rec.name  # sample_id
        sample_set = sample_rec["sample_set"]

        debug("access HMM data")
        hmm = self.cnv_hmm(
            region=region, sample_sets=sample_set, max_coverage_variance=None
        )

        debug("select data for the given sample")
        hmm_sample = hmm.set_index(samples="sample_id").sel(samples=sample_id)

        debug("extract data into a pandas dataframe for easy plotting")
        data = hmm_sample[
            ["variant_position", "variant_end", "call_NormCov", "call_CN"]
        ].to_dataframe()

        debug("add window midpoint for plotting accuracy")
        data["variant_midpoint"] = data["variant_position"] + 150

        debug("remove data where HMM is not called")
        data = data.query("call_CN >= 0")

        debug("set up y range")
        if y_max == "auto":
            y_max = data["call_CN"].max() + 2

        debug("set up x range")
        x_min = data["variant_position"].values[0]
        x_max = data["variant_end"].values[-1]
        if x_range is None:
            x_range = bkmod.Range1d(x_min, x_max, bounds="auto")

        debug("create a figure for plotting")
        xwheel_zoom = bkmod.WheelZoomTool(dimensions="width", maintain_focus=False)
        fig = bkplt.figure(
            title=f"CNV HMM - {sample_id} ({sample_set})",
            tools=["xpan", "xzoom_in", "xzoom_out", xwheel_zoom, "reset"],
            active_scroll=xwheel_zoom,
            active_drag="xpan",
            plot_width=width,
            plot_height=height,
            toolbar_location="above",
            x_range=x_range,
            y_range=(0, y_max),
        )

        debug("plot the normalised coverage data")
        if circle_kwargs is None:
            circle_kwargs = dict()
        circle_kwargs.setdefault("size", 3)
        circle_kwargs.setdefault("line_width", 0.5)
        circle_kwargs.setdefault("line_color", "black")
        circle_kwargs.setdefault("fill_color", None)
        circle_kwargs.setdefault("legend_label", "Coverage")
        fig.circle(x="variant_midpoint", y="call_NormCov", source=data, **circle_kwargs)

        debug("plot the HMM state")
        if line_kwargs is None:
            line_kwargs = dict()
        line_kwargs.setdefault("width", 2)
        line_kwargs.setdefault("legend_label", "HMM")
        fig.line(x="variant_midpoint", y="call_CN", source=data, **line_kwargs)

        debug("tidy up the plot")
        fig.yaxis.axis_label = "Copy number"
        fig.yaxis.ticker = list(range(y_max + 1))
        self._bokeh_style_genome_xaxis(fig, region.contig)
        fig.add_layout(fig.legend[0], "right")

        if show:
            bkplt.show(fig)

        return fig

    def plot_cnv_hmm_coverage(
        self,
        sample,
        region,
        sample_set=None,
        y_max="auto",
        width=DEFAULT_GENOME_PLOT_WIDTH,
        track_height=170,
        genes_height=DEFAULT_GENES_TRACK_HEIGHT,
        circle_kwargs=None,
        line_kwargs=None,
        show=True,
    ):
        """Plot CNV HMM data for a single sample, together with a genes track,
        using bokeh.

        Parameters
        ----------
        sample : str or int
            Sample identifier or index within sample set.
        region : str
            Chromosome arm (e.g., "2L"), gene name (e.g., "AGAP007280") or
            genomic region defined with coordinates (e.g.,
            "2L:44989425-44998059").
        sample_set : str, optional
            Sample set identifier.
        y_max : str or int, optional
            Maximum Y axis value.
        width : int, optional
            Plot width in pixels (px).
        track_height : int, optional
            Height of CNV HMM track in pixels (px).
        genes_height : int, optional
            Height of genes track in pixels (px).
        circle_kwargs : dict, optional
            Passed through to bokeh circle() function.
        line_kwargs : dict, optional
            Passed through to bokeh line() function.
        show : bool, optional
            If true, show the plot.

        Returns
        -------
        fig : Figure
            Bokeh figure.

        """
        debug = self._log.debug

        import bokeh.layouts as bklay
        import bokeh.plotting as bkplt

        debug("plot the main track")
        fig1 = self.plot_cnv_hmm_coverage_track(
            sample=sample,
            sample_set=sample_set,
            region=region,
            y_max=y_max,
            width=width,
            height=track_height,
            circle_kwargs=circle_kwargs,
            line_kwargs=line_kwargs,
            show=False,
        )
        fig1.xaxis.visible = False

        debug("plot genes track")
        fig2 = self.plot_genes(
            region=region,
            width=width,
            height=genes_height,
            x_range=fig1.x_range,
            show=False,
        )

        debug("combine plots into a single figure")
        fig = bklay.gridplot(
            [fig1, fig2], ncols=1, toolbar_location="above", merge_tools=True
        )

        if show:
            bkplt.show(fig)

        return fig

    def plot_cnv_hmm_heatmap_track(
        self,
        region,
        sample_sets=None,
        sample_query=None,
        max_coverage_variance=DEFAULT_MAX_COVERAGE_VARIANCE,
        width=DEFAULT_GENOME_PLOT_WIDTH,
        row_height=7,
        height=None,
        show=True,
    ):
        """Plot CNV HMM data for multiple samples as a heatmap, using bokeh.

        Parameters
        ----------
        region : str
            Chromosome arm (e.g., "2L"), gene name (e.g., "AGAP007280") or
            genomic region defined with coordinates (e.g.,
            "2L:44989425-44998059").
        sample_sets : str or list of str, optional
            Can be a sample set identifier (e.g., "AG1000G-AO") or a list of
            sample set identifiers (e.g., ["AG1000G-BF-A", "AG1000G-BF-B"]) or a
            release identifier (e.g., "3.0") or a list of release identifiers.
        sample_query : str, optional
            A pandas query string which will be evaluated against the sample
            metadata e.g., "taxon == 'coluzzii' and country == 'Burkina Faso'".
        max_coverage_variance : float, optional
            Remove samples if coverage variance exceeds this value.
        width : int, optional
            Plot width in pixels (px).
        row_height : int, optional
            Plot height per row (sample) in pixels (px).
        height : int, optional
            Absolute plot height in pixels (px), overrides row_height.
        show : bool, optional
            If true, show the plot.

        Returns
        -------
        fig : Figure
            Bokeh figure.

        """
        debug = self._log.debug

        import bokeh.models as bkmod
        import bokeh.palettes as bkpal
        import bokeh.plotting as bkplt

        region = self.resolve_region(region)

        debug("access HMM data")
        ds_cnv = self.cnv_hmm(
            region=region,
            sample_sets=sample_sets,
            sample_query=sample_query,
            max_coverage_variance=max_coverage_variance,
        )

        debug("access copy number data")
        cn = ds_cnv["call_CN"].values
        ncov = ds_cnv["call_NormCov"].values
        start = ds_cnv["variant_position"].values
        end = ds_cnv["variant_end"].values
        n_windows, n_samples = cn.shape

        debug("figure out X axis limits from data")
        x_min = start[0]
        x_max = end[-1]

        debug("set up plot title")
        title = "CNV HMM"
        if sample_sets is not None:
            if isinstance(sample_sets, (list, tuple)):
                sample_sets_text = ", ".join(sample_sets)
            else:
                sample_sets_text = sample_sets
            title += f" - {sample_sets_text}"
        if sample_query is not None:
            title += f" ({sample_query})"

        debug("figure out plot height")
        if height is None:
            plot_height = 100 + row_height * n_samples
        else:
            plot_height = height

        debug("set up figure")
        xwheel_zoom = bkmod.WheelZoomTool(dimensions="width", maintain_focus=False)
        tooltips = [
            ("Position", "$x{0,0}"),
            ("Sample ID", "@sample_id"),
            ("HMM state", "@hmm_state"),
            ("Normalised coverage", "@norm_cov"),
        ]
        fig = bkplt.figure(
            title=title,
            plot_width=width,
            plot_height=plot_height,
            tools=["xpan", "xzoom_in", "xzoom_out", xwheel_zoom, "reset"],
            active_scroll=xwheel_zoom,
            active_drag="xpan",
            toolbar_location="above",
            x_range=bkmod.Range1d(x_min, x_max, bounds="auto"),
            y_range=(-0.5, n_samples - 0.5),
            tooltips=tooltips,
        )

        debug("set up palette and color mapping")
        palette = ("#cccccc",) + bkpal.PuOr5
        color_mapper = bkmod.LinearColorMapper(low=-1.5, high=4.5, palette=palette)

        debug("plot the HMM copy number data as an image")
        sample_id = ds_cnv["sample_id"].values
        sample_id_tiled = np.broadcast_to(sample_id[np.newaxis, :], cn.shape)
        data = dict(
            hmm_state=[cn.T],
            norm_cov=[ncov.T],
            sample_id=[sample_id_tiled.T],
            x=[x_min],
            y=[-0.5],
            dw=[n_windows * 300],
            dh=[n_samples],
        )
        fig.image(
            source=data,
            image="hmm_state",
            x="x",
            y="y",
            dw="dw",
            dh="dh",
            color_mapper=color_mapper,
        )

        debug("tidy")
        fig.yaxis.axis_label = "Samples"
        self._bokeh_style_genome_xaxis(fig, region.contig)
        fig.yaxis.ticker = bkmod.FixedTicker(
            ticks=np.arange(len(sample_id)),
        )
        fig.yaxis.major_label_overrides = {i: s for i, s in enumerate(sample_id)}
        fig.yaxis.major_label_text_font_size = f"{row_height}px"

        debug("add color bar")
        color_bar = bkmod.ColorBar(
            title="Copy number",
            color_mapper=color_mapper,
            major_label_overrides={
                -1: "unknown",
                4: "4+",
            },
            major_label_policy=bkmod.AllLabels(),
        )
        fig.add_layout(color_bar, "right")

        if show:
            bkplt.show(fig)

        return fig

    def plot_cnv_hmm_heatmap(
        self,
        region,
        sample_sets=None,
        sample_query=None,
        max_coverage_variance=DEFAULT_MAX_COVERAGE_VARIANCE,
        width=DEFAULT_GENOME_PLOT_WIDTH,
        row_height=7,
        track_height=None,
        genes_height=DEFAULT_GENES_TRACK_HEIGHT,
        show=True,
    ):
        """Plot CNV HMM data for multiple samples as a heatmap, with a genes
        track, using bokeh.

        Parameters
        ----------
        region : str
            Chromosome arm (e.g., "2L"), gene name (e.g., "AGAP007280") or
            genomic region defined with coordinates (e.g.,
            "2L:44989425-44998059").
        sample_sets : str or list of str, optional
            Can be a sample set identifier (e.g., "AG1000G-AO") or a list of
            sample set identifiers (e.g., ["AG1000G-BF-A", "AG1000G-BF-B"]) or a
            release identifier (e.g., "3.0") or a list of release identifiers.
        sample_query : str, optional
            A pandas query string which will be evaluated against the sample
            metadata e.g., "taxon == 'coluzzii' and country == 'Burkina Faso'".
        max_coverage_variance : float, optional
            Remove samples if coverage variance exceeds this value.
        width : int, optional
            Plot width in pixels (px).
        row_height : int, optional
            Plot height per row (sample) in pixels (px).
        track_height : int, optional
            Absolute plot height for HMM track in pixels (px), overrides
            row_height.
        genes_height : int, optional
            Height of genes track in pixels (px).
        show : bool, optional
            If true, show the plot.

        Returns
        -------
        fig : Figure
            Bokeh figure.

        """
        debug = self._log.debug

        import bokeh.layouts as bklay
        import bokeh.plotting as bkplt

        debug("plot the main track")
        fig1 = self.plot_cnv_hmm_heatmap_track(
            region=region,
            sample_sets=sample_sets,
            sample_query=sample_query,
            max_coverage_variance=max_coverage_variance,
            width=width,
            row_height=row_height,
            height=track_height,
            show=False,
        )
        fig1.xaxis.visible = False

        debug("plot genes track")
        fig2 = self.plot_genes(
            region=region,
            width=width,
            height=genes_height,
            x_range=fig1.x_range,
            show=False,
        )

        debug("combine plots into a single figure")
        fig = bklay.gridplot(
            [fig1, fig2], ncols=1, toolbar_location="above", merge_tools=True
        )

        if show:
            bkplt.show(fig)

        return fig

    def wgs_data_catalog(self, sample_set):
        """Load a data catalog providing URLs for downloading BAM, VCF and Zarr
        files for samples in a given sample set.

        Parameters
        ----------
        sample_set : str
            Sample set identifier.

        Returns
        -------
        df : pandas.DataFrame
            One row per sample, columns provide URLs.

        """
        debug = self._log.debug

        debug("look up release for sample set")
        release = self._lookup_release(sample_set=sample_set)
        release_path = self._release_to_path(release=release)

        debug("load data catalog")
        path = f"{self._base_path}/{release_path}/metadata/general/{sample_set}/wgs_snp_data.csv"
        with self._fs.open(path) as f:
            df = pd.read_csv(f, na_values="")

        return df

    def view_alignments(
        self,
        region,
        sample,
        visibility_window=20_000,
    ):
        """Launch IGV and view sequence read alignments and SNP genotypes from
        the given sample.

        Parameters
        ----------
        region: str or Region
            Genomic region defined with coordinates, e.g., "2L:2422600-2422700".
        sample : str
            Sample identifier, e.g., "AR0001-C".
        visibility_window : int, optional
            Zoom level in base pairs at which alignment and SNP data will become
            visible.

        Notes
        -----
        Only samples from the Ag3.0 release are currently supported.

        """
        debug = self._log.debug

        debug("look up sample set for sample")
        sample_rec = self.sample_metadata().set_index("sample_id").loc[sample]
        sample_set = sample_rec["sample_set"]

        debug("load data catalog")
        df_cat = self.wgs_data_catalog(sample_set=sample_set)

        debug("locate record for sample")
        cat_rec = df_cat.set_index("sample_id").loc[sample]
        bam_url = cat_rec["alignments_bam"]
        vcf_url = cat_rec["snp_genotypes_vcf"]
        debug(bam_url)
        debug(vcf_url)

        tracks = []

        # https://github.com/igvteam/igv-notebook/issues/3 -- resolved now
        debug("set up site filters tracks")
        region = self.resolve_region(region)
        contig = region.contig
        for site_mask in self._site_mask_ids():
            site_filters_vcf_url = f"gs://vo_agam_release/v3/site_filters/{self._site_filters_analysis}/vcf/{site_mask}/{contig}_sitefilters.vcf.gz"  # noqa
            debug(site_filters_vcf_url)
            track_config = {
                "name": f"Filters - {site_mask}",
                "url": site_filters_vcf_url,
                "indexURL": f"{site_filters_vcf_url}.tbi",
                "format": "vcf",
                "type": "variant",
                "visibilityWindow": visibility_window,  # bp
                "height": 30,
                "colorBy": "FILTER",
                "colorTable": {
                    "PASS": "#00cc96",
                    "*": "#ef553b",
                },
            }
            tracks.append(track_config)

        debug("add SNPs track")
        tracks.append(
            {
                "name": "SNPs",
                "url": vcf_url,
                "indexURL": f"{vcf_url}.tbi",
                "format": "vcf",
                "type": "variant",
                "visibilityWindow": visibility_window,  # bp
                "height": 50,
            }
        )

        debug("add alignments track")
        tracks.append(
            {
                "name": "Alignments",
                "url": bam_url,
                "indexURL": f"{bam_url}.bai",
                "format": "bam",
                "type": "alignment",
                "visibilityWindow": visibility_window,  # bp
                "height": 500,
            }
        )

        debug("create IGV browser")
        self.igv(region=region, tracks=tracks)

    def results_cache_get(self, *, name, params):
        debug = self._log.debug
        if self._results_cache is None:
            raise CacheMiss
        params = params.copy()
        params["cohorts_analysis"] = self._cohorts_analysis
        params["species_analysis"] = self._species_analysis
        params["site_filters_analysis"] = self._site_filters_analysis
        cache_key, _ = hash_params(params)
        cache_path = self._results_cache / name / cache_key
        results_path = cache_path / "results.npz"
        if not results_path.exists():
            raise CacheMiss
        results = np.load(results_path)
        debug(f"loaded {name}/{cache_key}")
        return results

    def results_cache_set(self, *, name, params, results):
        debug = self._log.debug
        if self._results_cache is None:
            debug("no results cache has been configured, do nothing")
            return
        params = params.copy()
        params["cohorts_analysis"] = self._cohorts_analysis
        params["species_analysis"] = self._species_analysis
        params["site_filters_analysis"] = self._site_filters_analysis
        cache_key, params_json = hash_params(params)
        cache_path = self._results_cache / name / cache_key
        cache_path.mkdir(exist_ok=True, parents=True)
        params_path = cache_path / "params.json"
        results_path = cache_path / "results.npz"
        with params_path.open(mode="w") as f:
            f.write(params_json)
        np.savez_compressed(results_path, **results)
        debug(f"saved {name}/{cache_key}")

    def snp_allele_counts(
        self,
        region,
        sample_sets=None,
        sample_query=None,
        site_mask=None,
        site_class=None,
        cohort_size=None,
        random_seed=42,
    ):
        """Compute SNP allele counts. This returns the number of times each
        SNP allele was observed in the selected samples.

        Parameters
        ----------
        region : str or Region
            Contig name (e.g., "2L"), gene name (e.g., "AGAP007280") or
            genomic region defined with coordinates (e.g.,
            "2L:44989425-44998059").
        sample_sets : str or list of str, optional
            Can be a sample set identifier (e.g., "AG1000G-AO") or a list of
            sample set identifiers (e.g., ["AG1000G-BF-A", "AG1000G-BF-B"]) or a
            release identifier (e.g., "3.0") or a list of release identifiers.
        sample_query : str, optional
            A pandas query string which will be evaluated against the sample
            metadata e.g., "taxon == 'coluzzii' and country == 'Burkina Faso'".
        site_mask : {"gamb_colu_arab", "gamb_colu", "arab"}
            Site filters mask to apply.
        site_class : str, optional
            Select sites belonging to one of the following classes: CDS_DEG_4,
            (4-fold degenerate coding sites), CDS_DEG_2_SIMPLE (2-fold simple
            degenerate coding sites), CDS_DEG_0 (non-degenerate coding sites),
            INTRON_SHORT (introns shorter than 100 bp), INTRON_LONG (introns
            longer than 200 bp), INTRON_SPLICE_5PRIME (intron within 2 bp of
            5' splice site), INTRON_SPLICE_3PRIME (intron within 2 bp of 3'
            splice site), UTR_5PRIME (5' untranslated region), UTR_3PRIME (3'
            untranslated region), INTERGENIC (intergenic, more than 10 kbp from
            a gene).
        cohort_size : int, optional
            If provided, randomly down-sample to the given cohort size before
            computing allele counts.
        random_seed : int, optional
            Random seed used for down-sampling.

        Returns
        -------
        ac : np.ndarray
            A numpy array of shape (n_variants, 4), where the first column has
            the reference allele (0) counts, the second column has the first
            alternate allele (1) counts, the third column has the second
            alternate allele (2) counts, and the fourth column has the third
            alternate allele (3) counts.

        Notes
        -----
        This computation may take some time to run, depending on your computing
        environment. Results of this computation will be cached and re-used if
        the `results_cache` parameter was set when instantiating the Ag3 class.

        """

        # change this name if you ever change the behaviour of this function,
        # to invalidate any previously cached data
        name = SNP_ALLELE_COUNTS_CACHE_NAME

        # normalize params for consistent hash value
        if isinstance(sample_query, str):
            # resolve query to a list of integers for more cache hits
            df_samples = self.sample_metadata(sample_sets=sample_sets)
            loc_samples = df_samples.eval(sample_query).values
            sample_query = np.nonzero(loc_samples)[0].tolist()
        params = dict(
            region=self.resolve_region(region).to_dict(),
            sample_sets=self._prep_sample_sets_arg(sample_sets=sample_sets),
            sample_query=sample_query,
            site_mask=site_mask,
            site_class=site_class,
            cohort_size=cohort_size,
            random_seed=random_seed,
        )

        try:
            results = self.results_cache_get(name=name, params=params)

        except CacheMiss:
            results = self._snp_allele_counts(**params)
            self.results_cache_set(name=name, params=params, results=results)

        ac = results["ac"]
        return ac

    def plot_pca_coords(
        self,
        data,
        x="PC1",
        y="PC2",
        color=None,
        symbol=None,
        jitter_frac=0.02,
        random_seed=42,
        width=900,
        height=600,
        marker_size=10,
        **kwargs,
    ):
        """Plot sample coordinates from a principal components analysis (PCA)
        as a plotly scatter plot.

        Parameters
        ----------
        data : pandas.DataFrame
            A dataframe of sample metadata, with columns "PC1", "PC2", "PC3",
            etc., added.
        x : str, optional
            Name of principal component to plot on the X axis.
        y : str, optional
            Name of principal component to plot on the Y axis.
        color : str, optional
            Name of column in the input dataframe to use to color the markers.
        symbol : str, optional
            Name of column in the input dataframe to use to choose marker symbols.
        jitter_frac : float, optional
            Randomly jitter points by this fraction of their range.
        random_seed : int, optional
            Random seed for jitter.
        width : int, optional
            Plot width in pixels (px).
        height : int, optional
            Plot height in pixels (px).
        marker_size : int, optional
            Marker size.

        Returns
        -------
        fig : Figure
            A plotly figure.

        """
        debug = self._log.debug

        import plotly.express as px

        debug(
            "set up data - copy and shuffle so that we don't get systematic over-plotting"
        )
        # TODO does the shuffling actually work?
        data = (
            data.copy().sample(frac=1, random_state=random_seed).reset_index(drop=True)
        )

        debug(
            "apply jitter if desired - helps spread out points when tightly clustered"
        )
        if jitter_frac:
            np.random.seed(random_seed)
            data[x] = jitter(data[x], jitter_frac)
            data[y] = jitter(data[y], jitter_frac)

        debug("convenience variables")
        data["country_location"] = data["country"] + " - " + data["location"]

        debug("set up plotting options")
        hover_data = [
            "partner_sample_id",
            "sample_set",
            "taxon",
            "country",
            "admin1_iso",
            "admin1_name",
            "admin2_name",
            "location",
            "year",
            "month",
        ]
        plot_kwargs = dict(
            width=width,
            height=height,
            color=color,
            symbol=symbol,
            template="simple_white",
            hover_name="sample_id",
            hover_data=hover_data,
            opacity=0.9,
            render_mode="svg",
        )

        debug("special handling for taxon color")
        if color == "taxon":
            self._setup_taxon_colors(plot_kwargs)

        debug("apply any user overrides")
        plot_kwargs.update(kwargs)

        debug("2D scatter plot")
        fig = px.scatter(data, x=x, y=y, **plot_kwargs)

        debug("tidy up")
        fig.update_layout(
            legend=dict(itemsizing="constant"),
        )
        fig.update_traces(marker={"size": marker_size})

        return fig

    def plot_pca_coords_3d(
        self,
        data,
        x="PC1",
        y="PC2",
        z="PC3",
        color=None,
        symbol=None,
        jitter_frac=0.02,
        random_seed=42,
        width=900,
        height=600,
        marker_size=5,
        **kwargs,
    ):
        """Plot sample coordinates from a principal components analysis (PCA)
        as a plotly 3D scatter plot.

        Parameters
        ----------
        data : pandas.DataFrame
            A dataframe of sample metadata, with columns "PC1", "PC2", "PC3",
            etc., added.
        x : str, optional
            Name of principal component to plot on the X axis.
        y : str, optional
            Name of principal component to plot on the Y axis.
        z : str, optional
            Name of principal component to plot on the Z axis.
        color : str, optional
            Name of column in the input dataframe to use to color the markers.
        symbol : str, optional
            Name of column in the input dataframe to use to choose marker symbols.
        jitter_frac : float, optional
            Randomly jitter points by this fraction of their range.
        random_seed : int, optional
            Random seed for jitter.
        width : int, optional
            Plot width in pixels (px).
        height : int, optional
            Plot height in pixels (px).
        marker_size : int, optional
            Marker size.

        Returns
        -------
        fig : Figure
            A plotly figure.

        """
        debug = self._log.debug

        import plotly.express as px

        debug(
            "set up data - copy and shuffle so that we don't get systematic over-plotting"
        )
        # TODO does this actually work?
        data = (
            data.copy().sample(frac=1, random_state=random_seed).reset_index(drop=True)
        )

        debug(
            "apply jitter if desired - helps spread out points when tightly clustered"
        )
        if jitter_frac:
            np.random.seed(random_seed)
            data[x] = jitter(data[x], jitter_frac)
            data[y] = jitter(data[y], jitter_frac)
            data[z] = jitter(data[z], jitter_frac)

        debug("convenience variables")
        data["country_location"] = data["country"] + " - " + data["location"]

        debug("set up plotting options")
        hover_data = [
            "partner_sample_id",
            "sample_set",
            "taxon",
            "country",
            "admin1_iso",
            "admin1_name",
            "admin2_name",
            "location",
            "year",
            "month",
        ]
        plot_kwargs = dict(
            width=width,
            height=height,
            hover_name="sample_id",
            hover_data=hover_data,
            color=color,
            symbol=symbol,
        )

        debug("special handling for taxon color")
        if color == "taxon":
            self._setup_taxon_colors(plot_kwargs)

        debug("apply any user overrides")
        plot_kwargs.update(kwargs)

        debug("3D scatter plot")
        fig = px.scatter_3d(data, x=x, y=y, z=z, **plot_kwargs)

        debug("tidy up")
        fig.update_layout(
            scene=dict(aspectmode="cube"),
            legend=dict(itemsizing="constant"),
        )
        fig.update_traces(marker={"size": marker_size})

        return fig

    def aim_variants(self, aims):
        """Open ancestry informative marker variants.

        Parameters
        ----------
        aims : {'gamb_vs_colu', 'gambcolu_vs_arab'}
            Which ancestry informative markers to use.

        Returns
        -------
        ds : xarray.Dataset
            A dataset containing AIM positions and discriminating alleles.

        """
        try:
            ds = self._cache_aim_variants[aims]
        except KeyError:
            path = f"{self._base_path}/reference/aim_defs_20220528/{aims}.zarr"
            store = init_zarr_store(fs=self._fs, path=path)
            ds = xr.open_zarr(store, concat_characters=False)
            ds = ds.set_coords(["variant_contig", "variant_position"])
            self._cache_aim_variants[aims] = ds
        return ds.copy(deep=False)

    def _aim_calls_dataset(self, *, aims, sample_set):
        release = self._lookup_release(sample_set=sample_set)
        release_path = self._release_to_path(release)
        path = f"gs://vo_agam_release/{release_path}/aim_calls_20220528/{sample_set}/{aims}.zarr"
        store = init_zarr_store(fs=self._fs, path=path)
        ds = xr.open_zarr(store=store, concat_characters=False)
        ds = ds.set_coords(["variant_contig", "variant_position", "sample_id"])
        return ds

    def aim_calls(
        self,
        aims,
        sample_sets=None,
        sample_query=None,
    ):
        """Access ancestry informative marker SNP sites, alleles and genotype
        calls.

        Parameters
        ----------
        aims : {'gamb_vs_colu', 'gambcolu_vs_arab'}
            Which ancestry informative markers to use.
        sample_sets : str or list of str, optional
            Can be a sample set identifier (e.g., "AG1000G-AO") or a list of
            sample set identifiers (e.g., ["AG1000G-BF-A", "AG1000G-BF-B"]) or a
            release identifier (e.g., "3.0") or a list of release identifiers.
        sample_query : str, optional
            A pandas query string which will be evaluated against the sample
            metadata e.g., "taxon == 'coluzzii' and country == 'Burkina Faso'".

        Returns
        -------
        ds : xarray.Dataset
            A dataset containing AIM SNP sites, alleles and genotype calls.

        """
        debug = self._log.debug

        debug("normalise parameters")
        sample_sets = self._prep_sample_sets_arg(sample_sets=sample_sets)

        debug("access SNP calls and concatenate multiple sample sets and/or regions")
        ly = []
        for s in sample_sets:
            y = self._aim_calls_dataset(
                aims=aims,
                sample_set=s,
            )
            ly.append(y)

        debug("concatenate data from multiple sample sets")
        ds = xarray_concat(ly, dim=DIM_SAMPLE)

        debug("handle sample query")
        if sample_query is not None:
            df_samples = self.sample_metadata(sample_sets=sample_sets)
            loc_samples = df_samples.eval(sample_query).values
            if np.count_nonzero(loc_samples) == 0:
                raise ValueError(f"No samples found for query {sample_query!r}")
            ds = ds.isel(samples=loc_samples)

        return ds

    def plot_aim_heatmap(
        self,
        aims,
        sample_sets=None,
        sample_query=None,
        sort=True,
        row_height=4,
        colors="T10",
        xgap=0,
        ygap=0.5,
    ):
        """Plot a heatmap of ancestry-informative marker (AIM) genotypes.

        Parameters
        ----------
        aims : {'gamb_vs_colu', 'gambcolu_vs_arab'}
            Which ancestry informative markers to use.
        sample_sets : str or list of str, optional
            Can be a sample set identifier (e.g., "AG1000G-AO") or a list of
            sample set identifiers (e.g., ["AG1000G-BF-A", "AG1000G-BF-B"]) or a
            release identifier (e.g., "3.0") or a list of release identifiers.
        sample_query : str, optional
            A pandas query string which will be evaluated against the sample
            metadata e.g., "taxon == 'coluzzii' and country == 'Burkina Faso'".
        sort : bool, optional
            If true (default), sort the samples by the total fraction of AIM
            alleles for the second species in the comparison.
        row_height : int, optional
            Height per sample in px.
        colors : str, optional
            Choose your favourite color palette.
        xgap : float, optional
            Creates lines between columns (variants).
        ygap : float, optional
            Creates lines between rows (samples).

        Returns
        -------
        fig : plotly.graph_objects.Figure

        """

        debug = self._log.debug

        import allel
        import plotly.express as px
        import plotly.graph_objects as go
        from plotly.subplots import make_subplots

        debug("load AIM calls")
        ds = self.aim_calls(
            aims=aims,
            sample_sets=sample_sets,
            sample_query=sample_query,
        ).compute()
        samples = ds["sample_id"].values
        variant_contig = ds["variant_contig"].values

        debug("count variants per contig")
        contigs = ds.attrs["contigs"]
        col_widths = [
            np.count_nonzero(variant_contig == contigs.index(contig))
            for contig in contigs
        ]
        debug(col_widths)

        debug("access and transform genotypes")
        gt = allel.GenotypeArray(ds["call_genotype"].values)
        gn = gt.to_n_alt(fill=-1)

        if sort:
            debug("sort by AIM fraction")
            ac = np.sum(gt == 1, axis=(0, 2))
            an = np.sum(gt >= 0, axis=(0, 2))
            af = ac / an
            ix_sorted = np.argsort(af)
            gn = np.take(gn, ix_sorted, axis=1)
            samples = np.take(samples, ix_sorted, axis=0)

        debug("set up colors")
        # https://en.wiktionary.org/wiki/abandon_hope_all_ye_who_enter_here
        if colors.lower() == "plotly":
            palette = px.colors.qualitative.Plotly
            color_gc = palette[3]
            color_gc_a = palette[9]
            color_a = palette[2]
            color_g = palette[0]
            color_g_c = palette[9]
            color_c = palette[1]
            color_m = "white"
        elif colors.lower() == "set1":
            palette = px.colors.qualitative.Set1
            color_gc = palette[3]
            color_gc_a = palette[4]
            color_a = palette[2]
            color_g = palette[1]
            color_g_c = palette[5]
            color_c = palette[0]
            color_m = "white"
        elif colors.lower() == "g10":
            palette = px.colors.qualitative.G10
            color_gc = palette[4]
            color_gc_a = palette[2]
            color_a = palette[3]
            color_g = palette[0]
            color_g_c = palette[2]
            color_c = palette[8]
            color_m = "white"
        elif colors.lower() == "t10":
            palette = px.colors.qualitative.T10
            color_gc = palette[6]
            color_gc_a = palette[5]
            color_a = palette[4]
            color_g = palette[0]
            color_g_c = palette[5]
            color_c = palette[2]
            color_m = "white"
        else:
            raise ValueError("unsupported colors")
        if aims == "gambcolu_vs_arab":
            colors = [color_m, color_gc, color_gc_a, color_a]
        else:
            colors = [color_m, color_g, color_g_c, color_c]
        species = aims.split("_vs_")

        debug("create subplots")
        fig = make_subplots(
            rows=1,
            cols=len(contigs),
            shared_yaxes=True,
            column_titles=contigs,
            row_titles=None,
            column_widths=col_widths,
            x_title="Variants",
            y_title="Samples",
            horizontal_spacing=0.01,
            vertical_spacing=0.01,
        )

        for j, contig in enumerate(contigs):
            debug(f"plot {contig}")
            loc_contig = variant_contig == j
            gn_contig = np.compress(loc_contig, gn, axis=0)
            fig.add_trace(
                go.Heatmap(
                    y=samples,
                    z=gn_contig.T,
                    # construct a discrete color scale
                    # https://plotly.com/python/colorscales/#constructing-a-discrete-or-discontinuous-color-scale
                    colorscale=[
                        [0 / 4, colors[0]],
                        [1 / 4, colors[0]],
                        [1 / 4, colors[1]],
                        [2 / 4, colors[1]],
                        [2 / 4, colors[2]],
                        [3 / 4, colors[2]],
                        [3 / 4, colors[3]],
                        [4 / 4, colors[3]],
                    ],
                    zmin=-1.5,
                    zmax=2.5,
                    xgap=xgap,
                    ygap=ygap,  # this creates faint lines between rows
                    colorbar=dict(
                        title="AIM genotype",
                        tickmode="array",
                        tickvals=[-1, 0, 1, 2],
                        ticktext=[
                            "missing",
                            f"{species[0]}/{species[0]}",
                            f"{species[0]}/{species[1]}",
                            f"{species[1]}/{species[1]}",
                        ],
                        len=100,
                        lenmode="pixels",
                        y=1,
                        yanchor="top",
                        outlinewidth=1,
                        outlinecolor="black",
                    ),
                    hovertemplate=dedent(
                        """
                        Variant index: %{x}<br>
                        Sample: %{y}<br>
                        Genotype: %{z}
                        <extra></extra>
                    """
                    ),
                ),
                row=1,
                col=j + 1,
            )

        fig.update_xaxes(
            tickmode="array",
            tickvals=[],
        )

        fig.update_yaxes(
            tickmode="array",
            tickvals=[],
        )

        fig.update_layout(
            title=f"AIMs - {aims}",
            height=max(300, row_height * len(samples) + 100),
        )

        return fig

    def _block_jackknife_cohort_diversity_stats(
        self, *, cohort_label, ac, n_jack, confidence_level
    ):
        debug = self._log.debug

        debug("set up for diversity calculations")
        n_sites = ac.shape[0]
        ac = allel.AlleleCountsArray(ac)
        n = ac.sum(axis=1).max()  # number of chromosomes sampled
        n_sites = min(n_sites, ac.shape[0])  # number of sites
        block_length = n_sites // n_jack  # number of sites in each block
        n_sites_j = n_sites - block_length  # number of sites in each jackknife resample

        debug("compute scaling constants")
        a1 = np.sum(1 / np.arange(1, n))
        a2 = np.sum(1 / (np.arange(1, n) ** 2))
        b1 = (n + 1) / (3 * (n - 1))
        b2 = 2 * (n**2 + n + 3) / (9 * n * (n - 1))
        c1 = b1 - (1 / a1)
        c2 = b2 - ((n + 2) / (a1 * n)) + (a2 / (a1**2))
        e1 = c1 / a1
        e2 = c2 / (a1**2 + a2)

        debug(
            "compute some intermediates ahead of time, to minimise computation during jackknife resampling"
        )
        mpd_data = allel.mean_pairwise_difference(ac, fill=0)
        # N.B., here we compute the number of segregating sites as the number
        # of alleles minus 1. This follows the sgkit and tskit implementations,
        # and is different from scikit-allel.
        seg_data = ac.allelism() - 1

        debug("compute estimates from all data")
        # FIXME: variable in function should be lowercase
        theta_pi_abs_data = np.sum(mpd_data)
        theta_pi_data = theta_pi_abs_data / n_sites
        S_data = np.sum(seg_data)
        theta_w_abs_data = S_data / a1
        theta_w_data = theta_w_abs_data / n_sites
        d_data = theta_pi_abs_data - theta_w_abs_data
        d_stdev_data = np.sqrt((e1 * S_data) + (e2 * S_data * (S_data - 1)))
        tajima_d_data = d_data / d_stdev_data

        debug("set up for jackknife resampling")
        jack_theta_pi = []
        jack_theta_w = []
        jack_tajima_d = []

        debug("begin jackknife resampling")
        for i in range(n_jack):

            # locate block to delete
            block_start = i * block_length
            block_stop = block_start + block_length
            loc_j = np.ones(n_sites, dtype=bool)
            loc_j[block_start:block_stop] = False
            assert np.count_nonzero(loc_j) == n_sites_j

            # resample data and compute statistics

            # theta_pi
            mpd_j = mpd_data[loc_j]
            theta_pi_abs_j = np.sum(mpd_j)
            theta_pi_j = theta_pi_abs_j / n_sites_j
            jack_theta_pi.append(theta_pi_j)

            # theta_w
            # FIXME: variable in function should be lowercase
            seg_j = seg_data[loc_j]
            S_j = np.sum(seg_j)
            theta_w_abs_j = S_j / a1
            theta_w_j = theta_w_abs_j / n_sites_j
            jack_theta_w.append(theta_w_j)

            # tajima_d
            d_j = theta_pi_abs_j - theta_w_abs_j
            d_stdev_j = np.sqrt((e1 * S_j) + (e2 * S_j * (S_j - 1)))
            tajima_d_j = d_j / d_stdev_j
            jack_tajima_d.append(tajima_d_j)

        # calculate jackknife stats
        (
            theta_pi_estimate,
            theta_pi_bias,
            theta_pi_std_err,
            theta_pi_ci_err,
            theta_pi_ci_low,
            theta_pi_ci_upp,
        ) = jackknife_ci(
            stat_data=theta_pi_data,
            jack_stat=jack_theta_pi,
            confidence_level=confidence_level,
        )
        (
            theta_w_estimate,
            theta_w_bias,
            theta_w_std_err,
            theta_w_ci_err,
            theta_w_ci_low,
            theta_w_ci_upp,
        ) = jackknife_ci(
            stat_data=theta_w_data,
            jack_stat=jack_theta_w,
            confidence_level=confidence_level,
        )
        (
            tajima_d_estimate,
            tajima_d_bias,
            tajima_d_std_err,
            tajima_d_ci_err,
            tajima_d_ci_low,
            tajima_d_ci_upp,
        ) = jackknife_ci(
            stat_data=tajima_d_data,
            jack_stat=jack_tajima_d,
            confidence_level=confidence_level,
        )

        return dict(
            cohort=cohort_label,
            theta_pi=theta_pi_data,
            theta_pi_estimate=theta_pi_estimate,
            theta_pi_bias=theta_pi_bias,
            theta_pi_std_err=theta_pi_std_err,
            theta_pi_ci_err=theta_pi_ci_err,
            theta_pi_ci_low=theta_pi_ci_low,
            theta_pi_ci_upp=theta_pi_ci_upp,
            theta_w=theta_w_data,
            theta_w_estimate=theta_w_estimate,
            theta_w_bias=theta_w_bias,
            theta_w_std_err=theta_w_std_err,
            theta_w_ci_err=theta_w_ci_err,
            theta_w_ci_low=theta_w_ci_low,
            theta_w_ci_upp=theta_w_ci_upp,
            tajima_d=tajima_d_data,
            tajima_d_estimate=tajima_d_estimate,
            tajima_d_bias=tajima_d_bias,
            tajima_d_std_err=tajima_d_std_err,
            tajima_d_ci_err=tajima_d_ci_err,
            tajima_d_ci_low=tajima_d_ci_low,
            tajima_d_ci_upp=tajima_d_ci_upp,
        )

    def cohort_diversity_stats(
        self,
        cohort,
        cohort_size,
        region,
        site_mask,
        site_class,
        sample_sets=None,
        random_seed=42,
        n_jack=200,
        confidence_level=0.95,
    ):
        """Compute genetic diversity summary statistics for a cohort of
        individuals.

        Parameters
        ----------
        cohort : str or (str, str)
            Either a string giving one of the predefined cohort labels, or a
            pair of strings giving a custom cohort label and a sample query to
            select samples in the cohort.
        cohort_size : int
            Number of individuals to use for computation of summary statistics.
            If the cohort is larger than this size, it will be randomly
            down-sampled.
        region : str
            Chromosome arm (e.g., "2L"), gene name (e.g., "AGAP007280") or
            genomic region defined with coordinates (e.g.,
            "2L:44989425-44998059").
        site_mask : {"gamb_colu_arab", "gamb_colu", "arab"}
            Site filters mask to apply.
        site_class : str, optional
            Select sites belonging to one of the following classes: CDS_DEG_4,
            (4-fold degenerate coding sites), CDS_DEG_2_SIMPLE (2-fold simple
            degenerate coding sites), CDS_DEG_0 (non-degenerate coding sites),
            INTRON_SHORT (introns shorter than 100 bp), INTRON_LONG (introns
            longer than 200 bp), INTRON_SPLICE_5PRIME (intron within 2 bp of
            5' splice site), INTRON_SPLICE_3PRIME (intron within 2 bp of 3'
            splice site), UTR_5PRIME (5' untranslated region), UTR_3PRIME (3'
            untranslated region), INTERGENIC (intergenic, more than 10 kbp from
            a gene).
        sample_sets : str or list of str, optional
            Can be a sample set identifier (e.g., "AG1000G-AO") or a list of
            sample set identifiers (e.g., ["AG1000G-BF-A", "AG1000G-BF-B"]) or a
            release identifier (e.g., "3.0") or a list of release identifiers.
        random_seed : int, optional
            Seed for random number generator.
        n_jack : int, optional
            Number of blocks to divide the data into for the block jackknife
            estimation of confidence intervals. N.B., larger is not necessarily
            better.
        confidence_level : float, optional
            Confidence level to use for confidence interval calculation. 0.95
            means 95% confidence interval.

        Returns
        -------
        stats : pandas.Series
            A series with summary statistics and their confidence intervals.

        """

        debug = self._log.debug

        debug("process cohort parameter")
        cohort_query = None
        if isinstance(cohort, str):
            # assume it is one of the predefined cohorts
            cohort_label = cohort
            df_samples = self.sample_metadata(sample_sets=sample_sets)
            cohort_cols = [c for c in df_samples.columns if c.startswith("cohort_")]
            for c in cohort_cols:
                if cohort in set(df_samples[c]):
                    cohort_query = f"{c} == '{cohort}'"
                    break
            if cohort_query is None:
                raise ValueError(f"unknown cohort: {cohort}")

        elif isinstance(cohort, (list, tuple)) and len(cohort) == 2:
            cohort_label, cohort_query = cohort

        else:
            raise TypeError(r"invalid cohort parameter: {cohort!r}")

        debug("access allele counts")
        ac = self.snp_allele_counts(
            region=region,
            site_mask=site_mask,
            site_class=site_class,
            sample_query=cohort_query,
            sample_sets=sample_sets,
            cohort_size=cohort_size,
            random_seed=random_seed,
        )

        debug("compute diversity stats")
        stats = self._block_jackknife_cohort_diversity_stats(
            cohort_label=cohort_label,
            ac=ac,
            n_jack=n_jack,
            confidence_level=confidence_level,
        )

        debug("compute some extra cohort variables")
        df_samples = self.sample_metadata(
            sample_sets=sample_sets, sample_query=cohort_query
        )
        extra_fields = [
            ("taxon", "unique"),
            ("year", "unique"),
            ("month", "unique"),
            ("country", "unique"),
            ("admin1_iso", "unique"),
            ("admin1_name", "unique"),
            ("admin2_name", "unique"),
            ("longitude", "mean"),
            ("latitude", "mean"),
        ]
        for field, agg in extra_fields:
            if agg == "unique":
                vals = df_samples[field].sort_values().unique()
                if len(vals) == 0:
                    val = np.nan
                elif len(vals) == 1:
                    val = vals[0]
                else:
                    val = vals.tolist()
            elif agg == "mean":
                vals = df_samples[field]
                if len(vals) == 0:
                    val = np.nan
                else:
                    val = np.mean(vals)
            else:
                val = np.nan
            stats[field] = val

        return pd.Series(stats)

    def diversity_stats(
        self,
        cohorts,
        cohort_size,
        region,
        site_mask,
        site_class,
        sample_query=None,
        sample_sets=None,
        random_seed=42,
        n_jack=200,
        confidence_level=0.95,
    ):
        """Compute genetic diversity summary statistics for multiple cohorts.

        Parameters
        ----------
        cohorts : str or dict
            Either a string giving one of the predefined cohort columns, or a
            dictionary mapping cohort labels to sample queries.
        cohort_size : int
            Number of individuals to use for computation of summary statistics.
            If the cohort is larger than this size, it will be randomly
            down-sampled.
        region : str
            Chromosome arm (e.g., "2L"), gene name (e.g., "AGAP007280") or
            genomic region defined with coordinates (e.g.,
            "2L:44989425-44998059").
        site_mask : {"gamb_colu_arab", "gamb_colu", "arab"}
            Site filters mask to apply.
        site_class : str, optional
            Select sites belonging to one of the following classes: CDS_DEG_4,
            (4-fold degenerate coding sites), CDS_DEG_2_SIMPLE (2-fold simple
            degenerate coding sites), CDS_DEG_0 (non-degenerate coding sites),
            INTRON_SHORT (introns shorter than 100 bp), INTRON_LONG (introns
            longer than 200 bp), INTRON_SPLICE_5PRIME (intron within 2 bp of
            5' splice site), INTRON_SPLICE_3PRIME (intron within 2 bp of 3'
            splice site), UTR_5PRIME (5' untranslated region), UTR_3PRIME (3'
            untranslated region), INTERGENIC (intergenic, more than 10 kbp from
            a gene).
        sample_query : str, optional
            A pandas query string which will be evaluated against the sample
            metadata e.g., "taxon == 'coluzzii' and country == 'Burkina Faso'".
        sample_sets : str or list of str, optional
            Can be a sample set identifier (e.g., "AG1000G-AO") or a list of
            sample set identifiers (e.g., ["AG1000G-BF-A", "AG1000G-BF-B"]) or a
            release identifier (e.g., "3.0") or a list of release identifiers.
        random_seed : int, optional
            Seed for random number generator.
        n_jack : int, optional
            Number of blocks to divide the data into for the block jackknife
            estimation of confidence intervals. N.B., larger is not necessarily
            better.
        confidence_level : float, optional
            Confidence level to use for confidence interval calculation. 0.95
            means 95% confidence interval.

        Returns
        -------
        df_stats : pandas.DataFrame
            A DataFrame where each row provides summary statistics and their
            confidence intervals for a single cohort.

        """
        debug = self._log.debug
        info = self._log.info

        debug("set up cohorts")
        if isinstance(cohorts, dict):
            # user has supplied a custom dictionary mapping cohort identifiers
            # to pandas queries
            cohort_queries = cohorts

        elif isinstance(cohorts, str):
            # user has supplied one of the predefined cohort sets

            df_samples = self.sample_metadata(
                sample_sets=sample_sets, sample_query=sample_query
            )

            # determine column in dataframe - allow abbreviation
            if cohorts.startswith("cohort_"):
                cohorts_col = cohorts
            else:
                cohorts_col = "cohort_" + cohorts
            if cohorts_col not in df_samples.columns:
                raise ValueError(f"{cohorts_col!r} is not a known cohort set")

            # find cohort labels and build queries dictionary
            cohort_labels = sorted(df_samples[cohorts_col].dropna().unique())
            cohort_queries = {coh: f"{cohorts_col} == '{coh}'" for coh in cohort_labels}

        else:
            raise TypeError("cohorts parameter should be dict or str")

        debug("handle sample_query parameter")
        if sample_query is not None:
            cohort_queries = {
                cohort_label: f"({cohort_query}) and ({sample_query})"
                for cohort_label, cohort_query in cohort_queries.items()
            }

        debug("check cohort sizes, drop any cohorts which are too small")
        cohort_queries_checked = dict()
        for cohort_label, cohort_query in cohort_queries.items():
            df_cohort_samples = self.sample_metadata(
                sample_sets=sample_sets, sample_query=cohort_query
            )
            n_samples = len(df_cohort_samples)
            if n_samples < cohort_size:
                info(
                    f"cohort ({cohort_label}) has insufficient samples ({n_samples}) for requested cohort size ({cohort_size}), dropping"  # noqa
                )  # noqa
            else:
                cohort_queries_checked[cohort_label] = cohort_query

        debug("compute diversity stats for cohorts")
        all_stats = []
        for cohort_label, cohort_query in cohort_queries_checked.items():
            stats = self.cohort_diversity_stats(
                cohort=(cohort_label, cohort_query),
                cohort_size=cohort_size,
                region=region,
                site_mask=site_mask,
                site_class=site_class,
                sample_sets=sample_sets,
                random_seed=random_seed,
                n_jack=n_jack,
                confidence_level=confidence_level,
            )
            all_stats.append(stats)
        df_stats = pd.DataFrame(all_stats)

        return df_stats

    def plot_diversity_stats(
        self,
        df_stats,
        color=None,
        bar_plot_height=450,
        bar_width=30,
        scatter_plot_height=500,
        scatter_plot_width=500,
        template="plotly_white",
        plot_kwargs=None,
    ):
        """Plot diversity statistics.

        Parameters
        ----------
        df_stats : pandas.DataFrame
            Output from diversity_stats().
        color : str, optional
            Column to color by.
        bar_plot_height : int, optional
            Height of bar plots in pixels (px).
        bar_width : int, optional
            Width per bar in pixels (px).
        scatter_plot_height : int, optional
            Height of scatter plot in pixels (px).
        scatter_plot_width : int, optional
            Width of scatter plot in pixels (px).
        template : str, optional
            Plotly template.
        plot_kwargs : dict, optional
            Extra plotting parameters

        """
        debug = self._log.debug
        import plotly.express as px

        debug("set up common plotting parameters")
        if plot_kwargs is None:
            plot_kwargs = dict()
        default_plot_kwargs = dict(
            hover_name="cohort",
            hover_data=[
                "taxon",
                "country",
                "admin1_iso",
                "admin1_name",
                "admin2_name",
                "longitude",
                "latitude",
                "year",
                "month",
            ],
            labels={
                "theta_pi_estimate": r"$\widehat{\theta}_{\pi}$",
                "theta_w_estimate": r"$\widehat{\theta}_{w}$",
                "tajima_d_estimate": r"$D$",
                "cohort": "Cohort",
                "taxon": "Taxon",
                "country": "Country",
            },
        )
        if color == "taxon":
            self._setup_taxon_colors(plot_kwargs=default_plot_kwargs)
        default_plot_kwargs.update(plot_kwargs)
        plot_kwargs = default_plot_kwargs
        bar_plot_width = 300 + bar_width * len(df_stats)

        debug("nucleotide diversity bar plot")
        fig = px.bar(
            data_frame=df_stats,
            x="cohort",
            y="theta_pi_estimate",
            error_y="theta_pi_ci_err",
            title="Nucleotide diversity",
            color=color,
            height=bar_plot_height,
            width=bar_plot_width,
            template=template,
            **plot_kwargs,
        )
        fig.show()

        debug("Watterson's estimator bar plot")
        fig = px.bar(
            data_frame=df_stats,
            x="cohort",
            y="theta_w_estimate",
            error_y="theta_w_ci_err",
            title="Watterson's estimator",
            color=color,
            height=bar_plot_height,
            width=bar_plot_width,
            template=template,
            **plot_kwargs,
        )
        fig.show()

        debug("Tajima's D bar plot")
        fig = px.bar(
            data_frame=df_stats,
            x="cohort",
            y="tajima_d_estimate",
            error_y="tajima_d_ci_err",
            title="Tajima's D",
            color=color,
            height=bar_plot_height,
            width=bar_plot_width,
            template=template,
            **plot_kwargs,
        )
        fig.show()

        debug("scatter plot comparing diversity estimators")
        fig = px.scatter(
            data_frame=df_stats,
            x="theta_pi_estimate",
            y="theta_w_estimate",
            error_x="theta_pi_ci_err",
            error_y="theta_w_ci_err",
            title="Diversity estimators",
            color=color,
            width=scatter_plot_width,
            height=scatter_plot_height,
            template=template,
            **plot_kwargs,
        )
        fig.show()

    def plot_samples_interactive_map(
        self,
        sample_sets=None,
        sample_query=None,
        basemap=None,
        center=(-2, 20),
        zoom=3,
        min_samples=1,
    ):
        """Plot an interactive map showing sampling locations using ipyleaflet.

        Parameters
        ----------
        sample_sets : str or list of str, optional
            Can be a sample set identifier (e.g., "AG1000G-AO") or a list of
            sample set identifiers (e.g., ["AG1000G-BF-A", "AG1000G-BF-B"]) or a
            release identifier (e.g., "3.0") or a list of release identifiers.
        sample_query : str, optional
            A pandas query string which will be evaluated against the sample
            metadata e.g., "taxon == 'coluzzii' and country == 'Burkina Faso'".
        basemap : dict
            Basemap description coming from ipyleaflet.basemaps.
        center : tuple of int, optional
            Location to center the map.
        zoom : int, optional
            Initial zoom level.
        min_samples : int, optional
            Minimum number of samples required to show a marker for a given
            location.

        Returns
        -------
        samples_map : ipyleaflet.Map
            Ipyleaflet map widget.

        """
        debug = self._log.debug

        import ipyleaflet

        debug("load sample metadata")
        df_samples = self.sample_metadata(
            sample_sets=sample_sets, sample_query=sample_query
        )

        debug("compute locations")
        pivot_location_taxon = df_samples.pivot_table(
            index=[
                "country",
                "admin1_iso",
                "admin1_name",
                "admin2_name",
                "location",
                "latitude",
                "longitude",
            ],
            columns=["taxon"],
            values="sample_id",
            aggfunc="count",
            fill_value=0,
        )

        debug("create a map")
        if basemap is None:
            # FIXME: cannot find reference 'Esri'
            basemap = ipyleaflet.basemaps.Esri.WorldImagery
        samples_map = ipyleaflet.Map(
            center=center,
            zoom=zoom,
            basemap=basemap,
        )
        samples_map.add_control(ipyleaflet.ScaleControl(position="bottomleft"))
        # make the map a bit taller than the default
        samples_map.layout.height = "500px"

        debug("add markers")
        taxa = df_samples["taxon"].dropna().sort_values().unique()
        for _, row in pivot_location_taxon.reset_index().iterrows():
            title = (
                f"Location: {row.location} ({row.latitude:.3f}, {row.longitude:.3f})"
            )
            title += f"\nAdmin level 2: {row.admin2_name}"
            title += f"\nAdmin level 1: {row.admin1_name} ({row.admin1_iso})"
            title += f"\nCountry: {row.country}"
            title += "\nNo. specimens: "
            all_n = 0
            for taxon in taxa:
                n = row[taxon]
                all_n += n
                if n > 0:
                    title += f"{n} {taxon}; "
            if all_n >= min_samples:
                marker = ipyleaflet.Marker(
                    location=(row.latitude, row.longitude),
                    draggable=False,
                    title=title,
                )
                samples_map.add_layer(marker)

        return samples_map

    def count_samples(
        self,
        sample_sets=None,
        sample_query=None,
        index=(
            "country",
            "admin1_iso",
            "admin1_name",
            "admin2_name",
            "year",
        ),
        columns="taxon",
    ):
        """Create a pivot table showing numbers of samples available by space,
        time and taxon.

        Parameters
        ----------
        sample_sets : str or list of str, optional
            Can be a sample set identifier (e.g., "AG1000G-AO") or a list of
            sample set identifiers (e.g., ["AG1000G-BF-A", "AG1000G-BF-B"]) or a
            release identifier (e.g., "3.0") or a list of release identifiers.
        sample_query : str, optional
            A pandas query string which will be evaluated against the sample
            metadata e.g., "taxon == 'coluzzii' and country == 'Burkina Faso'".
        index : str or tuple of str
            Sample metadata columns to use for the index.
        columns : str or tuple of str
            Sample metadata columns to use for the columns.

        Returns
        -------
        df : pandas.DataFrame
            Pivot table of sample counts.

        """
        debug = self._log.debug

        debug("load sample metadata")
        df_samples = self.sample_metadata(
            sample_sets=sample_sets, sample_query=sample_query
        )

        debug("create pivot table")
        df_pivot = df_samples.pivot_table(
            index=index,
            columns=columns,
            values="sample_id",
            aggfunc="count",
            fill_value=0,
        )

        return df_pivot

    def h12_calibration(
        self,
        contig,
        analysis,
        sample_query=None,
        sample_sets=None,
        cohort_size=30,
        window_sizes=(100, 200, 500, 1000, 2000, 5000, 10000, 20000),
        random_seed=42,
    ):
        """Generate h12 GWSS calibration data for different window sizes.

        Parameters
        ----------
        contig: str
            Chromosome arm (e.g., "2L")
        analysis : {"arab", "gamb_colu", "gamb_colu_arab"}
            Which phasing analysis to use. If analysing only An. arabiensis, the
            "arab" analysis is best. If analysing only An. gambiae and An.
            coluzzii, the "gamb_colu" analysis is best. Otherwise, use the
            "gamb_colu_arab" analysis.
        sample_sets : str or list of str, optional
            Can be a sample set identifier (e.g., "AG1000G-AO") or a list of
            sample set identifiers (e.g., ["AG1000G-BF-A", "AG1000G-BF-B"]) or a
            release identifier (e.g., "3.0") or a list of release identifiers.
        sample_query : str, optional
            A pandas query string which will be evaluated against the sample
            metadata e.g., "taxon == 'coluzzii' and country == 'Burkina Faso'".
        cohort_size : int, optional
            If provided, randomly down-sample to the given cohort size.
        window_sizes : int or list of int, optional
            The sizes of windows used to calculate h12 over. Multiple window
            sizes should be used to calibrate the optimal size for h12 analysis.
        random_seed : int, optional
            Random seed used for down-sampling.

        Returns
        -------
        calibration runs : list of numpy.ndarrays
            A list of h12 calibration run arrays for each window size, containing
            values and percentiles.

        """

        # change this name if you ever change the behaviour of this function, to
        # invalidate any previously cached data
        name = "ag3_h12_calibration_v1"

        params = dict(
            contig=contig,
            analysis=analysis,
            window_sizes=window_sizes,
            sample_sets=self._prep_sample_sets_arg(sample_sets=sample_sets),
            sample_query=sample_query,
            cohort_size=cohort_size,
            random_seed=random_seed,
        )

        try:
            calibration_runs = self.results_cache_get(name=name, params=params)

        except CacheMiss:
            calibration_runs = self._h12_calibration(**params)
            self.results_cache_set(name=name, params=params, results=calibration_runs)

        return calibration_runs

    def _h12_calibration(
        self,
        contig,
        analysis,
        sample_query,
        sample_sets,
        cohort_size,
        window_sizes,
        random_seed,
    ):
        # access haplotypes
        ds_haps = self.haplotypes(
            region=contig,
            sample_sets=sample_sets,
            sample_query=sample_query,
            analysis=analysis,
            cohort_size=cohort_size,
            random_seed=random_seed,
        )

        gt = allel.GenotypeDaskArray(ds_haps["call_genotype"].data)
        with self._dask_progress(desc="Load haplotypes"):
            ht = gt.to_haplotypes().compute()

        calibration_runs = dict()
        for window_size in self._progress(window_sizes, desc="Compute H12"):
            h1, h12, h123, h2_h1 = allel.moving_garud_h(ht, size=window_size)
            calibration_runs[str(window_size)] = h12

        return calibration_runs

    def plot_h12_calibration(
        self,
        contig,
        analysis,
        sample_query=None,
        sample_sets=None,
        cohort_size=30,
        window_sizes=(100, 200, 500, 1000, 2000, 5000, 10000, 20000),
        random_seed=42,
        title=None,
    ):
        """Plot h12 GWSS calibration data for different window sizes.

        Parameters
        ----------
        contig: str
            Chromosome arm (e.g., "2L")
        analysis : {"arab", "gamb_colu", "gamb_colu_arab"}
            Which phasing analysis to use. If analysing only An. arabiensis, the
            "arab" analysis is best. If analysing only An. gambiae and An.
            coluzzii, the "gamb_colu" analysis is best. Otherwise, use the
            "gamb_colu_arab" analysis.
        sample_sets : str or list of str, optional
            Can be a sample set identifier (e.g., "AG1000G-AO") or a list of
            sample set identifiers (e.g., ["AG1000G-BF-A", "AG1000G-BF-B"]) or a
            release identifier (e.g., "3.0") or a list of release identifiers.
        sample_query : str, optional
            A pandas query string which will be evaluated against the sample
            metadata e.g., "taxon == 'coluzzii' and country == 'Burkina Faso'".
        cohort_size : int, optional
            If provided, randomly down-sample to the given cohort size.
        window_sizes : int or list of int, optional
            The sizes of windows used to calculate h12 over. Multiple window
            sizes should be used to calibrate the optimal size for h12 analysis.
        random_seed : int, optional
            Random seed used for down-sampling.
        title : str, optional
            If provided, title string is used to label plot.

        Returns
        -------
        fig : figure
            A plot showing h12 calibration run percentiles for different window
            sizes.

        """

        import bokeh.models as bkmod
        import bokeh.plotting as bkplt

        # get H12 values
        calibration_runs = self.h12_calibration(
            contig=contig,
            analysis=analysis,
            sample_query=sample_query,
            sample_sets=sample_sets,
            window_sizes=window_sizes,
            cohort_size=cohort_size,
            random_seed=random_seed,
        )

        # compute summaries
        q50 = [np.median(calibration_runs[str(window)]) for window in window_sizes]
        q25 = [
            np.percentile(calibration_runs[str(window)], 25) for window in window_sizes
        ]
        q75 = [
            np.percentile(calibration_runs[str(window)], 75) for window in window_sizes
        ]
        q05 = [
            np.percentile(calibration_runs[str(window)], 5) for window in window_sizes
        ]
        q95 = [
            np.percentile(calibration_runs[str(window)], 95) for window in window_sizes
        ]

        # make plot
        fig = bkplt.figure(plot_width=700, plot_height=400, x_axis_type="log")
        fig.patch(
            window_sizes + window_sizes[::-1],
            q75 + q25[::-1],
            alpha=0.75,
            line_width=2,
            legend_label="25-75%",
        )
        fig.patch(
            window_sizes + window_sizes[::-1],
            q95 + q05[::-1],
            alpha=0.5,
            line_width=2,
            legend_label="5-95%",
        )
        fig.line(
            window_sizes, q50, line_color="black", line_width=4, legend_label="median"
        )
        fig.circle(window_sizes, q50, color="black", fill_color="black", size=8)

        fig.xaxis.ticker = window_sizes
        fig.x_range = bkmod.Range1d(window_sizes[0], window_sizes[-1])
        if title is None:
            title = sample_query
        fig.title = title
        bkplt.show(fig)

    def h12_gwss(
        self,
        contig,
        analysis,
        window_size,
        sample_sets=None,
        sample_query=None,
        cohort_size=30,
        random_seed=42,
    ):
        """Run h12 GWSS.

        Parameters
        ----------
        contig: str
            Chromosome arm (e.g., "2L")
        analysis : {"arab", "gamb_colu", "gamb_colu_arab"}
            Which phasing analysis to use. If analysing only An. arabiensis, the
            "arab" analysis is best. If analysing only An. gambiae and An.
            coluzzii, the "gamb_colu" analysis is best. Otherwise, use the
            "gamb_colu_arab" analysis.
        window_size : int
            The size of windows used to calculate h12 over.
        sample_sets : str or list of str, optional
            Can be a sample set identifier (e.g., "AG1000G-AO") or a list of
            sample set identifiers (e.g., ["AG1000G-BF-A", "AG1000G-BF-B"]) or a
            release identifier (e.g., "3.0") or a list of release identifiers.
        sample_query : str, optional
            A pandas query string which will be evaluated against the sample
            metadata e.g., "taxon == 'coluzzii' and country == 'Burkina Faso'".
        cohort_size : int, optional
            If provided, randomly down-sample to the given cohort size.
        random_seed : int, optional
            Random seed used for down-sampling.

        Returns
        -------
        x : numpy.ndarray
            An array containing the window centre point genomic positions.
        h12 : numpy.ndarray
            An array with h12 statistic values for each window.

        """
        # change this name if you ever change the behaviour of this function, to
        # invalidate any previously cached data
        name = "ag3_h12_gwss_v1"

        params = dict(
            contig=contig,
            analysis=analysis,
            window_size=window_size,
            sample_sets=self._prep_sample_sets_arg(sample_sets=sample_sets),
            sample_query=sample_query,
            cohort_size=cohort_size,
            random_seed=random_seed,
        )

        try:
            results = self.results_cache_get(name=name, params=params)

        except CacheMiss:
            results = self._h12_gwss(**params)
            self.results_cache_set(name=name, params=params, results=results)

        x = results["x"]
        h12 = results["h12"]

        return x, h12

    def _h12_gwss(
        self,
        contig,
        analysis,
        window_size,
        sample_sets,
        sample_query,
        cohort_size,
        random_seed,
    ):

        ds_haps = self.haplotypes(
            region=contig,
            analysis=analysis,
            sample_query=sample_query,
            sample_sets=sample_sets,
            cohort_size=cohort_size,
            random_seed=random_seed,
        )

        gt = allel.GenotypeDaskArray(ds_haps["call_genotype"].data)
        with self._dask_progress(desc="Load haplotypes"):
            ht = gt.to_haplotypes().compute()
        pos = ds_haps["variant_position"].values

        h1, h12, h123, h2_h1 = allel.moving_garud_h(ht, size=window_size)

        x = allel.moving_statistic(pos, statistic=np.mean, size=window_size)

        results = dict(x=x, h12=h12)

        return results

    def plot_h12_gwss_track(
        self,
        contig,
        analysis,
        window_size,
        sample_sets=None,
        sample_query=None,
        cohort_size=30,
        random_seed=42,
        title=None,
        width=DEFAULT_GENOME_PLOT_WIDTH,
        height=200,
        show=True,
        x_range=None,
    ):
        """Plot h12 GWSS data.

        Parameters
        ----------
        contig: str
            Chromosome arm (e.g., "2L")
        analysis : {"arab", "gamb_colu", "gamb_colu_arab"}
            Which phasing analysis to use. If analysing only An. arabiensis, the
            "arab" analysis is best. If analysing only An. gambiae and An.
            coluzzii, the "gamb_colu" analysis is best. Otherwise, use the
            "gamb_colu_arab" analysis.
        window_size : int
            The size of windows used to calculate h12 over.
        sample_sets : str or list of str, optional
            Can be a sample set identifier (e.g., "AG1000G-AO") or a list of
            sample set identifiers (e.g., ["AG1000G-BF-A", "AG1000G-BF-B"]) or a
            release identifier (e.g., "3.0") or a list of release identifiers.
        sample_query : str, optional
            A pandas query string which will be evaluated against the sample
            metadata e.g., "taxon == 'coluzzii' and country == 'Burkina Faso'".
        cohort_size : int, optional
            If provided, randomly down-sample to the given cohort size.
        random_seed : int, optional
            Random seed used for down-sampling.
        title : str, optional
            If provided, title string is used to label plot.
        width : int, optional
            Plot width in pixels (px).
        height : int. optional
            Plot height in pixels (px).
        show : bool, optional
            If True, show the plot.
        x_range : bokeh.models.Range1d, optional
            X axis range (for linking to other tracks).

        Returns
        -------
        fig : figure
            A plot showing windowed h12 statistic across chosen contig.
        """

        import bokeh.models as bkmod
        import bokeh.plotting as bkplt

        # compute H12
        x, h12 = self.h12_gwss(
            contig=contig,
            analysis=analysis,
            window_size=window_size,
            cohort_size=cohort_size,
            sample_query=sample_query,
            sample_sets=sample_sets,
            random_seed=random_seed,
        )

        # determine X axis range
        x_min = x[0]
        x_max = x[-1]
        if x_range is None:
            x_range = bkmod.Range1d(x_min, x_max, bounds="auto")

        # create a figure
        xwheel_zoom = bkmod.WheelZoomTool(dimensions="width", maintain_focus=False)
        if title is None:
            title = sample_query
        fig = bkplt.figure(
            title=title,
            tools=["xpan", "xzoom_in", "xzoom_out", xwheel_zoom, "reset"],
            active_scroll=xwheel_zoom,
            active_drag="xpan",
            plot_width=width,
            plot_height=height,
            toolbar_location="above",
            x_range=x_range,
            y_range=(0, 1),
        )

        # plot H12
        fig.circle(
            x=x,
            y=h12,
            size=3,
            line_width=0.5,
            line_color="black",
            fill_color=None,
        )

        # tidy up the plot
        fig.yaxis.axis_label = "H12"
        fig.yaxis.ticker = [0, 1]
        self._bokeh_style_genome_xaxis(fig, contig)

        if show:
            bkplt.show(fig)

        return fig

    def plot_h12_gwss(
        self,
        contig,
        analysis,
        window_size,
        sample_sets=None,
        sample_query=None,
        cohort_size=30,
        random_seed=42,
        title=None,
        width=DEFAULT_GENOME_PLOT_WIDTH,
        track_height=170,
        genes_height=DEFAULT_GENES_TRACK_HEIGHT,
    ):
        """Plot h12 GWSS data.

        Parameters
        ----------
        contig: str
            Chromosome arm (e.g., "2L")
        analysis : {"arab", "gamb_colu", "gamb_colu_arab"}
            Which phasing analysis to use. If analysing only An. arabiensis, the
            "arab" analysis is best. If analysing only An. gambiae and An.
            coluzzii, the "gamb_colu" analysis is best. Otherwise, use the
            "gamb_colu_arab" analysis.
        window_size : int
            The size of windows used to calculate h12 over.
        sample_sets : str or list of str, optional
            Can be a sample set identifier (e.g., "AG1000G-AO") or a list of
            sample set identifiers (e.g., ["AG1000G-BF-A", "AG1000G-BF-B"]) or a
            release identifier (e.g., "3.0") or a list of release identifiers.
        sample_query : str, optional
            A pandas query string which will be evaluated against the sample
            metadata e.g., "taxon == 'coluzzii' and country == 'Burkina Faso'".
        cohort_size : int, optional
            If provided, randomly down-sample to the given cohort size.
        random_seed : int, optional
            Random seed used for down-sampling.
        title : str, optional
            If provided, title string is used to label plot.
        width : int, optional
            Plot width in pixels (px).
        track_height : int. optional
            GWSS track height in pixels (px).
        genes_height : int. optional
            Gene track height in pixels (px).

        Returns
        -------
        fig : figure
            A plot showing windowed h12 statistic with gene track on x-axis.
        """

        import bokeh.layouts as bklay
        import bokeh.plotting as bkplt

        # gwss track
        fig1 = self.plot_h12_gwss_track(
            contig=contig,
            analysis=analysis,
            window_size=window_size,
            sample_sets=sample_sets,
            sample_query=sample_query,
            cohort_size=cohort_size,
            random_seed=random_seed,
            title=title,
            width=width,
            height=track_height,
            show=False,
        )

        fig1.xaxis.visible = False

        # plot genes
        fig2 = self.plot_genes(
            region=contig,
            width=width,
            height=genes_height,
            x_range=fig1.x_range,
            show=False,
        )

        # combine plots into a single figure
        fig = bklay.gridplot(
            [fig1, fig2], ncols=1, toolbar_location="above", merge_tools=True
        )

        bkplt.show(fig)

    def h1x_gwss(
        self,
        contig,
        analysis,
        window_size,
        cohort1_query,
        cohort2_query,
        sample_sets=None,
        cohort_size=30,
        random_seed=42,
    ):
        """Run a H1X genome-wide scan to detect genome regions with
        shared selective sweeps between two cohorts.

        Parameters
        ----------
        contig: str
            Chromosome arm (e.g., "2L")
        analysis : {"arab", "gamb_colu", "gamb_colu_arab"}
            Which phasing analysis to use. If analysing only An. arabiensis, the
            "arab" analysis is best. If analysing only An. gambiae and An.
            coluzzii, the "gamb_colu" analysis is best. Otherwise, use the
            "gamb_colu_arab" analysis.
        window_size : int
            The size of windows used to calculate h12 over.
        cohort1_query : str
            A pandas query string which will be evaluated against the sample
            metadata e.g., "taxon == 'coluzzii' and country == 'Burkina Faso'".
        cohort2_query : str
            A pandas query string which will be evaluated against the sample
            metadata e.g., "taxon == 'coluzzii' and country == 'Burkina Faso'".
        sample_sets : str or list of str, optional
            Can be a sample set identifier (e.g., "AG1000G-AO") or a list of
            sample set identifiers (e.g., ["AG1000G-BF-A", "AG1000G-BF-B"]) or a
            release identifier (e.g., "3.0") or a list of release identifiers.
        cohort_size : int, optional
            If provided, randomly down-sample to the given cohort size.
        random_seed : int, optional
            Random seed used for down-sampling.

        Returns
        -------
        x : numpy.ndarray
            An array containing the window centre point genomic positions.
        h1x : numpy.ndarray
            An array with H1X statistic values for each window.

        """
        # change this name if you ever change the behaviour of this function, to
        # invalidate any previously cached data
        name = "ag3_h1x_gwss_v1"

        params = dict(
            contig=contig,
            analysis=analysis,
            window_size=window_size,
            cohort1_query=cohort1_query,
            cohort2_query=cohort2_query,
            sample_sets=self._prep_sample_sets_arg(sample_sets=sample_sets),
            cohort_size=cohort_size,
            random_seed=random_seed,
        )

        try:
            results = self.results_cache_get(name=name, params=params)

        except CacheMiss:
            results = self._h1x_gwss(**params)
            self.results_cache_set(name=name, params=params, results=results)

        x = results["x"]
        h1x = results["h1x"]

        return x, h1x

    def _h1x_gwss(
        self,
        contig,
        analysis,
        window_size,
        sample_sets,
        cohort1_query,
        cohort2_query,
        cohort_size,
        random_seed,
    ):

        # access haplotype datasets for each cohort
        ds1 = self.haplotypes(
            region=contig,
            analysis=analysis,
            sample_query=cohort1_query,
            sample_sets=sample_sets,
            cohort_size=cohort_size,
            random_seed=random_seed,
        )
        ds2 = self.haplotypes(
            region=contig,
            analysis=analysis,
            sample_query=cohort2_query,
            sample_sets=sample_sets,
            cohort_size=cohort_size,
            random_seed=random_seed,
        )

        # load data into memory
        gt1 = allel.GenotypeDaskArray(ds1["call_genotype"].data)
        with self._dask_progress(desc="Load haplotypes for cohort 1"):
            ht1 = gt1.to_haplotypes().compute()
        gt2 = allel.GenotypeDaskArray(ds2["call_genotype"].data)
        with self._dask_progress(desc="Load haplotypes for cohort 2"):
            ht2 = gt2.to_haplotypes().compute()
        pos = ds1["variant_position"].values

        # run H1X scan
        h1x = _moving_h1x(ht1, ht2, size=window_size)

        # compute window midpoints
        x = allel.moving_statistic(pos, statistic=np.mean, size=window_size)

        results = dict(x=x, h1x=h1x)

        return results

    def plot_h1x_gwss_track(
        self,
        contig,
        analysis,
        window_size,
        cohort1_query,
        cohort2_query,
        sample_sets=None,
        cohort_size=30,
        random_seed=42,
        title=None,
        width=DEFAULT_GENOME_PLOT_WIDTH,
        height=200,
        show=True,
        x_range=None,
    ):
        """Run and plot a H1X genome-wide scan to detect genome regions
        with shared selective sweeps between two cohorts.

        Parameters
        ----------
        contig: str
            Chromosome arm (e.g., "2L")
        analysis : {"arab", "gamb_colu", "gamb_colu_arab"}
            Which phasing analysis to use. If analysing only An. arabiensis, the
            "arab" analysis is best. If analysing only An. gambiae and An.
            coluzzii, the "gamb_colu" analysis is best. Otherwise, use the
            "gamb_colu_arab" analysis.
        window_size : int
            The size of windows used to calculate h12 over.
        cohort1_query : str
            A pandas query string which will be evaluated against the sample
            metadata e.g., "taxon == 'coluzzii' and country == 'Burkina Faso'".
        cohort2_query : str
            A pandas query string which will be evaluated against the sample
            metadata e.g., "taxon == 'coluzzii' and country == 'Burkina Faso'".
        sample_sets : str or list of str, optional
            Can be a sample set identifier (e.g., "AG1000G-AO") or a list of
            sample set identifiers (e.g., ["AG1000G-BF-A", "AG1000G-BF-B"]) or a
            release identifier (e.g., "3.0") or a list of release identifiers.
        cohort_size : int, optional
            If provided, randomly down-sample to the given cohort size.
        random_seed : int, optional
            Random seed used for down-sampling.
        title : str, optional
            If provided, title string is used to label plot.
        width : int, optional
            Plot width in pixels (px).
        height : int. optional
            Plot height in pixels (px).
        show : bool, optional
            If True, show the plot.
        x_range : bokeh.models.Range1d, optional
            X axis range (for linking to other tracks).

        Returns
        -------
        fig : figure
            A plot showing windowed H1X statistic across chosen contig.

        """

        import bokeh.models as bkmod
        import bokeh.plotting as bkplt

        # compute H1X
        x, h1x = self.h1x_gwss(
            contig=contig,
            analysis=analysis,
            window_size=window_size,
            cohort_size=cohort_size,
            cohort1_query=cohort1_query,
            cohort2_query=cohort2_query,
            sample_sets=sample_sets,
            random_seed=random_seed,
        )

        # determine X axis range
        x_min = x[0]
        x_max = x[-1]
        if x_range is None:
            x_range = bkmod.Range1d(x_min, x_max, bounds="auto")

        # create a figure
        xwheel_zoom = bkmod.WheelZoomTool(dimensions="width", maintain_focus=False)
        if title is None:
            title = f"Cohort 1: {cohort1_query}\nCohort 2: {cohort2_query}"
        fig = bkplt.figure(
            title=title,
            tools=["xpan", "xzoom_in", "xzoom_out", xwheel_zoom, "reset"],
            active_scroll=xwheel_zoom,
            active_drag="xpan",
            plot_width=width,
            plot_height=height,
            toolbar_location="above",
            x_range=x_range,
            y_range=(0, 1),
        )

        # plot H1X
        fig.circle(
            x=x,
            y=h1x,
            size=3,
            line_width=0.5,
            line_color="black",
            fill_color=None,
        )

        # tidy up the plot
        fig.yaxis.axis_label = "H1X"
        fig.yaxis.ticker = [0, 1]
        self._bokeh_style_genome_xaxis(fig, contig)

        if show:
            bkplt.show(fig)

        return fig

    def plot_h1x_gwss(
        self,
        contig,
        analysis,
        window_size,
        cohort1_query,
        cohort2_query,
        sample_sets=None,
        cohort_size=30,
        random_seed=42,
        title=None,
        width=DEFAULT_GENOME_PLOT_WIDTH,
        track_height=190,
        genes_height=DEFAULT_GENES_TRACK_HEIGHT,
    ):
        """Run and plot a H1X genome-wide scan to detect genome regions
        with shared selective sweeps between two cohorts.

        Parameters
        ----------
        contig: str
            Chromosome arm (e.g., "2L")
        analysis : {"arab", "gamb_colu", "gamb_colu_arab"}
            Which phasing analysis to use. If analysing only An. arabiensis, the
            "arab" analysis is best. If analysing only An. gambiae and An.
            coluzzii, the "gamb_colu" analysis is best. Otherwise, use the
            "gamb_colu_arab" analysis.
        window_size : int
            The size of windows used to calculate h12 over.
        cohort1_query : str
            A pandas query string which will be evaluated against the sample
            metadata e.g., "taxon == 'coluzzii' and country == 'Burkina Faso'".
        cohort2_query : str
            A pandas query string which will be evaluated against the sample
            metadata e.g., "taxon == 'coluzzii' and country == 'Burkina Faso'".
        sample_sets : str or list of str, optional
            Can be a sample set identifier (e.g., "AG1000G-AO") or a list of
            sample set identifiers (e.g., ["AG1000G-BF-A", "AG1000G-BF-B"]) or a
            release identifier (e.g., "3.0") or a list of release identifiers.
        cohort_size : int, optional
            If provided, randomly down-sample to the given cohort size.
        random_seed : int, optional
            Random seed used for down-sampling.
        title : str, optional
            If provided, title string is used to label plot.
        width : int, optional
            Plot width in pixels (px).
        track_height : int. optional
            GWSS track height in pixels (px).
        genes_height : int. optional
            Gene track height in pixels (px).

        Returns
        -------
        fig : figure
            A plot showing windowed H1X statistic with gene track on x-axis.

        """

        import bokeh.layouts as bklay
        import bokeh.plotting as bkplt

        # gwss track
        fig1 = self.plot_h1x_gwss_track(
            contig=contig,
            analysis=analysis,
            window_size=window_size,
            cohort1_query=cohort1_query,
            cohort2_query=cohort2_query,
            sample_sets=sample_sets,
            cohort_size=cohort_size,
            random_seed=random_seed,
            title=title,
            width=width,
            height=track_height,
            show=False,
        )

        fig1.xaxis.visible = False

        # plot genes
        fig2 = self.plot_genes(
            region=contig,
            width=width,
            height=genes_height,
            x_range=fig1.x_range,
            show=False,
        )

        # combine plots into a single figure
        fig = bklay.gridplot(
            [fig1, fig2], ncols=1, toolbar_location="above", merge_tools=True
        )

        bkplt.show(fig)

    def plot_haplotype_clustering(
        self,
        region,
        analysis,
        sample_sets=None,
        sample_query=None,
        color=None,
        symbol=None,
        linkage_method="single",
        count_sort=True,
        distance_sort=False,
        cohort_size=None,
        random_seed=42,
        width=1000,
        height=500,
        **kwargs,
    ):
        """Hierarchically cluster haplotypes in region and produce an interactive plot.

        Parameters
        ----------
        region: str or list of str or Region or list of Region
            Chromosome arm (e.g., "2L"), gene name (e.g., "AGAP007280"), genomic
            region defined with coordinates (e.g., "2L:44989425-44998059") or a
            named tuple with genomic location `Region(contig, start, end)`.
            Multiple values can be provided as a list, in which case data will
            be concatenated, e.g., ["3R", "3L"].
        analysis : {"arab", "gamb_colu", "gamb_colu_arab"}
            Which phasing analysis to use. If analysing only An. arabiensis, the
            "arab" analysis is best. If analysing only An. gambiae and An.
            coluzzii, the "gamb_colu" analysis is best. Otherwise, use the
            "gamb_colu_arab" analysis.
        sample_sets : str or list of str, optional
            Can be a sample set identifier (e.g., "AG1000G-AO") or a list of
            sample set identifiers (e.g., ["AG1000G-BF-A", "AG1000G-BF-B"]) or a
            release identifier (e.g., "3.0") or a list of release identifiers.
        sample_query : str, optional
            A pandas query string which will be evaluated against the sample
            metadata e.g., "taxon == 'coluzzii' and country == 'Burkina Faso'".
        color : str, optional
            Identifies a column in the sample metadata which determines the colour
            of dendrogram leaves (haplotypes).
        symbol : str, optional
            Identifies a column in the sample metadata which determines the shape
            of dendrogram leaves (haplotypes).
        linkage_method: str, optional
            The linkage algorithm to use, valid options are 'single', 'complete',
            'average', 'weighted', 'centroid', 'median' and 'ward'. See the Linkage
            Methods section of the scipy.cluster.hierarchy.linkage docs for full
            descriptions.
        count_sort: bool, optional
            For each node n, the order (visually, from left-to-right) n's two descendant
            links are plotted is determined by this parameter. If True, the child with
            the minimum number of original objects in its cluster is plotted first. Note
            distance_sort and count_sort cannot both be True.
        distance_sort: bool, optional
            For each node n, the order (visually, from left-to-right) n's two descendant
            links are plotted is determined by this parameter. If True, The child with the
            minimum distance between its direct descendants is plotted first.
        cohort_size : int, optional
            If provided, randomly down-sample to the given cohort size.
        random_seed : int, optional
            Random seed used for down-sampling.
        width : int, optional
            The figure width in pixels
        height: int, optional
            The figure height in pixels

        Returns
        -------
        fig : Figure
            Plotly figure.

        """
        import plotly.express as px
        from scipy.cluster.hierarchy import linkage

        from .plotly_dendrogram import create_dendrogram

        debug = self._log.debug

        ds_haps = self.haplotypes(
            region=region,
            analysis=analysis,
            sample_query=sample_query,
            sample_sets=sample_sets,
            cohort_size=cohort_size,
            random_seed=random_seed,
        )

        gt = allel.GenotypeDaskArray(ds_haps["call_genotype"].data)
        with self._dask_progress(desc="Load haplotypes"):
            ht = gt.to_haplotypes().compute()

        debug("load sample metadata")
        df_samples = self.sample_metadata(
            sample_sets=sample_sets, sample_query=sample_query
        )
        debug("align sample metadata with haplotypes")
        phased_samples = ds_haps["sample_id"].values.tolist()
        df_samples_phased = (
            df_samples.set_index("sample_id").loc[phased_samples].reset_index()
        )

        debug("set up plotting options")
        hover_data = [
            "sample_id",
            "partner_sample_id",
            "sample_set",
            "taxon",
            "country",
            "admin1_iso",
            "admin1_name",
            "admin2_name",
            "location",
            "year",
            "month",
        ]

        plot_kwargs = dict(
            template="simple_white",
            hover_name="sample_id",
            hover_data=hover_data,
            render_mode="svg",
        )

        debug("special handling for taxon color")
        if color == "taxon":
            self._setup_taxon_colors(plot_kwargs)

        debug("apply any user overrides")
        plot_kwargs.update(kwargs)

        debug("Create dendrogram with plotly")
        # set labels as the index which we extract to reorder metadata
        leaf_labels = np.arange(ht.shape[1])
        # get the max distance, required to set xmin, xmax, which we need xmin to be slightly below 0
        max_dist = _get_max_hamming_distance(
            ht.T, metric="hamming", linkage_method=linkage_method
        )
        fig = create_dendrogram(
            ht.T,
            distfun=lambda x: _hamming_to_snps(x),
            linkagefun=lambda x: linkage(x, method=linkage_method),
            # FIXME: expected type 'list', got 'ndarray'
            labels=leaf_labels,
            color_threshold=0,
            count_sort=count_sort,
            distance_sort=distance_sort,
        )
        fig.update_traces(
            hoverinfo="y",
            line=dict(width=0.5, color="black"),
        )

        title_lines = []
        if sample_sets is not None:
            title_lines.append(f"sample sets: {sample_sets}")
        if sample_query is not None:
            title_lines.append(f"sample query: {sample_query}")
        title_lines.append(f"genomic region: {region} ({ht.shape[0]} SNPs)")
        title = "<br>".join(title_lines)

        fig.update_layout(
            width=width,
            height=height,
            title=title,
            autosize=True,
            hovermode="closest",
            plot_bgcolor="white",
            yaxis_title="Distance (no. SNPs)",
            xaxis_title="Haplotypes",
            showlegend=True,
        )

        # Repeat the dataframe so there is one row of metadata for each haplotype
        df_samples_phased_haps = pd.DataFrame(
            np.repeat(df_samples_phased.values, 2, axis=0)
        )
        df_samples_phased_haps.columns = df_samples_phased.columns
        # select only columns in hover_data
        df_samples_phased_haps = df_samples_phased_haps[hover_data]
        debug("Reorder haplotype metadata to align with haplotype clustering")
        df_samples_phased_haps = df_samples_phased_haps.loc[
            fig.layout.xaxis["ticktext"]
        ]
        fig.update_xaxes(mirror=False, showgrid=True, showticklabels=False, ticks="")
        fig.update_yaxes(
            mirror=False, showgrid=True, showline=True, range=[-2, max_dist + 1]
        )

        debug("Add scatter plot with hover text")
        fig.add_traces(
            list(
                px.scatter(
                    df_samples_phased_haps,
                    x=fig.layout.xaxis["tickvals"],
                    y=np.repeat(-1, len(ht.T)),
                    color=color,
                    symbol=symbol,
                    **plot_kwargs,
                ).select_traces()
            )
        )

        return fig

    def plot_haplotype_network(
        self,
        region,
        analysis,
        sample_sets=None,
        sample_query=None,
        max_dist=2,
        color=None,
        color_discrete_sequence=None,
        color_discrete_map=None,
        category_orders=None,
        node_size_factor=50,
        server_mode="inline",
        height=650,
        width="100%",
        layout="cose",
        layout_params=None,
        server_port=None,
    ):
        """Construct a median-joining haplotype network and display it using
        Cytoscape.

        A haplotype network provides a visualisation of the genetic distance
        between haplotypes. Each node in the network represents a unique
        haplotype. The size (area) of the node is scaled by the number of
        times that unique haplotype was observed within the selected samples.
        A connection between two nodes represents a single SNP difference
        between the corresponding haplotypes.

        Parameters
        ----------
        region: str or list of str or Region or list of Region
            Chromosome arm (e.g., "2L"), gene name (e.g., "AGAP007280"), genomic
            region defined with coordinates (e.g., "2L:44989425-44998059") or a
            named tuple with genomic location `Region(contig, start, end)`.
            Multiple values can be provided as a list, in which case data will
            be concatenated, e.g., ["3R", "3L"].
        analysis : {"arab", "gamb_colu", "gamb_colu_arab"}
            Which phasing analysis to use. If analysing only An. arabiensis, the
            "arab" analysis is best. If analysing only An. gambiae and An.
            coluzzii, the "gamb_colu" analysis is best. Otherwise, use the
            "gamb_colu_arab" analysis.
        sample_sets : str or list of str, optional
            Can be a sample set identifier (e.g., "AG1000G-AO") or a list of
            sample set identifiers (e.g., ["AG1000G-BF-A", "AG1000G-BF-B"]) or a
            release identifier (e.g., "3.0") or a list of release identifiers.
        sample_query : str, optional
            A pandas query string which will be evaluated against the sample
            metadata e.g., "taxon == 'coluzzii' and country == 'Burkina Faso'".
        max_dist : int, optional
            Join network components up to a maximum distance of 2 SNP
            differences.
        color : str, optional
            Identifies a column in the sample metadata which determines the colour
            of pie chart segments within nodes.
        color_discrete_sequence : list, optional
            Provide a list of colours to use.
        color_discrete_map : dict, optional
            Provide an explicit mapping from values to colours.
        category_orders : list, optional
            Control the order in which values appear in the legend.
        node_size_factor : int, optional
            Control the sizing of nodes.
        server_mode : {"inline", "external", "jupyterlab"}
            Controls how the Jupyter Dash app will be launched. See
            https://medium.com/plotly/introducing-jupyterdash-811f1f57c02e for
            more information.
        height : int, optional
            Height of the plot.
        width : int, optional
            Width of the plot.
        layout : str
            Name of the network layout to use to position nodes.
        layout_params
            Additional parameters to the layout algorithm.
        server_port
            Manually override the port on which the Dash app will run.

        Returns
        -------
        app
            The running Dash app.

        """

        from itertools import cycle

        # FIXME: unresolved references
        import dash_cytoscape as cyto
        import plotly.express as px
        from dash import dcc, html
        from dash.dependencies import Input, Output
        from jupyter_dash import JupyterDash

        if layout != "cose":
            cyto.load_extra_layouts()
        # leave this for user code, if needed (doesn't seem necessary on colab)
        # JupyterDash.infer_jupyter_proxy_config()

        debug = self._log.debug

        debug("access haplotypes dataset")
        ds_haps = self.haplotypes(
            region=region,
            sample_sets=sample_sets,
            sample_query=sample_query,
            analysis=analysis,
        )

        debug("access sample metadata")
        df_samples = self.sample_metadata(
            sample_query=sample_query, sample_sets=sample_sets
        )

        debug("setup haplotype metadata")
        samples_phased = ds_haps["sample_id"].values
        df_samples_phased = (
            df_samples.set_index("sample_id").loc[samples_phased].reset_index()
        )
        df_haps = df_samples_phased.loc[df_samples_phased.index.repeat(2)].reset_index(
            drop=True
        )

        debug("load haplotypes")
        gt = allel.GenotypeDaskArray(ds_haps["call_genotype"].data)
        with self._dask_progress(desc="Load haplotypes"):
            ht = gt.to_haplotypes().compute()

        debug("count alleles and select segregating sites")
        ac = gt.count_alleles(max_allele=1)
        loc_seg = ac.is_segregating()
        ht_seg = ht[loc_seg]

        debug("identify distinct haplotypes")
        ht_distinct_sets = ht_seg.distinct()
        # find indices of distinct haplotypes - just need one per set
        ht_distinct_indices = [min(s) for s in ht_distinct_sets]
        # reorder by index - TODO is this necessary?
        ix = np.argsort(ht_distinct_indices)
        ht_distinct_indices = [ht_distinct_indices[i] for i in ix]
        ht_distinct_sets = [ht_distinct_sets[i] for i in ix]
        # obtain an array of distinct haplotypes
        ht_distinct = ht_seg.take(ht_distinct_indices, axis=1)
        # count how many observations per distinct haplotype
        ht_counts = [len(s) for s in ht_distinct_sets]

        debug("construct median joining network")
        ht_distinct_mjn, edges, alt_edges = median_joining_network(
            ht_distinct, max_dist=max_dist
        )
        edges = np.triu(edges)
        alt_edges = np.triu(alt_edges)

        debug("setup colors")
        color_values = None
        color_values_display = None
        color_discrete_map = None
        color_discrete_map_display = None
        ht_color_counts = None
        if color is not None:

            # sanitise color column - necessary to avoid grey pie chart segments
            df_haps["partition"] = df_haps[color].str.replace(r"\W", "", regex=True)

            # extract all unique values of the color column
            color_values = df_haps["partition"].unique()
            color_values_mapping = dict(zip(df_haps["partition"], df_haps[color]))
            color_values_display = [color_values_mapping[c] for c in color_values]

            # count color values for each distinct haplotype
            ht_color_counts = [
                df_haps.iloc[list(s)]["partition"].value_counts().to_dict()
                for s in ht_distinct_sets
            ]

            if color == "taxon":
                # special case, standardise taxon colors and order
                color_params = self._setup_taxon_colors()
                color_discrete_map = color_params["color_discrete_map"]
                color_discrete_map_display = color_discrete_map
                category_orders = color_params["category_orders"]

            elif color_discrete_map is None:

                # set up a color palette
                if color_discrete_sequence is None:
                    if len(color_values) <= 10:
                        color_discrete_sequence = px.colors.qualitative.Plotly
                    else:
                        color_discrete_sequence = px.colors.qualitative.Alphabet

                # map values to colors
                color_discrete_map = {
                    v: c for v, c in zip(color_values, cycle(color_discrete_sequence))
                }
                color_discrete_map_display = {
                    v: c
                    for v, c in zip(
                        color_values_display, cycle(color_discrete_sequence)
                    )
                }

        debug("construct graph")
        anon_width = np.sqrt(0.3 * node_size_factor)
        graph_nodes, graph_edges = mjn_graph(
            ht_distinct=ht_distinct,
            ht_distinct_mjn=ht_distinct_mjn,
            ht_counts=ht_counts,
            ht_color_counts=ht_color_counts,
            color=color,
            color_values=color_values,
            edges=edges,
            alt_edges=alt_edges,
            node_size_factor=node_size_factor,
            anon_width=anon_width,
        )

        debug("prepare graph data for cytoscape")
        elements = [{"data": n} for n in graph_nodes] + [
            {"data": e} for e in graph_edges
        ]

        debug("define node style")
        node_stylesheet = {
            "selector": "node",
            "style": {
                "width": "data(width)",
                "height": "data(width)",
                "pie-size": "100%",
            },
        }
        if color:
            # here are the styles which control the display of nodes as pie
            # charts
            for i, (v, c) in enumerate(color_discrete_map.items()):
                node_stylesheet["style"][f"pie-{i + 1}-background-color"] = c
                node_stylesheet["style"][
                    f"pie-{i + 1}-background-size"
                ] = f"mapData({v}, 0, 100, 0, 100)"
        debug(node_stylesheet)

        debug("define edge style")
        edge_stylesheet = {
            "selector": "edge",
            "style": {"curve-style": "bezier", "width": 2, "opacity": 0.5},
        }

        debug("define style for selected node")
        selected_stylesheet = {
            "selector": ":selected",
            "style": {
                "border-width": "3px",
                "border-style": "solid",
                "border-color": "black",
            },
        }

        debug("create figure legend")
        if color is not None:
            legend_fig = plotly_discrete_legend(
                color=color,
                color_values=color_values_display,
                color_discrete_map=color_discrete_map_display,
                category_orders=category_orders,
            )
            legend_component = dcc.Graph(
                id="legend",
                figure=legend_fig,
                config=dict(
                    displayModeBar=False,
                ),
            )
        else:
            legend_component = html.Div()

        debug("define cytoscape component")
        if layout_params is None:
            graph_layout_params = dict()
        else:
            graph_layout_params = layout_params.copy()
        graph_layout_params["name"] = layout
        # FIXME: expected type 'str', got 'int'
        graph_layout_params.setdefault("padding", 10)
        # FIXME: expected type 'str', got 'bool'
        graph_layout_params.setdefault("animate", False)

        cytoscape_component = cyto.Cytoscape(
            id="cytoscape",
            elements=elements,
            layout=graph_layout_params,
            stylesheet=[
                node_stylesheet,
                edge_stylesheet,
                selected_stylesheet,
            ],
            style={
                # width and height needed to get cytoscape component to display
                "width": "100%",
                "height": "100%",
                "background-color": "white",
            },
            # enable selecting multiple nodes with shift click and drag
            boxSelectionEnabled=True,
            # prevent accidentally zooming out to oblivion
            minZoom=0.1,
        )

        debug("create dash app")
        app = JupyterDash(
            "dash-cytoscape-network",
            # this stylesheet is used to provide support for a rows and columns
            # layout of the components
            external_stylesheets=["https://codepen.io/chriddyp/pen/bWLwgP.css"],
        )
        # this is an optimisation, it's generally faster to serve script files from CDN
        app.scripts.config.serve_locally = False
        app.layout = html.Div(
            [
                html.Div(
                    cytoscape_component,
                    className="nine columns",
                    style={
                        # required to get cytoscape component to show ...
                        # multiply by factor <1 to prevent scroll overflow
                        "height": f"{height * .93}px",
                        "border": "1px solid black",
                    },
                ),
                html.Div(
                    legend_component,
                    className="three columns",
                    style={
                        "height": f"{height * .93}px",
                    },
                ),
                html.Div(id="output"),
            ],
        )

        debug(
            "define a callback function to display information about the selected node"
        )

        @app.callback(Output("output", "children"), Input("cytoscape", "tapNodeData"))
        def display_tap_node_data(data):
            if data is None:
                return "Click or tap a node for more information."
            else:
                n = data["count"]
                text = f"No. haplotypes: {n}"
                selected_color_data = {
                    color_v_display: int(data.get(color_v, 0) * n / 100)
                    for color_v, color_v_display in zip(
                        color_values, color_values_display
                    )
                }
                selected_color_data = sorted(
                    selected_color_data.items(), key=lambda item: item[1], reverse=True
                )
                color_texts = [
                    f"{color_v}: {color_n}"
                    for color_v, color_n in selected_color_data
                    if color_n > 0
                ]
                if color_texts:
                    color_texts = "; ".join(color_texts)
                    text += f" ({color_texts})"
                return text

        debug("launch the dash app")
        run_params = dict()
        if server_mode is not None:
            run_params["mode"] = server_mode
        if server_port is not None:
            run_params["port"] = server_port
        if height is not None:
            run_params["height"] = height
        if width is not None:
            run_params["width"] = width
        return app.run_server(**run_params)

<<<<<<< HEAD
    def _pbs_gwss(
=======
    def _fst_gwss(
>>>>>>> a346898e
        self,
        contig,
        window_size,
        sample_sets,
        cohort1_query,
        cohort2_query,
<<<<<<< HEAD
        cohort3_query,
=======
>>>>>>> a346898e
        site_mask,
        cohort_size,
        random_seed,
    ):

<<<<<<< HEAD
        debug = self._log.debug

=======
>>>>>>> a346898e
        ds_snps1 = self.snp_calls(
            region=contig,
            sample_query=cohort1_query,
            sample_sets=sample_sets,
            site_mask=site_mask,
            cohort_size=cohort_size,
            random_seed=random_seed,
        )

        ds_snps2 = self.snp_calls(
            region=contig,
            sample_query=cohort2_query,
            sample_sets=sample_sets,
            site_mask=site_mask,
            cohort_size=cohort_size,
            random_seed=random_seed,
        )

<<<<<<< HEAD
        ds_snps3 = self.snp_calls(
            region=contig,
            sample_query=cohort3_query,
            sample_sets=sample_sets,
            site_mask=site_mask,
            cohort_size=cohort_size,
            random_seed=random_seed,
        )

        debug("computing allele counts for cohort 1")
        gt1 = allel.GenotypeDaskArray(ds_snps1["call_genotype"].data)
        ac1 = gt1.count_alleles()

        debug("computing allele counts for cohort 2")
        gt2 = allel.GenotypeDaskArray(ds_snps2["call_genotype"].data)
        ac2 = gt2.count_alleles()

        debug("computing allele counts for cohort 3")
        gt3 = allel.GenotypeDaskArray(ds_snps3["call_genotype"].data)
        ac3 = gt3.count_alleles()

        pos = ds_snps1["variant_position"].values

        pbs = allel.pbs(ac1=ac1, ac2=ac2, ac3=ac3, window_size=window_size, normed=True)
        x = allel.moving_statistic(pos, statistic=np.mean, size=window_size)

        results = dict(x=x, pbs=pbs)

        return results

    def pbs_gwss(
=======
        gt1 = allel.GenotypeDaskArray(ds_snps1["call_genotype"].data)
        with self._dask_progress(desc="Compute allele counts for cohort 1"):
            ac1 = gt1.count_alleles(max_allele=3).compute()

        gt2 = allel.GenotypeDaskArray(ds_snps2["call_genotype"].data)
        with self._dask_progress(desc="Compute allele counts for cohort 2"):
            ac2 = gt2.count_alleles(max_allele=3).compute()

        pos = ds_snps1["variant_position"].values

        fst = allel.moving_hudson_fst(ac1, ac2, size=window_size)
        x = allel.moving_statistic(pos, statistic=np.mean, size=window_size)

        results = dict(x=x, fst=fst)

        return results

    def fst_gwss(
>>>>>>> a346898e
        self,
        contig,
        window_size,
        cohort1_query,
        cohort2_query,
<<<<<<< HEAD
        cohort3_query,
        site_mask,
        sample_sets=None,
        cohort_size=30,
        random_seed=42,
    ):
        """Run an pbs genome-wide scan to detect genome regions showing
        differentiation between two cohorts and an outgroup.
=======
        sample_sets=None,
        site_mask="gamb_colu_arab",
        cohort_size=30,
        random_seed=42,
    ):
        """Run an Fst genome-wide scan to investigate genetic
            differentiation between two cohorts.
>>>>>>> a346898e
        Parameters
        ----------
        contig: str
            Chromosome arm (e.g., "2L")
        window_size : int
            The size of windows used to calculate h12 over.
        cohort1_query : str
            A pandas query string which will be evaluated against the sample
            metadata e.g., "taxon == 'coluzzii' and country == 'Burkina Faso'".
        cohort2_query : str
            A pandas query string which will be evaluated against the sample
            metadata e.g., "taxon == 'coluzzii' and country == 'Burkina Faso'".
<<<<<<< HEAD
        cohort3_query : str
            A pandas query string which will be evaluated against the sample
            metadata e.g., "taxon == 'coluzzii' and country == 'Burkina Faso'".
        site_mask : {"gamb_colu_arab", "gamb_colu", "arab"}
            Site filters mask to apply.
=======
>>>>>>> a346898e
        sample_sets : str or list of str, optional
            Can be a sample set identifier (e.g., "AG1000G-AO") or a list of
            sample set identifiers (e.g., ["AG1000G-BF-A", "AG1000G-BF-B"]) or a
            release identifier (e.g., "3.0") or a list of release identifiers.
<<<<<<< HEAD
=======
        site_mask : {"gamb_colu_arab", "gamb_colu", "arab"}, optional
            Site filters mask to apply.
>>>>>>> a346898e
        cohort_size : int, optional
            If provided, randomly down-sample to the given cohort size.
        random_seed : int, optional
            Random seed used for down-sampling.
<<<<<<< HEAD
=======

>>>>>>> a346898e
        Returns
        -------
        x : numpy.ndarray
            An array containing the window centre point genomic positions.
<<<<<<< HEAD
        pbs : numpy.ndarray
            An array with pbs statistic values for each window.
        """
        # change this name if you ever change the behaviour of this function, to
        # invalidate any previously cached data
        name = "ag3_pbs_gwss_v1"
=======
        fst : numpy.ndarray
            An array with Fst statistic values for each window.
        """
        # change this name if you ever change the behaviour of this function, to
        # invalidate any previously cached data
        name = "ag3_fst_gwss_v1"
>>>>>>> a346898e

        params = dict(
            contig=contig,
            window_size=window_size,
            cohort1_query=cohort1_query,
            cohort2_query=cohort2_query,
<<<<<<< HEAD
            cohort3_query=cohort3_query,
=======
>>>>>>> a346898e
            sample_sets=self._prep_sample_sets_arg(sample_sets=sample_sets),
            site_mask=site_mask,
            cohort_size=cohort_size,
            random_seed=random_seed,
        )

        try:
            results = self.results_cache_get(name=name, params=params)

        except CacheMiss:
<<<<<<< HEAD
            results = self._pbs_gwss(**params)
            self.results_cache_set(name=name, params=params, results=results)

        x = results["x"]
        pbs = results["pbs"]

        return x, pbs

    def plot_pbs_gwss_track(
=======
            results = self._fst_gwss(**params)
            self.results_cache_set(name=name, params=params, results=results)

        x = results["x"]
        fst = results["fst"]

        return x, fst

    def plot_fst_gwss_track(
>>>>>>> a346898e
        self,
        contig,
        window_size,
        cohort1_query,
        cohort2_query,
<<<<<<< HEAD
        cohort3_query,
        site_mask,
        sample_sets=None,
=======
        sample_sets=None,
        site_mask="gamb_colu_arab",
>>>>>>> a346898e
        cohort_size=30,
        random_seed=42,
        title=None,
        width=DEFAULT_GENOME_PLOT_WIDTH,
        height=200,
        show=True,
        x_range=None,
    ):
<<<<<<< HEAD
        """Run and plot a pbs genome-wide scan to detect genome regions
        with shared selective sweeps between two cohorts.
=======
        """Run and plot a Fst genome-wide scan to investigate genetic
            differentiation between two cohorts.
>>>>>>> a346898e
        Parameters
        ----------
        contig: str
            Chromosome arm (e.g., "2L")
        window_size : int
            The size of windows used to calculate h12 over.
        cohort1_query : str
            A pandas query string which will be evaluated against the sample
            metadata e.g., "taxon == 'coluzzii' and country == 'Burkina Faso'".
        cohort2_query : str
            A pandas query string which will be evaluated against the sample
            metadata e.g., "taxon == 'coluzzii' and country == 'Burkina Faso'".
<<<<<<< HEAD
        cohort3_query : str
            A pandas query string which will be evaluated against the sample
            metadata e.g., "taxon == 'coluzzii' and country == 'Burkina Faso'".
        site_mask : {"gamb_colu_arab", "gamb_colu", "arab"}
            Site filters mask to apply.
=======
>>>>>>> a346898e
        sample_sets : str or list of str, optional
            Can be a sample set identifier (e.g., "AG1000G-AO") or a list of
            sample set identifiers (e.g., ["AG1000G-BF-A", "AG1000G-BF-B"]) or a
            release identifier (e.g., "3.0") or a list of release identifiers.
<<<<<<< HEAD
=======
        site_mask : {"gamb_colu_arab", "gamb_colu", "arab"}, optional
            Site filters mask to apply.
>>>>>>> a346898e
        cohort_size : int, optional
            If provided, randomly down-sample to the given cohort size.
        random_seed : int, optional
            Random seed used for down-sampling.
        title : str, optional
            If provided, title string is used to label plot.
        width : int, optional
            Plot width in pixels (px).
        height : int. optional
            Plot height in pixels (px).
        show : bool, optional
            If True, show the plot.
        x_range : bokeh.models.Range1d, optional
            X axis range (for linking to other tracks).
<<<<<<< HEAD
        Returns
        -------
        fig : figure
            A plot showing windowed pbs statistic across chosen contig.
=======

        Returns
        -------
        fig : figure
            A plot showing windowed Fst statistic across chosen contig.
>>>>>>> a346898e
        """

        import bokeh.models as bkmod
        import bokeh.plotting as bkplt

<<<<<<< HEAD
        # compute pbs
        x, pbs = self.pbs_gwss(
=======
        # compute Fst
        x, fst = self.fst_gwss(
>>>>>>> a346898e
            contig=contig,
            window_size=window_size,
            cohort_size=cohort_size,
            cohort1_query=cohort1_query,
            cohort2_query=cohort2_query,
<<<<<<< HEAD
            cohort3_query=cohort3_query,
=======
>>>>>>> a346898e
            sample_sets=sample_sets,
            site_mask=site_mask,
            random_seed=random_seed,
        )

        # determine X axis range
        x_min = x[0]
        x_max = x[-1]
        if x_range is None:
            x_range = bkmod.Range1d(x_min, x_max, bounds="auto")

        # create a figure
        xwheel_zoom = bkmod.WheelZoomTool(dimensions="width", maintain_focus=False)
        if title is None:
<<<<<<< HEAD
            title = f"Cohort 1: {cohort1_query}\nCohort 2: {cohort2_query}\nOutgroup Cohort: {cohort3_query}"
=======
            title = f"Cohort 1: {cohort1_query}\nCohort 2: {cohort2_query}"
>>>>>>> a346898e
        fig = bkplt.figure(
            title=title,
            tools=["xpan", "xzoom_in", "xzoom_out", xwheel_zoom, "reset"],
            active_scroll=xwheel_zoom,
            active_drag="xpan",
            plot_width=width,
            plot_height=height,
            toolbar_location="above",
            x_range=x_range,
<<<<<<< HEAD
            y_range=(-0.5, 0.5),
        )

        # plot pbs
        fig.circle(
            x=x,
            y=pbs,
=======
            y_range=(0, 1),
        )

        # plot Fst
        fig.circle(
            x=x,
            y=fst,
>>>>>>> a346898e
            size=3,
            line_width=0.5,
            line_color="black",
            fill_color=None,
        )

        # tidy up the plot
<<<<<<< HEAD
        fig.yaxis.axis_label = "pbs"
        fig.yaxis.ticker = [-0.5, 0.5]
=======
        fig.yaxis.axis_label = "Fst"
        fig.yaxis.ticker = [0, 1]
>>>>>>> a346898e
        self._bokeh_style_genome_xaxis(fig, contig)

        if show:
            bkplt.show(fig)

        return fig

<<<<<<< HEAD
    def plot_pbs_gwss(
=======
    def plot_fst_gwss(
>>>>>>> a346898e
        self,
        contig,
        window_size,
        cohort1_query,
        cohort2_query,
<<<<<<< HEAD
        cohort3_query,
        site_mask,
        sample_sets=None,
=======
        sample_sets=None,
        site_mask="gamb_colu_arab",
>>>>>>> a346898e
        cohort_size=30,
        random_seed=42,
        title=None,
        width=DEFAULT_GENOME_PLOT_WIDTH,
        track_height=190,
        genes_height=DEFAULT_GENES_TRACK_HEIGHT,
    ):
<<<<<<< HEAD
        """Run and plot an pbs genome-wide scan to detect genome regions
        with shared selective sweeps between two cohorts.
=======
        """Run and plot an Fst genome-wide scan to investigate genetic
            differentiation between two cohorts.
>>>>>>> a346898e
        Parameters
        ----------
        contig: str
            Chromosome arm (e.g., "2L")
        window_size : int
            The size of windows used to calculate h12 over.
        cohort1_query : str
            A pandas query string which will be evaluated against the sample
            metadata e.g., "taxon == 'coluzzii' and country == 'Burkina Faso'".
        cohort2_query : str
            A pandas query string which will be evaluated against the sample
            metadata e.g., "taxon == 'coluzzii' and country == 'Burkina Faso'".
<<<<<<< HEAD
        cohort3_query : str
            A pandas query string which will be evaluated against the sample
            metadata e.g., "taxon == 'coluzzii' and country == 'Burkina Faso'".
=======
>>>>>>> a346898e
        sample_sets : str or list of str, optional
            Can be a sample set identifier (e.g., "AG1000G-AO") or a list of
            sample set identifiers (e.g., ["AG1000G-BF-A", "AG1000G-BF-B"]) or a
            release identifier (e.g., "3.0") or a list of release identifiers.
<<<<<<< HEAD
=======
        site_mask : {"gamb_colu_arab", "gamb_colu", "arab"}, optional
            Site filters mask to apply.
>>>>>>> a346898e
        cohort_size : int, optional
            If provided, randomly down-sample to the given cohort size.
        random_seed : int, optional
            Random seed used for down-sampling.
        title : str, optional
            If provided, title string is used to label plot.
        width : int, optional
            Plot width in pixels (px).
        track_height : int. optional
            GWSS track height in pixels (px).
        genes_height : int. optional
            Gene track height in pixels (px).
<<<<<<< HEAD
        Returns
        -------
        fig : figure
            A plot showing windowed pbs statistic with gene track on x-axis.
=======

        Returns
        -------
        fig : figure
            A plot showing windowed Fst statistic with gene track on x-axis.
>>>>>>> a346898e
        """

        import bokeh.layouts as bklay
        import bokeh.plotting as bkplt

        # gwss track
<<<<<<< HEAD
        fig1 = self.plot_pbs_gwss_track(
=======
        fig1 = self.plot_fst_gwss_track(
>>>>>>> a346898e
            contig=contig,
            window_size=window_size,
            cohort1_query=cohort1_query,
            cohort2_query=cohort2_query,
<<<<<<< HEAD
            cohort3_query=cohort3_query,
=======
>>>>>>> a346898e
            sample_sets=sample_sets,
            site_mask=site_mask,
            cohort_size=cohort_size,
            random_seed=random_seed,
            title=title,
            width=width,
            height=track_height,
            show=False,
        )

        fig1.xaxis.visible = False

        # plot genes
        fig2 = self.plot_genes(
            region=contig,
            width=width,
            height=genes_height,
            x_range=fig1.x_range,
            show=False,
        )

        # combine plots into a single figure
        fig = bklay.gridplot(
            [fig1, fig2], ncols=1, toolbar_location="above", merge_tools=True
        )

        bkplt.show(fig)


def _hamming_to_snps(h):
    """
    Cluster haplotype array and return the number of SNP differences
    """
    from scipy.spatial.distance import pdist

    dist = pdist(h, metric="hamming")
    dist *= h.shape[1]
    return dist


def _get_max_hamming_distance(h, metric="hamming", linkage_method="single"):
    """
    Find the maximum hamming distance between haplotypes
    """
    from scipy.cluster.hierarchy import linkage

    # FIXME: variable in function should be lowercase
    Z = linkage(h, metric=metric, method=linkage_method)

    # Get the distances column
    dists = Z[:, 2]
    # Convert to the number of SNP differences
    dists *= h.shape[1]
    # Return the maximum
    return dists.max()


def _haplotype_frequencies(h):
    """Compute haplotype frequencies, returning a dictionary that maps
    haplotype hash values to frequencies."""
    n = h.shape[1]
    hashes = [hash(h[:, i].tobytes()) for i in range(n)]
    counts = Counter(hashes)
    freqs = {key: count / n for key, count in counts.items()}
    return freqs


def _haplotype_joint_frequencies(ha, hb):
    """Compute the joint frequency of haplotypes in two difference
    cohorts. Returns a dictionary mapping haplotype hash values to
    the product of frequencies in each cohort."""
    frqa = _haplotype_frequencies(ha)
    frqb = _haplotype_frequencies(hb)
    keys = set(frqa.keys()) | set(frqb.keys())
    joint_freqs = {key: frqa.get(key, 0) * frqb.get(key, 0) for key in keys}
    return joint_freqs


def _h1x(ha, hb):
    """Compute H1X, the sum of joint haplotype frequencies between
    two cohorts, which is a summary statistic useful for detecting
    shared selective sweeps."""
    jf = _haplotype_joint_frequencies(ha, hb)
    return np.sum(list(jf.values()))


def _moving_h1x(ha, hb, size, start=0, stop=None, step=None):
    """Compute H1X in moving windows.
    Parameters
    ----------
    ha : array_like, int, shape (n_variants, n_haplotypes)
        Haplotype array for the first cohort.
    hb : array_like, int, shape (n_variants, n_haplotypes)
        Haplotype array for the second cohort.
    size : int
        The window size (number of variants).
    start : int, optional
        The index at which to start.
    stop : int, optional
        The index at which to stop.
    step : int, optional
        The number of variants between start positions of windows. If not
        given, defaults to the window size, i.e., non-overlapping windows.
    Returns
    -------
    h1x : ndarray, float, shape (n_windows,)
        H1X values (sum of squares of joint haplotype frequencies).
    """

    assert ha.ndim == hb.ndim == 2
    assert ha.shape[0] == hb.shape[0]

    # construct moving windows
    windows = allel.index_windows(ha, size, start, stop, step)

    # compute statistics for each window
    out = np.array([_h1x(ha[i:j], hb[i:j]) for i, j in windows])

    return out


@numba.njit("Tuple((int8, int64))(int8[:], int8)")
def _cn_mode_1d(a, vmax):

    # setup intermediates
    m = a.shape[0]
    counts = np.zeros(vmax + 1, dtype=numba.int64)

    # initialise return values
    mode = numba.int8(-1)
    mode_count = numba.int64(0)

    # iterate over array values, keeping track of counts
    for i in range(m):
        v = a[i]
        if 0 <= v <= vmax:
            c = counts[v]
            c += 1
            counts[v] = c
            if c > mode_count:
                mode = v
                mode_count = c
            elif c == mode_count and v < mode:
                # consistency with scipy.stats, break ties by taking lower value
                mode = v

    return mode, mode_count


@numba.njit("Tuple((int8[:], int64[:]))(int8[:, :], int8)")
def _cn_mode(a, vmax):

    # setup intermediates
    n = a.shape[1]

    # setup outputs
    modes = np.zeros(n, dtype=numba.int8)
    counts = np.zeros(n, dtype=numba.int64)

    # iterate over columns, computing modes
    for j in range(a.shape[1]):
        mode, count = _cn_mode_1d(a[:, j], vmax)
        modes[j] = mode
        counts[j] = count

    return modes, counts<|MERGE_RESOLUTION|>--- conflicted
+++ resolved
@@ -6541,31 +6541,18 @@
             run_params["width"] = width
         return app.run_server(**run_params)
 
-<<<<<<< HEAD
-    def _pbs_gwss(
-=======
     def _fst_gwss(
->>>>>>> a346898e
         self,
         contig,
         window_size,
         sample_sets,
         cohort1_query,
         cohort2_query,
-<<<<<<< HEAD
-        cohort3_query,
-=======
->>>>>>> a346898e
         site_mask,
         cohort_size,
         random_seed,
     ):
 
-<<<<<<< HEAD
-        debug = self._log.debug
-
-=======
->>>>>>> a346898e
         ds_snps1 = self.snp_calls(
             region=contig,
             sample_query=cohort1_query,
@@ -6584,39 +6571,6 @@
             random_seed=random_seed,
         )
 
-<<<<<<< HEAD
-        ds_snps3 = self.snp_calls(
-            region=contig,
-            sample_query=cohort3_query,
-            sample_sets=sample_sets,
-            site_mask=site_mask,
-            cohort_size=cohort_size,
-            random_seed=random_seed,
-        )
-
-        debug("computing allele counts for cohort 1")
-        gt1 = allel.GenotypeDaskArray(ds_snps1["call_genotype"].data)
-        ac1 = gt1.count_alleles()
-
-        debug("computing allele counts for cohort 2")
-        gt2 = allel.GenotypeDaskArray(ds_snps2["call_genotype"].data)
-        ac2 = gt2.count_alleles()
-
-        debug("computing allele counts for cohort 3")
-        gt3 = allel.GenotypeDaskArray(ds_snps3["call_genotype"].data)
-        ac3 = gt3.count_alleles()
-
-        pos = ds_snps1["variant_position"].values
-
-        pbs = allel.pbs(ac1=ac1, ac2=ac2, ac3=ac3, window_size=window_size, normed=True)
-        x = allel.moving_statistic(pos, statistic=np.mean, size=window_size)
-
-        results = dict(x=x, pbs=pbs)
-
-        return results
-
-    def pbs_gwss(
-=======
         gt1 = allel.GenotypeDaskArray(ds_snps1["call_genotype"].data)
         with self._dask_progress(desc="Compute allele counts for cohort 1"):
             ac1 = gt1.count_alleles(max_allele=3).compute()
@@ -6635,22 +6589,11 @@
         return results
 
     def fst_gwss(
->>>>>>> a346898e
         self,
         contig,
         window_size,
         cohort1_query,
         cohort2_query,
-<<<<<<< HEAD
-        cohort3_query,
-        site_mask,
-        sample_sets=None,
-        cohort_size=30,
-        random_seed=42,
-    ):
-        """Run an pbs genome-wide scan to detect genome regions showing
-        differentiation between two cohorts and an outgroup.
-=======
         sample_sets=None,
         site_mask="gamb_colu_arab",
         cohort_size=30,
@@ -6658,7 +6601,6 @@
     ):
         """Run an Fst genome-wide scan to investigate genetic
             differentiation between two cohorts.
->>>>>>> a346898e
         Parameters
         ----------
         contig: str
@@ -6671,60 +6613,33 @@
         cohort2_query : str
             A pandas query string which will be evaluated against the sample
             metadata e.g., "taxon == 'coluzzii' and country == 'Burkina Faso'".
-<<<<<<< HEAD
-        cohort3_query : str
-            A pandas query string which will be evaluated against the sample
-            metadata e.g., "taxon == 'coluzzii' and country == 'Burkina Faso'".
-        site_mask : {"gamb_colu_arab", "gamb_colu", "arab"}
-            Site filters mask to apply.
-=======
->>>>>>> a346898e
         sample_sets : str or list of str, optional
             Can be a sample set identifier (e.g., "AG1000G-AO") or a list of
             sample set identifiers (e.g., ["AG1000G-BF-A", "AG1000G-BF-B"]) or a
             release identifier (e.g., "3.0") or a list of release identifiers.
-<<<<<<< HEAD
-=======
         site_mask : {"gamb_colu_arab", "gamb_colu", "arab"}, optional
             Site filters mask to apply.
->>>>>>> a346898e
         cohort_size : int, optional
             If provided, randomly down-sample to the given cohort size.
         random_seed : int, optional
             Random seed used for down-sampling.
-<<<<<<< HEAD
-=======
-
->>>>>>> a346898e
+
         Returns
         -------
         x : numpy.ndarray
             An array containing the window centre point genomic positions.
-<<<<<<< HEAD
-        pbs : numpy.ndarray
-            An array with pbs statistic values for each window.
-        """
-        # change this name if you ever change the behaviour of this function, to
-        # invalidate any previously cached data
-        name = "ag3_pbs_gwss_v1"
-=======
         fst : numpy.ndarray
             An array with Fst statistic values for each window.
         """
         # change this name if you ever change the behaviour of this function, to
         # invalidate any previously cached data
         name = "ag3_fst_gwss_v1"
->>>>>>> a346898e
 
         params = dict(
             contig=contig,
             window_size=window_size,
             cohort1_query=cohort1_query,
             cohort2_query=cohort2_query,
-<<<<<<< HEAD
-            cohort3_query=cohort3_query,
-=======
->>>>>>> a346898e
             sample_sets=self._prep_sample_sets_arg(sample_sets=sample_sets),
             site_mask=site_mask,
             cohort_size=cohort_size,
@@ -6735,17 +6650,6 @@
             results = self.results_cache_get(name=name, params=params)
 
         except CacheMiss:
-<<<<<<< HEAD
-            results = self._pbs_gwss(**params)
-            self.results_cache_set(name=name, params=params, results=results)
-
-        x = results["x"]
-        pbs = results["pbs"]
-
-        return x, pbs
-
-    def plot_pbs_gwss_track(
-=======
             results = self._fst_gwss(**params)
             self.results_cache_set(name=name, params=params, results=results)
 
@@ -6755,20 +6659,13 @@
         return x, fst
 
     def plot_fst_gwss_track(
->>>>>>> a346898e
         self,
         contig,
         window_size,
         cohort1_query,
         cohort2_query,
-<<<<<<< HEAD
-        cohort3_query,
-        site_mask,
-        sample_sets=None,
-=======
         sample_sets=None,
         site_mask="gamb_colu_arab",
->>>>>>> a346898e
         cohort_size=30,
         random_seed=42,
         title=None,
@@ -6777,13 +6674,8 @@
         show=True,
         x_range=None,
     ):
-<<<<<<< HEAD
-        """Run and plot a pbs genome-wide scan to detect genome regions
-        with shared selective sweeps between two cohorts.
-=======
         """Run and plot a Fst genome-wide scan to investigate genetic
             differentiation between two cohorts.
->>>>>>> a346898e
         Parameters
         ----------
         contig: str
@@ -6796,23 +6688,12 @@
         cohort2_query : str
             A pandas query string which will be evaluated against the sample
             metadata e.g., "taxon == 'coluzzii' and country == 'Burkina Faso'".
-<<<<<<< HEAD
-        cohort3_query : str
-            A pandas query string which will be evaluated against the sample
-            metadata e.g., "taxon == 'coluzzii' and country == 'Burkina Faso'".
-        site_mask : {"gamb_colu_arab", "gamb_colu", "arab"}
-            Site filters mask to apply.
-=======
->>>>>>> a346898e
         sample_sets : str or list of str, optional
             Can be a sample set identifier (e.g., "AG1000G-AO") or a list of
             sample set identifiers (e.g., ["AG1000G-BF-A", "AG1000G-BF-B"]) or a
             release identifier (e.g., "3.0") or a list of release identifiers.
-<<<<<<< HEAD
-=======
         site_mask : {"gamb_colu_arab", "gamb_colu", "arab"}, optional
             Site filters mask to apply.
->>>>>>> a346898e
         cohort_size : int, optional
             If provided, randomly down-sample to the given cohort size.
         random_seed : int, optional
@@ -6827,39 +6708,23 @@
             If True, show the plot.
         x_range : bokeh.models.Range1d, optional
             X axis range (for linking to other tracks).
-<<<<<<< HEAD
-        Returns
-        -------
-        fig : figure
-            A plot showing windowed pbs statistic across chosen contig.
-=======
 
         Returns
         -------
         fig : figure
             A plot showing windowed Fst statistic across chosen contig.
->>>>>>> a346898e
         """
 
         import bokeh.models as bkmod
         import bokeh.plotting as bkplt
 
-<<<<<<< HEAD
-        # compute pbs
-        x, pbs = self.pbs_gwss(
-=======
         # compute Fst
         x, fst = self.fst_gwss(
->>>>>>> a346898e
             contig=contig,
             window_size=window_size,
             cohort_size=cohort_size,
             cohort1_query=cohort1_query,
             cohort2_query=cohort2_query,
-<<<<<<< HEAD
-            cohort3_query=cohort3_query,
-=======
->>>>>>> a346898e
             sample_sets=sample_sets,
             site_mask=site_mask,
             random_seed=random_seed,
@@ -6874,11 +6739,7 @@
         # create a figure
         xwheel_zoom = bkmod.WheelZoomTool(dimensions="width", maintain_focus=False)
         if title is None:
-<<<<<<< HEAD
-            title = f"Cohort 1: {cohort1_query}\nCohort 2: {cohort2_query}\nOutgroup Cohort: {cohort3_query}"
-=======
             title = f"Cohort 1: {cohort1_query}\nCohort 2: {cohort2_query}"
->>>>>>> a346898e
         fig = bkplt.figure(
             title=title,
             tools=["xpan", "xzoom_in", "xzoom_out", xwheel_zoom, "reset"],
@@ -6888,15 +6749,6 @@
             plot_height=height,
             toolbar_location="above",
             x_range=x_range,
-<<<<<<< HEAD
-            y_range=(-0.5, 0.5),
-        )
-
-        # plot pbs
-        fig.circle(
-            x=x,
-            y=pbs,
-=======
             y_range=(0, 1),
         )
 
@@ -6904,7 +6756,6 @@
         fig.circle(
             x=x,
             y=fst,
->>>>>>> a346898e
             size=3,
             line_width=0.5,
             line_color="black",
@@ -6912,13 +6763,8 @@
         )
 
         # tidy up the plot
-<<<<<<< HEAD
-        fig.yaxis.axis_label = "pbs"
-        fig.yaxis.ticker = [-0.5, 0.5]
-=======
         fig.yaxis.axis_label = "Fst"
         fig.yaxis.ticker = [0, 1]
->>>>>>> a346898e
         self._bokeh_style_genome_xaxis(fig, contig)
 
         if show:
@@ -6926,24 +6772,14 @@
 
         return fig
 
-<<<<<<< HEAD
-    def plot_pbs_gwss(
-=======
     def plot_fst_gwss(
->>>>>>> a346898e
         self,
         contig,
         window_size,
         cohort1_query,
         cohort2_query,
-<<<<<<< HEAD
-        cohort3_query,
-        site_mask,
-        sample_sets=None,
-=======
         sample_sets=None,
         site_mask="gamb_colu_arab",
->>>>>>> a346898e
         cohort_size=30,
         random_seed=42,
         title=None,
@@ -6951,13 +6787,8 @@
         track_height=190,
         genes_height=DEFAULT_GENES_TRACK_HEIGHT,
     ):
-<<<<<<< HEAD
-        """Run and plot an pbs genome-wide scan to detect genome regions
-        with shared selective sweeps between two cohorts.
-=======
         """Run and plot an Fst genome-wide scan to investigate genetic
             differentiation between two cohorts.
->>>>>>> a346898e
         Parameters
         ----------
         contig: str
@@ -6970,21 +6801,12 @@
         cohort2_query : str
             A pandas query string which will be evaluated against the sample
             metadata e.g., "taxon == 'coluzzii' and country == 'Burkina Faso'".
-<<<<<<< HEAD
-        cohort3_query : str
-            A pandas query string which will be evaluated against the sample
-            metadata e.g., "taxon == 'coluzzii' and country == 'Burkina Faso'".
-=======
->>>>>>> a346898e
         sample_sets : str or list of str, optional
             Can be a sample set identifier (e.g., "AG1000G-AO") or a list of
             sample set identifiers (e.g., ["AG1000G-BF-A", "AG1000G-BF-B"]) or a
             release identifier (e.g., "3.0") or a list of release identifiers.
-<<<<<<< HEAD
-=======
         site_mask : {"gamb_colu_arab", "gamb_colu", "arab"}, optional
             Site filters mask to apply.
->>>>>>> a346898e
         cohort_size : int, optional
             If provided, randomly down-sample to the given cohort size.
         random_seed : int, optional
@@ -6997,37 +6819,373 @@
             GWSS track height in pixels (px).
         genes_height : int. optional
             Gene track height in pixels (px).
-<<<<<<< HEAD
+
+        Returns
+        -------
+        fig : figure
+            A plot showing windowed Fst statistic with gene track on x-axis.
+        """
+
+        import bokeh.layouts as bklay
+        import bokeh.plotting as bkplt
+
+        # gwss track
+        fig1 = self.plot_fst_gwss_track(
+            contig=contig,
+            window_size=window_size,
+            cohort1_query=cohort1_query,
+            cohort2_query=cohort2_query,
+            sample_sets=sample_sets,
+            site_mask=site_mask,
+            cohort_size=cohort_size,
+            random_seed=random_seed,
+            title=title,
+            width=width,
+            height=track_height,
+            show=False,
+        )
+
+        fig1.xaxis.visible = False
+
+        # plot genes
+        fig2 = self.plot_genes(
+            region=contig,
+            width=width,
+            height=genes_height,
+            x_range=fig1.x_range,
+            show=False,
+        )
+
+        # combine plots into a single figure
+        fig = bklay.gridplot(
+            [fig1, fig2], ncols=1, toolbar_location="above", merge_tools=True
+        )
+
+        bkplt.show(fig)
+
+    def _pbs_gwss(
+        self,
+        contig,
+        window_size,
+        sample_sets,
+        cohort1_query,
+        cohort2_query,
+        cohort3_query,
+        site_mask,
+        cohort_size,
+        random_seed,
+    ):
+
+        ds_snps1 = self.snp_calls(
+            region=contig,
+            sample_query=cohort1_query,
+            sample_sets=sample_sets,
+            site_mask=site_mask,
+            cohort_size=cohort_size,
+            random_seed=random_seed,
+        )
+
+        ds_snps2 = self.snp_calls(
+            region=contig,
+            sample_query=cohort2_query,
+            sample_sets=sample_sets,
+            site_mask=site_mask,
+            cohort_size=cohort_size,
+            random_seed=random_seed,
+        )
+
+        ds_snps3 = self.snp_calls(
+            region=contig,
+            sample_query=cohort3_query,
+            sample_sets=sample_sets,
+            site_mask=site_mask,
+            cohort_size=cohort_size,
+            random_seed=random_seed,
+        )
+
+        gt1 = allel.GenotypeDaskArray(ds_snps1["call_genotype"].data)
+        with self._dask_progress(desc="Compute allele counts for cohort 1"):
+            ac1 = gt1.count_alleles(max_allele=3).compute()
+
+        gt2 = allel.GenotypeDaskArray(ds_snps2["call_genotype"].data)
+        with self._dask_progress(desc="Compute allele counts for cohort 2"):
+            ac2 = gt2.count_alleles(max_allele=3).compute()
+
+        gt3 = allel.GenotypeDaskArray(ds_snps3["call_genotype"].data)
+        with self._dask_progress(desc="Compute allele counts for cohort 3"):
+            ac3 = gt3.count_alleles(max_allele=3).compute()
+
+        pos = ds_snps1["variant_position"].values
+
+        pbs = allel.pbs(ac1=ac1, ac2=ac2, ac3=ac3, window_size=window_size, normed=True)
+        x = allel.moving_statistic(pos, statistic=np.mean, size=window_size)
+
+        results = dict(x=x, pbs=pbs)
+
+        return results
+
+    def pbs_gwss(
+        self,
+        contig,
+        window_size,
+        cohort1_query,
+        cohort2_query,
+        cohort3_query,
+        site_mask="gamb_colu_arab",
+        sample_sets=None,
+        cohort_size=30,
+        random_seed=42,
+    ):
+        """Run a Pbs genome-wide scan to investigate genetic
+            differentiation between two cohorts and an outgroup
+        Parameters
+        ----------
+        contig: str
+            Chromosome arm (e.g., "2L")
+        window_size : int
+            The size of windows used to calculate h12 over.
+        cohort1_query : str
+            A pandas query string which will be evaluated against the sample
+            metadata e.g., "taxon == 'coluzzii' and country == 'Burkina Faso'".
+        cohort2_query : str
+            A pandas query string which will be evaluated against the sample
+            metadata e.g., "taxon == 'coluzzii' and country == 'Burkina Faso'".
+        cohort3_query : str
+            A pandas query string which will be evaluated against the sample
+            metadata e.g., "taxon == 'coluzzii' and country == 'Burkina Faso'".
+        site_mask : {"gamb_colu_arab", "gamb_colu", "arab"}, optional
+            Site filters mask to apply.
+        sample_sets : str or list of str, optional
+            Can be a sample set identifier (e.g., "AG1000G-AO") or a list of
+            sample set identifiers (e.g., ["AG1000G-BF-A", "AG1000G-BF-B"]) or a
+            release identifier (e.g., "3.0") or a list of release identifiers.
+        cohort_size : int, optional
+            If provided, randomly down-sample to the given cohort size.
+        random_seed : int, optional
+            Random seed used for down-sampling.
+
+        Returns
+        -------
+        x : numpy.ndarray
+            An array containing the window centre point genomic positions.
+        pbs : numpy.ndarray
+            An array with pbs statistic values for each window.
+        """
+        # change this name if you ever change the behaviour of this function, to
+        # invalidate any previously cached data
+        name = "ag3_pbs_gwss_v1"
+
+        params = dict(
+            contig=contig,
+            window_size=window_size,
+            cohort1_query=cohort1_query,
+            cohort2_query=cohort2_query,
+            cohort3_query=cohort3_query,
+            sample_sets=self._prep_sample_sets_arg(sample_sets=sample_sets),
+            site_mask=site_mask,
+            cohort_size=cohort_size,
+            random_seed=random_seed,
+        )
+
+        try:
+            results = self.results_cache_get(name=name, params=params)
+
+        except CacheMiss:
+            results = self._pbs_gwss(**params)
+            self.results_cache_set(name=name, params=params, results=results)
+
+        x = results["x"]
+        pbs = results["pbs"]
+
+        return x, pbs
+
+    def plot_pbs_gwss_track(
+        self,
+        contig,
+        window_size,
+        cohort1_query,
+        cohort2_query,
+        cohort3_query,
+        site_mask="gamb_colu_arab",
+        sample_sets=None,
+        cohort_size=30,
+        random_seed=42,
+        title=None,
+        width=DEFAULT_GENOME_PLOT_WIDTH,
+        height=200,
+        show=True,
+        x_range=None,
+    ):
+        """Run and plot an Pbs genome-wide scan to investigate genetic
+            differentiation between two cohorts and an outgroup
+        Parameters
+        ----------
+        contig: str
+            Chromosome arm (e.g., "2L")
+        window_size : int
+            The size of windows used to calculate h12 over.
+        cohort1_query : str
+            A pandas query string which will be evaluated against the sample
+            metadata e.g., "taxon == 'coluzzii' and country == 'Burkina Faso'".
+        cohort2_query : str
+            A pandas query string which will be evaluated against the sample
+            metadata e.g., "taxon == 'coluzzii' and country == 'Burkina Faso'".
+        cohort3_query : str
+            A pandas query string which will be evaluated against the sample
+            metadata e.g., "taxon == 'coluzzii' and country == 'Burkina Faso'".
+        site_mask : {"gamb_colu_arab", "gamb_colu", "arab"}, optional
+            Site filters mask to apply.
+        sample_sets : str or list of str, optional
+            Can be a sample set identifier (e.g., "AG1000G-AO") or a list of
+            sample set identifiers (e.g., ["AG1000G-BF-A", "AG1000G-BF-B"]) or a
+            release identifier (e.g., "3.0") or a list of release identifiers.
+        cohort_size : int, optional
+            If provided, randomly down-sample to the given cohort size.
+        random_seed : int, optional
+            Random seed used for down-sampling.
+        title : str, optional
+            If provided, title string is used to label plot.
+        width : int, optional
+            Plot width in pixels (px).
+        height : int. optional
+            Plot height in pixels (px).
+        show : bool, optional
+            If True, show the plot.
+        x_range : bokeh.models.Range1d, optional
+            X axis range (for linking to other tracks).
+
+        Returns
+        -------
+        fig : figure
+            A plot showing windowed pbs statistic across chosen contig.
+        """
+
+        import bokeh.models as bkmod
+        import bokeh.plotting as bkplt
+
+        # compute pbs
+        x, pbs = self.pbs_gwss(
+            contig=contig,
+            window_size=window_size,
+            cohort_size=cohort_size,
+            cohort1_query=cohort1_query,
+            cohort2_query=cohort2_query,
+            cohort3_query=cohort3_query,
+            sample_sets=sample_sets,
+            site_mask=site_mask,
+            random_seed=random_seed,
+        )
+
+        # determine X axis range
+        x_min = x[0]
+        x_max = x[-1]
+        if x_range is None:
+            x_range = bkmod.Range1d(x_min, x_max, bounds="auto")
+
+        # create a figure
+        xwheel_zoom = bkmod.WheelZoomTool(dimensions="width", maintain_focus=False)
+        if title is None:
+            title = f"Cohort 1: {cohort1_query}\nCohort 2: {cohort2_query}\nOutgroup Cohort: {cohort3_query}"
+        fig = bkplt.figure(
+            title=title,
+            tools=["xpan", "xzoom_in", "xzoom_out", xwheel_zoom, "reset"],
+            active_scroll=xwheel_zoom,
+            active_drag="xpan",
+            plot_width=width,
+            plot_height=height,
+            toolbar_location="above",
+            x_range=x_range,
+            y_range=(-0.5, 0.5),
+        )
+
+        # plot pbs
+        fig.circle(
+            x=x,
+            y=pbs,
+            size=3,
+            line_width=0.5,
+            line_color="black",
+            fill_color=None,
+        )
+
+        # tidy up the plot
+        fig.yaxis.axis_label = "pbs"
+        fig.yaxis.ticker = [-0.5, 0.5]
+        self._bokeh_style_genome_xaxis(fig, contig)
+
+        if show:
+            bkplt.show(fig)
+
+        return fig
+
+    def plot_pbs_gwss(
+        self,
+        contig,
+        window_size,
+        cohort1_query,
+        cohort2_query,
+        cohort3_query,
+        site_mask="gamb_colu_arab",
+        sample_sets=None,
+        cohort_size=30,
+        random_seed=42,
+        title=None,
+        width=DEFAULT_GENOME_PLOT_WIDTH,
+        track_height=190,
+        genes_height=DEFAULT_GENES_TRACK_HEIGHT,
+    ):
+        """Run and plot an Pbs genome-wide scan to investigate genetic
+            differentiation between two cohorts and an outgroup
+        Parameters
+        ----------
+        contig: str
+            Chromosome arm (e.g., "2L")
+        window_size : int
+            The size of windows used to calculate h12 over.
+        cohort1_query : str
+            A pandas query string which will be evaluated against the sample
+            metadata e.g., "taxon == 'coluzzii' and country == 'Burkina Faso'".
+        cohort2_query : str
+            A pandas query string which will be evaluated against the sample
+            metadata e.g., "taxon == 'coluzzii' and country == 'Burkina Faso'".
+        cohort3_query : str
+            A pandas query string which will be evaluated against the sample
+            metadata e.g., "taxon == 'coluzzii' and country == 'Burkina Faso'".
+        site_mask : {"gamb_colu_arab", "gamb_colu", "arab"}, optional
+            Site filters mask to apply.
+        sample_sets : str or list of str, optional
+            Can be a sample set identifier (e.g., "AG1000G-AO") or a list of
+            sample set identifiers (e.g., ["AG1000G-BF-A", "AG1000G-BF-B"]) or a
+            release identifier (e.g., "3.0") or a list of release identifiers.
+        cohort_size : int, optional
+            If provided, randomly down-sample to the given cohort size.
+        random_seed : int, optional
+            Random seed used for down-sampling.
+        title : str, optional
+            If provided, title string is used to label plot.
+        width : int, optional
+            Plot width in pixels (px).
+        track_height : int. optional
+            GWSS track height in pixels (px).
+        genes_height : int. optional
+            Gene track height in pixels (px).
+
         Returns
         -------
         fig : figure
             A plot showing windowed pbs statistic with gene track on x-axis.
-=======
-
-        Returns
-        -------
-        fig : figure
-            A plot showing windowed Fst statistic with gene track on x-axis.
->>>>>>> a346898e
         """
 
         import bokeh.layouts as bklay
         import bokeh.plotting as bkplt
 
         # gwss track
-<<<<<<< HEAD
         fig1 = self.plot_pbs_gwss_track(
-=======
-        fig1 = self.plot_fst_gwss_track(
->>>>>>> a346898e
             contig=contig,
             window_size=window_size,
             cohort1_query=cohort1_query,
             cohort2_query=cohort2_query,
-<<<<<<< HEAD
             cohort3_query=cohort3_query,
-=======
->>>>>>> a346898e
             sample_sets=sample_sets,
             site_mask=site_mask,
             cohort_size=cohort_size,
