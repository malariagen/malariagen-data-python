from bisect import bisect_left, bisect_right

import allel
import dask.array as da
import numba
import numpy as np
import pandas
import xarray
import zarr

from . import veff
from .util import (
    DIM_ALLELE,
    DIM_PLOIDY,
    DIM_SAMPLE,
    DIM_VARIANT,
    da_compress,
    da_from_zarr,
    dask_compress_dataset,
    init_filesystem,
    init_zarr_store,
    read_gff3,
    unpack_gff3_attributes,
)

PUBLIC_RELEASES = ("v3",)
GENESET_GFF3_PATH = (
    "reference/genome/agamp4/Anopheles-gambiae-PEST_BASEFEATURES_AgamP4.12.gff3.gz"
)
GENOME_ZARR_PATH = (
    "reference/genome/agamp4/Anopheles-gambiae-PEST_CHROMOSOMES_AgamP4.zarr"
)
DEFAULT_SPECIES_ANALYSIS = "aim_20200422"
DEFAULT_SITE_FILTERS_ANALYSIS = "dt_20200416"
DEFAULT_COHORTS_ANALYSIS = "20211101"
CONTIGS = "2R", "2L", "3R", "3L", "X"


class Ag3:
    """Provides access to data from Ag 3 releases.

    Parameters
    ----------
    url : str
        Base path to data. Give "gs://vo_agam_release/" to use Google Cloud Storage,
        or a local path on your file system if data have been downloaded.
    **kwargs
        Passed through to fsspec when setting up file system access.

    Examples
    --------
    Access data from Google Cloud Storage:

        >>> import malariagen_data
        >>> ag3 = malariagen_data.Ag3("gs://vo_agam_release/")

    Access data downloaded to a local file system:

        >>> ag3 = malariagen_data.Ag3("/local/path/to/vo_agam_release/")

    """

    contigs = CONTIGS

    def __init__(self, url, **kwargs):

        self._pre = kwargs.pop("pre", False)

        # setup filesystem
        self._fs, self._path = init_filesystem(url, **kwargs)

        # setup caches
        self._cache_releases = None
        self._cache_sample_sets = dict()
        self._cache_general_metadata = dict()
        self._cache_species_calls = dict()
        self._cache_site_filters = dict()
        self._cache_snp_sites = None
        self._cache_snp_genotypes = dict()
        self._cache_genome = None
        self._cache_annotator = None
        self._cache_geneset = dict()
        self._cache_cross_metadata = None
        self._cache_site_annotations = None
        self._cache_cnv_hmm = dict()
        self._cache_cnv_coverage_calls = dict()
        self._cache_cnv_discordant_read_calls = dict()
        self._cache_haplotypes = dict()
        self._cache_haplotype_sites = dict()
        self._cache_cohort_metadata = dict()

    @property
    def releases(self):
        if self._cache_releases is None:
            if self._pre:
                # discover which releases are available
                sub_dirs = [p.split("/")[-1] for p in self._fs.ls(self._path)]
                releases = tuple(
                    sorted(
                        [
                            d
                            for d in sub_dirs
                            if d.startswith("v3")
                            and self._fs.exists(f"{self._path}/{d}/manifest.tsv")
                        ]
                    )
                )
                if len(releases) == 0:
                    raise ValueError("No releases found.")
                self._cache_releases = releases
            else:
                self._cache_releases = PUBLIC_RELEASES
        return self._cache_releases

    def sample_sets(self, release=None):
        """Access a dataframe of sample sets.

        Parameters
        ----------
        release : str, optional
            Release identifier. Give "v3" to access the Ag1000G phase 3 data release.

        Returns
        -------
        df : pandas.DataFrame
            A dataframe of sample sets, one row per sample set.

        """

        if release is None:
            # retrieve sample sets from all available releases
            release = self.releases

        if isinstance(release, str):
            # retrieve sample sets for a single release

            if release not in self.releases:
                raise ValueError(f"Release not available: {release!r}")

            try:
                return self._cache_sample_sets[release]

            except KeyError:
                path = f"{self._path}/{release}/manifest.tsv"
                with self._fs.open(path) as f:
                    df = pandas.read_csv(f, sep="\t", na_values="")
                df["release"] = release
                self._cache_sample_sets[release] = df
                return df

        elif isinstance(release, (list, tuple)):
            # retrieve sample sets from multiple releases
            df = pandas.concat(
                [self.sample_sets(release=r) for r in release],
                axis=0,
                ignore_index=True,
            )
            return df

        else:
            raise TypeError

    @property
    def v3_wild(self):
        return [
            x
            for x in self.sample_sets(release="v3")["sample_set"].tolist()
            if x != "AG1000G-X"
        ]

    def _lookup_release(self, *, sample_set):
        """Find which release a sample set was included in."""
        df_sample_sets = self.sample_sets().set_index("sample_set")
        try:
            return df_sample_sets.loc[sample_set]["release"]
        except KeyError:
            raise ValueError(f"No release found for sample set {sample_set!r}")

    def _read_general_metadata(self, *, sample_set):
        """Read metadata for a single sample set."""
        try:
            return self._cache_general_metadata[sample_set]
        except KeyError:
            release = self._lookup_release(sample_set=sample_set)
            path = (
                f"{self._path}/{release}/metadata/general/{sample_set}/samples.meta.csv"
            )
            with self._fs.open(path) as f:
                df = pandas.read_csv(f, na_values="")

            # add a couple of columns for convenience
            df["sample_set"] = sample_set
            df["release"] = release

            self._cache_general_metadata[sample_set] = df
            return df

    def _read_species_calls(self, *, sample_set, analysis):
        """Read species calls for a single sample set."""
        key = (sample_set, analysis)
        try:
            return self._cache_species_calls[key]
        except KeyError:
            release = self._lookup_release(sample_set=sample_set)
            if analysis == "aim_20200422":
                path = f"{self._path}/{release}/metadata/species_calls_20200422/{sample_set}/samples.species_aim.csv"
            elif analysis == "pca_20200422":
                path = f"{self._path}/{release}/metadata/species_calls_20200422/{sample_set}/samples.species_pca.csv"
            else:
                raise ValueError(f"Unknown species calling analysis: {analysis!r}")
            with self._fs.open(path) as f:
                df = pandas.read_csv(
                    f,
                    na_values="",
                    # ensure correct dtype even where all values are missing
                    dtype={
                        "species_gambcolu_arabiensis": object,
                        "species_gambiae_coluzzii": object,
                    },
                )

            # add a single species call column, for convenience
            def consolidate_species(s):
                species_gambcolu_arabiensis = s["species_gambcolu_arabiensis"]
                species_gambiae_coluzzii = s["species_gambiae_coluzzii"]
                if species_gambcolu_arabiensis == "arabiensis":
                    return "arabiensis"
                elif species_gambcolu_arabiensis == "intermediate":
                    return "intermediate_arabiensis_gambiae"
                elif species_gambcolu_arabiensis == "gamb_colu":
                    # look at gambiae_vs_coluzzii
                    if species_gambiae_coluzzii == "gambiae":
                        return "gambiae"
                    elif species_gambiae_coluzzii == "coluzzii":
                        return "coluzzii"
                    elif species_gambiae_coluzzii == "intermediate":
                        return "intermediate_gambiae_coluzzii"
                else:
                    # some individuals, e.g., crosses, have a missing species call
                    return np.nan

            df["species"] = df.apply(consolidate_species, axis=1)

            if analysis == "aim_20200422":
                # normalise column prefixes
                df = df.rename(
                    columns={
                        "aim_fraction_arab": "aim_species_fraction_arab",
                        "aim_fraction_colu": "aim_species_fraction_colu",
                        "species_gambcolu_arabiensis": "aim_species_gambcolu_arabiensis",
                        "species_gambiae_coluzzii": "aim_species_gambiae_coluzzii",
                        "species": "aim_species",
                    }
                )
            elif analysis == "pca_20200422":
                # normalise column prefixes
                df = df.rename(
                    # normalise column prefixes
                    columns={
                        "PC1": "pca_species_PC1",
                        "PC2": "pca_species_PC2",
                        "species_gambcolu_arabiensis": "pca_species_gambcolu_arabiensis",
                        "species_gambiae_coluzzii": "pca_species_gambiae_coluzzii",
                        "species": "pca_species",
                    }
                )

            self._cache_species_calls[key] = df
            return df

    def _prep_sample_sets_arg(self, *, sample_sets):
        """Common handling for the `sample_sets` parameter. For convenience, we allow this
        to be a single sample set, or a list of sample sets, or a release identifier, or a
        list of release identifiers."""

        if sample_sets is None:
            # all available sample sets
            sample_sets = self.sample_sets()["sample_set"].tolist()

        elif isinstance(sample_sets, str):

            if sample_sets == "v3_wild":
                # convenience, special case to exclude crosses
                sample_sets = self.v3_wild

            elif sample_sets.startswith("v3"):
                # convenience, can use a release identifier to denote all sample sets
                # in a release
                sample_sets = self.sample_sets(release=sample_sets)[
                    "sample_set"
                ].tolist()

            else:
                # single sample set, normalise to always return a list
                sample_sets = [sample_sets]

        elif isinstance(sample_sets, (list, tuple)):
            # list or tuple of sample sets or releases
            prepped_sample_sets = []
            for s in sample_sets:
                # make a recursive call to handle the case where s is a release identifier
                sp = self._prep_sample_sets_arg(sample_sets=s)
                # make sure we end up with a flat list of sample sets
                if isinstance(sp, str):
                    prepped_sample_sets.append(sp)
                else:
                    prepped_sample_sets.extend(sp)
            sample_sets = prepped_sample_sets

        else:
            raise TypeError(
                f"Invalid type for sample_sets parameter; expected str, list or tuple; found: {sample_sets!r}"
            )

        return sample_sets

    def species_calls(self, sample_sets=None, analysis=DEFAULT_SPECIES_ANALYSIS):
        """Access species calls for one or more sample sets.

        Parameters
        ----------
        sample_sets : str or list of str, optional
            Can be a sample set identifier (e.g., "AG1000G-AO") or a list of sample set
            identifiers (e.g., ["AG1000G-BF-A", "AG1000G-BF-B"] or a release identifier (e.g.,
            "v3") or a list of release identifiers.
        analysis : {"aim_20200422", "pca_20200422"}
            Species calling analysis.

        Returns
        -------
        df : pandas.DataFrame

        """

        sample_sets = self._prep_sample_sets_arg(sample_sets=sample_sets)

        # concatenate multiple sample sets
        dfs = [
            self._read_species_calls(sample_set=s, analysis=analysis)
            for s in sample_sets
        ]
        df = pandas.concat(dfs, axis=0, ignore_index=True)

        return df

    def _sample_metadata(self, *, sample_set, species_calls):
        df = self._read_general_metadata(sample_set=sample_set)
        if species_calls is not None:
            df_species = self._read_species_calls(
                sample_set=sample_set, analysis=species_calls
            )
            df = df.merge(df_species, on="sample_id", sort=False)
        return df

    def sample_metadata(self, sample_sets=None, species_calls=DEFAULT_SPECIES_ANALYSIS):
        """Access sample metadata for one or more sample sets.

        Parameters
        ----------
        sample_sets : str or list of str, optional
            Can be a sample set identifier (e.g., "AG1000G-AO") or a list of sample set
            identifiers (e.g., ["AG1000G-BF-A", "AG1000G-BF-B"]) or a release identifier (e.g.,
            "v3") or a list of release identifiers.
        species_calls : {"aim_20200422", "pca_20200422"}, optional
            Include species calls in metadata.

        Returns
        -------
        df : pandas.DataFrame
            A dataframe of sample metadata, one row per sample.

        """

        sample_sets = self._prep_sample_sets_arg(sample_sets=sample_sets)

        # concatenate multiple sample sets
        dfs = [
            self._sample_metadata(sample_set=s, species_calls=species_calls)
            for s in sample_sets
        ]
        df = pandas.concat(dfs, axis=0, ignore_index=True)

        return df

    def open_site_filters(self, mask, analysis=DEFAULT_SITE_FILTERS_ANALYSIS):
        """Open site filters zarr.

        Parameters
        ----------
        mask : {"gamb_colu_arab", "gamb_colu", "arab"}
            Mask to use.
        analysis : str, optional
            Site filters analysis version.

        Returns
        -------
        root : zarr.hierarchy.Group

        """
        key = mask, analysis
        try:
            return self._cache_site_filters[key]
        except KeyError:
            path = f"{self._path}/v3/site_filters/{analysis}/{mask}/"
            store = init_zarr_store(fs=self._fs, path=path)
            root = zarr.open_consolidated(store=store)
            self._cache_site_filters[key] = root
            return root

    def site_filters(
        self,
        contig,
        mask,
        field="filter_pass",
        analysis=DEFAULT_SITE_FILTERS_ANALYSIS,
        inline_array=True,
        chunks="native",
    ):
        """Access SNP site filters.

        Parameters
        ----------
        contig : str or list of str
            Chromosome arm, e.g., "3R". Multiple values can be provided as a list,
            in which case data will be concatenated, e.g., ["3R", "3L"].
        mask : {"gamb_colu_arab", "gamb_colu", "arab"}
            Mask to use.
        field : str, optional
            Array to access.
        analysis : str, optional
            Site filters analysis version.
        inline_array : bool, optional
            Passed through to dask.from_array().
        chunks : str, optional
            If 'auto' let dask decide chunk size. If 'native' use native zarr chunks.
            Also can be a target size, e.g., '200 MiB'.

        Returns
        -------
        d : dask.array.Array

        """

        if isinstance(contig, (list, tuple)):
            return da.concatenate(
                [
                    self.site_filters(
                        contig=c,
                        mask=mask,
                        field=field,
                        analysis=analysis,
                        inline_array=inline_array,
                        chunks=chunks,
                    )
                    for c in contig
                ]
            )
        else:
            root = self.open_site_filters(mask=mask, analysis=analysis)
            z = root[contig]["variants"][field]
            d = da_from_zarr(z, inline_array=inline_array, chunks=chunks)
            return d

    def open_snp_sites(self):
        """Open SNP sites zarr.

        Returns
        -------
        root : zarr.hierarchy.Group

        """
        if self._cache_snp_sites is None:
            path = f"{self._path}/v3/snp_genotypes/all/sites/"
            store = init_zarr_store(fs=self._fs, path=path)
            root = zarr.open_consolidated(store=store)
            self._cache_snp_sites = root
        return self._cache_snp_sites

    def snp_sites(
        self,
        contig,
        field=None,
        site_mask=None,
        site_filters=DEFAULT_SITE_FILTERS_ANALYSIS,
        inline_array=True,
        chunks="native",
    ):
        """Access SNP site data (positions and alleles).

        Parameters
        ----------
        contig : str or list of str
            Chromosome arm, e.g., "3R". Multiple values can be provided as a list,
            in which case data will be concatenated, e.g., ["3R", "3L"].
        field : {"POS", "REF", "ALT"}, optional
            Array to access. If not provided, all three arrays POS, REF, ALT will be returned as a
            tuple.
        site_mask : {"gamb_colu_arab", "gamb_colu", "arab"}
            Site filters mask to apply.
        site_filters : str
            Site filters analysis version.
        inline_array : bool, optional
            Passed through to dask.array.from_array().
        chunks : str, optional
            If 'auto' let dask decide chunk size. If 'native' use native zarr chunks.
            Also can be a target size, e.g., '200 MiB'.

        Returns
        -------
        d : dask.array.Array or tuple of dask.array.Array

        """

        if field is None:
            # return POS, REF, ALT
            ret = tuple(
                self.snp_sites(contig=contig, field=f, site_mask=None)
                for f in ("POS", "REF", "ALT")
            )

        elif isinstance(contig, (tuple, list)):
            # concatenate
            ret = da.concatenate(
                [self.snp_sites(contig=c, field=field, site_mask=None) for c in contig]
            )

        else:
            root = self.open_snp_sites()
            z = root[contig]["variants"][field]
            ret = da_from_zarr(z, inline_array=inline_array, chunks=chunks)

        if site_mask is not None:
            loc_sites = self.site_filters(
                contig=contig, mask=site_mask, analysis=site_filters
            )
            if isinstance(ret, tuple):
                ret = tuple(da_compress(loc_sites, d, axis=0) for d in ret)
            else:
                ret = da_compress(loc_sites, ret, axis=0)

        return ret

    def open_snp_genotypes(self, sample_set):
        """Open SNP genotypes zarr.

        Parameters
        ----------
        sample_set : str

        Returns
        -------
        root : zarr.hierarchy.Group

        """
        try:
            return self._cache_snp_genotypes[sample_set]
        except KeyError:
            release = self._lookup_release(sample_set=sample_set)
            path = f"{self._path}/{release}/snp_genotypes/all/{sample_set}/"
            store = init_zarr_store(fs=self._fs, path=path)
            root = zarr.open_consolidated(store=store)
            self._cache_snp_genotypes[sample_set] = root
            return root

    def _snp_genotypes(self, *, contig, sample_set, field, inline_array, chunks):
        # single contig, single sample set
        root = self.open_snp_genotypes(sample_set=sample_set)
        z = root[contig]["calldata"][field]
        d = da_from_zarr(z, inline_array=inline_array, chunks=chunks)
        return d

    def snp_genotypes(
        self,
        contig,
        sample_sets=None,
        field="GT",
        site_mask=None,
        site_filters=DEFAULT_SITE_FILTERS_ANALYSIS,
        inline_array=True,
        chunks="native",
    ):
        """Access SNP genotypes and associated data.

        Parameters
        ----------
        contig : str or list of str
            Chromosome arm, e.g., "3R". Multiple values can be provided as a list,
            in which case data will be concatenated, e.g., ["3R", "3L"].
        sample_sets : str or list of str, optional
            Can be a sample set identifier (e.g., "AG1000G-AO") or a list of sample set
            identifiers (e.g., ["AG1000G-BF-A", "AG1000G-BF-B"]) or a release identifier (e.g.,
            "v3") or a list of release identifiers.
        field : {"GT", "GQ", "AD", "MQ"}
            Array to access.
        site_mask : {"gamb_colu_arab", "gamb_colu", "arab"}
            Site filters mask to apply.
        site_filters : str, optional
            Site filters analysis version.
        inline_array : bool, optional
            Passed through to dask.array.from_array().
        chunks : str, optional
            If 'auto' let dask decide chunk size. If 'native' use native zarr chunks.
            Also can be a target size, e.g., '200 MiB'.

        Returns
        -------
        d : dask.array.Array

        """

        sample_sets = self._prep_sample_sets_arg(sample_sets=sample_sets)

        # normalise to simplify concatenation logic
        if isinstance(contig, str):
            contig = [contig]

        # concatenate multiple sample sets and/or contigs
        d = da.concatenate(
            [
                da.concatenate(
                    [
                        self._snp_genotypes(
                            contig=c,
                            sample_set=s,
                            field=field,
                            inline_array=inline_array,
                            chunks=chunks,
                        )
                        for s in sample_sets
                    ],
                    axis=1,
                )
                for c in contig
            ],
            axis=0,
        )

        # apply site filters if requested
        if site_mask is not None:
            loc_sites = self.site_filters(
                contig=contig, mask=site_mask, analysis=site_filters
            )
            d = da_compress(loc_sites, d, axis=0)

        return d

    def open_genome(self):
        """Open the reference genome zarr.

        Returns
        -------
        root : zarr.hierarchy.Group

        """
        if self._cache_genome is None:
            path = f"{self._path}/{GENOME_ZARR_PATH}"
            store = init_zarr_store(fs=self._fs, path=path)
            self._cache_genome = zarr.open_consolidated(store=store)
        return self._cache_genome

    def genome_sequence(self, contig, inline_array=True, chunks="native"):
        """Access the reference genome sequence.

        Parameters
        ----------
        contig : str
            Chromosome arm, e.g., "3R".
        inline_array : bool, optional
            Passed through to dask.array.from_array().
        chunks : str, optional
            If 'auto' let dask decide chunk size. If 'native' use native zarr chunks.
            Also can be a target size, e.g., '200 MiB'.

        Returns
        -------
        d : dask.array.Array

        """
        genome = self.open_genome()
        z = genome[contig]
        d = da_from_zarr(z, inline_array=inline_array, chunks=chunks)
        return d

    def geneset(self, attributes=("ID", "Parent", "Name", "description")):
        """Access genome feature annotations (AgamP4.12).

        Parameters
        ----------
        attributes : list of str, optional
            Attribute keys to unpack into columns. Provide "*" to unpack all attributes.

        Returns
        -------
        df : pandas.DataFrame

        """

        if attributes is not None:
            attributes = tuple(attributes)

        try:
            df = self._cache_geneset[attributes]

        except KeyError:
            path = f"{self._path}/{GENESET_GFF3_PATH}"
            with self._fs.open(path, mode="rb") as f:
                df = read_gff3(f, compression="gzip")
            if attributes is not None:
                df = unpack_gff3_attributes(df, attributes=attributes)
            self._cache_geneset[attributes] = df

        return df

    def is_accessible(
        self, contig, site_mask, site_filters=DEFAULT_SITE_FILTERS_ANALYSIS
    ):
        """Compute genome accessibility array.

        Parameters
        ----------
        contig : str or list of str
            Chromosome arm, e.g., "3R".
        site_mask : {"gamb_colu_arab", "gamb_colu", "arab"}
            Site filters mask to apply.
        site_filters : str, optional
            Site filters analysis version.

        Returns
        -------
        a : numpy.ndarray

        """

        # determine contig sequence length
        seq_length = self.genome_sequence(contig).shape[0]

        # setup output
        is_accessible = np.zeros(seq_length, dtype=bool)

        # access positions
        pos = self.snp_sites(contig, field="POS").compute()

        # access site filters
        filter_pass = self.site_filters(
            contig, mask=site_mask, analysis=site_filters
        ).compute()

        # assign values from site filters
        is_accessible[pos - 1] = filter_pass

        return is_accessible

    def _site_mask_ids(self, *, site_filters):
        if site_filters == "dt_20200416":
            return "gamb_colu_arab", "gamb_colu", "arab"
        else:
            raise ValueError

    def _snp_df(self, *, transcript, site_filters):
        """Set up a dataframe with SNP site and filter columns."""

        # get feature direct from geneset
        gs = self.geneset()
        feature = gs[gs["ID"] == transcript].squeeze()
        contig = feature.contig

        # grab pos, ref and alt for chrom arm from snp_sites
        pos, ref, alt = self.snp_sites(contig=contig)

        # sites are dask arrays, turn pos into sorted index
        pos = allel.SortedIndex(pos.compute())

        # locate transcript range
        loc_feature = pos.locate_range(feature.start, feature.end)

        # dask compute on the sliced arrays to speed things up
        pos = pos[loc_feature]
        ref = ref[loc_feature].compute()
        alt = alt[loc_feature].compute()

        # access site filters
        filter_pass = dict()
        masks = self._site_mask_ids(site_filters=site_filters)
        for m in masks:
            x = self.site_filters(contig=feature.contig, mask=m, analysis=site_filters)
            x = x[loc_feature].compute()
            filter_pass[m] = x

        # setup columns with contig, pos, ref, alt columns
        cols = {
            "contig": contig,
            "position": np.repeat(pos, 3),
            "ref_allele": np.repeat(ref.astype("U1"), 3),
            "alt_allele": alt.astype("U1").flatten(),
        }

        # add mask columns
        for m in masks:
            x = filter_pass[m]
            cols[f"pass_{m}"] = np.repeat(x, 3)

        # construct dataframe
        df_snps = pandas.DataFrame(cols)

        return contig, loc_feature, df_snps

<<<<<<< HEAD
    def _annotator(self):
        # setup variant effect annotator
        if self._cache_annotator is None:
            self._cache_annotator = veff.Annotator(
                genome=self.open_genome(), geneset=self.geneset()
            )
        return self._cache_annotator

    def snp_effects(self, transcript, site_mask=None, site_filters="dt_20200416"):
=======
    def snp_effects(
        self, transcript, site_mask=None, site_filters=DEFAULT_SITE_FILTERS_ANALYSIS
    ):
>>>>>>> fd2f73d0
        """Compute variant effects for a gene transcript.

        Parameters
        ----------
        transcript : str
            Gene transcript ID (AgamP4.12), e.g., "AGAP004707-RA".
        site_mask : {"gamb_colu_arab", "gamb_colu", "arab"}, optional
            Site filters mask to apply.
        site_filters : str, optional
            Site filters analysis version.

        Returns
        -------
        df : pandas.DataFrame

        """

        # setup initial dataframe of SNPs
        _, _, df_snps = self._snp_df(transcript=transcript, site_filters=site_filters)

        # setup variant effect annotator
        ann = self._annotator()

        # apply mask if requested
        if site_mask is not None:
            loc_sites = df_snps[f"pass_{site_mask}"]
            df_snps = df_snps.loc[loc_sites]

        # reset index after filtering
        df_snps.reset_index(inplace=True, drop=True)

        # add effects to the dataframe
        ann.get_effects(transcript=transcript, variants=df_snps)

        return df_snps

    def _prep_cohorts_arg(
        self, *, cohorts, sample_sets, species_calls, cohorts_analysis
    ):

        # build cohort dictionary where key=cohort_id, value=loc_coh
        coh_dict = {}
        if isinstance(cohorts, dict):
            # get sample metadata
            df_meta = self.sample_metadata(
                sample_sets=sample_sets, species_calls=species_calls
            )
            for coh, query in cohorts.items():
                # locate samples
                loc_coh = df_meta.eval(query).values
                coh_dict[coh] = loc_coh
        if isinstance(cohorts, str):
            # grab the cohorts dataframe
            df_coh = self.sample_cohorts(
                sample_sets=sample_sets, cohorts_analysis=cohorts_analysis
            )
            # fix the string to match columns
            cohorts = "cohort_" + cohorts
            # check the given cohort set exists
            if cohorts not in df_coh.columns:
                raise ValueError(f"{cohorts!r} is not a known cohort set")
            # remove the nan rows
            for coh in df_coh[cohorts].unique():
                if isinstance(coh, str):
                    loc_coh = df_coh[cohorts] == coh
                    coh_dict[coh] = loc_coh.values

        return coh_dict

    def snp_allele_frequencies(
        self,
        transcript,
        cohorts,
        cohorts_analysis=DEFAULT_COHORTS_ANALYSIS,
        min_cohort_size=10,
        site_mask=None,
        site_filters=DEFAULT_SITE_FILTERS_ANALYSIS,
        species_calls=DEFAULT_SPECIES_ANALYSIS,
        sample_sets=None,
        drop_invariant=True,
        effects=True,
    ):
        """Compute per variant allele frequencies for a gene transcript.

        Parameters
        ----------
        transcript : str
            Gene transcript ID (AgamP4.12), e.g., "AGAP004707-RA".
        cohorts : str or dict
            If a string, gives the name of a predefined cohort set, e.g., one of
            {"admin1_month", "admin1_year", "admin2_month", "admin2_year"}.
            If a dict, should map cohort labels to sample queries, e.g.,
            `{"bf_2012_col": "country == 'Burkina Faso' and year == 2012 and species == 'coluzzii'"}`.
        cohorts_analysis : str
            Cohort analysis identifier (date of analysis), default is latest version.
        min_cohort_size : int
            Minimum cohort size, below which allele frequencies are not calculated for cohorts.
            Please note, NaNs will be returned for any cohorts with fewer samples than min_cohort_size,
            these can be removed from the output dataframe using pandas df.dropna(axis='columns').
        site_mask : {"gamb_colu_arab", "gamb_colu", "arab"}
            Site filters mask to apply.
        site_filters : str, optional
            Site filters analysis version.
        species_calls : {"aim_20200422", "pca_20200422"}, optional
            Include species calls in metadata.
        sample_sets : str or list of str, optional
            Can be a sample set identifier (e.g., "AG1000G-AO") or a list of sample set
            identifiers (e.g., ["AG1000G-BF-A", "AG1000G-BF-B"]) or a release identifier (e.g.,
            "v3") or a list of release identifiers.
        drop_invariant : bool, optional
            If True, variants with no alternate allele calls in any cohorts are dropped from
            the result.
        effects : bool, optional
            If True, add SNP effect columns.

        Returns
        -------
        df_snps : pandas.DataFrame

        Notes
        -----
        NaNs will be returned for any cohorts with fewer samples than min_cohort_size,
        these can be removed from the output dataframe using pandas df.dropna(axis='columns').

        """

        # setup initial dataframe of SNPs
        contig, loc_feature, df_snps = self._snp_df(
            transcript=transcript, site_filters=site_filters
        )

        # get genotypes
        gt = self.snp_genotypes(
            contig=contig,
            sample_sets=sample_sets,
            field="GT",
        )

        # slice to feature location
        gt = gt[loc_feature].compute()

        # build coh dict
        coh_dict = self._prep_cohorts_arg(
            cohorts=cohorts,
            sample_sets=sample_sets,
            species_calls=species_calls,
            cohorts_analysis=cohorts_analysis,
        )

        # count alleles
        for coh, loc_coh in coh_dict.items():
            n_samples = np.count_nonzero(loc_coh)
            if n_samples == 0:
                raise ValueError(f"no samples for cohort {coh!r}")
            if n_samples < min_cohort_size:
                df_snps[coh] = np.nan
            else:
                gt_coh = np.compress(loc_coh, gt, axis=1)
                # count alleles
                ac_coh = allel.GenotypeArray(gt_coh).count_alleles(max_allele=3)
                # compute allele frequencies
                af_coh = ac_coh.to_frequencies()
                # add column to dataframe
                df_snps[coh] = af_coh[:, 1:].flatten()

        # add max allele freq column
        df_snps["max_af"] = df_snps[list(coh_dict.keys())].max(axis=1)

        # apply site mask if requested
        if site_mask is not None:
            loc_sites = df_snps[f"pass_{site_mask}"]
            df_snps = df_snps.loc[loc_sites]

        # drop invariants
        if drop_invariant:
            loc_variant = df_snps["max_af"] > 0
            df_snps = df_snps.loc[loc_variant]

        # reset index after filtering
        df_snps.reset_index(inplace=True, drop=True)

        # add effects
        if effects:
            ann = self._annotator()
            ann.get_effects(transcript=transcript, variants=df_snps)

        return df_snps

    def cross_metadata(self):
        """Load a dataframe containing metadata about samples in colony crosses, including
        which samples are parents or progeny in which crosses.

        Returns
        -------
        df : pandas.DataFrame

        """

        if self._cache_cross_metadata is None:

            path = f"{self._path}/v3/metadata/crosses/crosses.fam"
            fam_names = [
                "cross",
                "sample_id",
                "father_id",
                "mother_id",
                "sex",
                "phenotype",
            ]
            with self._fs.open(path) as f:
                df = pandas.read_csv(
                    f,
                    sep="\t",
                    na_values=["", "0"],
                    names=fam_names,
                    dtype={"sex": str},
                )

            # convert "sex" column for consistency with sample metadata
            df.loc[df["sex"] == "1", "sex"] = "M"
            df.loc[df["sex"] == "2", "sex"] = "F"

            # add a "role" column for convenience
            df["role"] = "progeny"
            df.loc[df["mother_id"].isna(), "role"] = "parent"

            # drop "phenotype" column, not used
            df.drop("phenotype", axis="columns", inplace=True)

            self._cache_cross_metadata = df

        return self._cache_cross_metadata

    def open_site_annotations(self):
        """Open site annotations zarr.

        Returns
        -------
        root : zarr.hierarchy.Group

        """

        if self._cache_site_annotations is None:
            path = f"{self._path}/reference/genome/agamp4/Anopheles-gambiae-PEST_SEQANNOTATION_AgamP4.12.zarr"
            store = init_zarr_store(fs=self._fs, path=path)
            self._cache_site_annotations = zarr.open_consolidated(store=store)
        return self._cache_site_annotations

    def site_annotations(
        self,
        contig,
        field,
        site_mask=None,
        site_filters=DEFAULT_SITE_FILTERS_ANALYSIS,
        inline_array=True,
        chunks="native",
    ):
        """Load site annotations.

        Parameters
        ----------
        contig : str
            Chromosome arm, e.g., "3R".
        field : str
            One of "codon_degeneracy", "codon_nonsyn", "codon_position", "seq_cls",
            "seq_flen", "seq_relpos_start", "seq_relpos_stop".
        site_mask : {"gamb_colu_arab", "gamb_colu", "arab"}
            Site filters mask to apply.
        site_filters : str
            Site filters analysis version.
        inline_array : bool, optional
            Passed through to dask.from_array().
        chunks : str, optional
            If 'auto' let dask decide chunk size. If 'native' use native zarr chunks.
            Also can be a target size, e.g., '200 MiB'.

        Returns
        -------
        d : dask.Array

        """

        # access the array of values for all genome positions
        root = self.open_site_annotations()
        d = da_from_zarr(root[field][contig], inline_array=inline_array, chunks=chunks)

        # access and subset to SNP positions
        pos = self.snp_sites(
            contig=contig, field="POS", site_mask=site_mask, site_filters=site_filters
        )
        d = da.take(d, pos - 1)

        return d

    def _snp_calls_dataset(
        self, *, contig, sample_set, site_filters, inline_array, chunks
    ):

        coords = dict()
        data_vars = dict()

        # variant arrays
        sites_root = self.open_snp_sites()

        # variant_position
        pos_z = sites_root[f"{contig}/variants/POS"]
        variant_position = da_from_zarr(pos_z, inline_array=inline_array, chunks=chunks)
        coords["variant_position"] = [DIM_VARIANT], variant_position

        # variant_allele
        ref_z = sites_root[f"{contig}/variants/REF"]
        alt_z = sites_root[f"{contig}/variants/ALT"]
        ref = da_from_zarr(ref_z, inline_array=inline_array, chunks=chunks)
        alt = da_from_zarr(alt_z, inline_array=inline_array, chunks=chunks)
        variant_allele = da.concatenate([ref[:, None], alt], axis=1)
        data_vars["variant_allele"] = [DIM_VARIANT, DIM_ALLELE], variant_allele

        # variant_contig
        contig_index = self.contigs.index(contig)
        variant_contig = da.full_like(
            variant_position, fill_value=contig_index, dtype="u1"
        )
        coords["variant_contig"] = [DIM_VARIANT], variant_contig

        # site filters arrays
        for mask in "gamb_colu_arab", "gamb_colu", "arab":
            filters_root = self.open_site_filters(mask=mask, analysis=site_filters)
            z = filters_root[f"{contig}/variants/filter_pass"]
            d = da_from_zarr(z, inline_array=inline_array, chunks=chunks)
            data_vars[f"variant_filter_pass_{mask}"] = [DIM_VARIANT], d

        # call arrays
        calls_root = self.open_snp_genotypes(sample_set=sample_set)
        gt_z = calls_root[f"{contig}/calldata/GT"]
        call_genotype = da_from_zarr(gt_z, inline_array=inline_array, chunks=chunks)
        gq_z = calls_root[f"{contig}/calldata/GQ"]
        call_gq = da_from_zarr(gq_z, inline_array=inline_array, chunks=chunks)
        ad_z = calls_root[f"{contig}/calldata/AD"]
        call_ad = da_from_zarr(ad_z, inline_array=inline_array, chunks=chunks)
        mq_z = calls_root[f"{contig}/calldata/MQ"]
        call_mq = da_from_zarr(mq_z, inline_array=inline_array, chunks=chunks)
        data_vars["call_genotype"] = (
            [DIM_VARIANT, DIM_SAMPLE, DIM_PLOIDY],
            call_genotype,
        )
        data_vars["call_GQ"] = ([DIM_VARIANT, DIM_SAMPLE], call_gq)
        data_vars["call_MQ"] = ([DIM_VARIANT, DIM_SAMPLE], call_mq)
        data_vars["call_AD"] = ([DIM_VARIANT, DIM_SAMPLE, DIM_ALLELE], call_ad)

        # sample arrays
        z = calls_root["samples"]
        sample_id = da_from_zarr(z, inline_array=inline_array, chunks=chunks)
        # decode to str, as it is stored as bytes objects
        sample_id = sample_id.astype("U")
        coords["sample_id"] = [DIM_SAMPLE], sample_id

        # setup attributes
        attrs = {"contigs": self.contigs}

        # create a dataset
        ds = xarray.Dataset(data_vars=data_vars, coords=coords, attrs=attrs)

        return ds

    def snp_calls(
        self,
        contig,
        sample_sets=None,
        site_mask=None,
        site_filters=DEFAULT_SITE_FILTERS_ANALYSIS,
        inline_array=True,
        chunks="native",
    ):
        """Access SNP sites, site filters and genotype calls.

        Parameters
        ----------
        contig : str or list of str
            Chromosome arm, e.g., "3R". Multiple values can be provided as a list,
            in which case data will be concatenated, e.g., ["3R", "3L"].
        sample_sets : str or list of str, optional
            Can be a sample set identifier (e.g., "AG1000G-AO") or a list of sample set
            identifiers (e.g., ["AG1000G-BF-A", "AG1000G-BF-B"]) or a release identifier (e.g.,
            "v3") or a list of release identifiers.
        site_mask : {"gamb_colu_arab", "gamb_colu", "arab"}
            Site filters mask to apply.
        site_filters : str
            Site filters analysis version.
        inline_array : bool, optional
            Passed through to dask.array.from_array().
        chunks : str, optional
            If 'auto' let dask decide chunk size. If 'native' use native zarr chunks.
            Also can be a target size, e.g., '200 MiB'.

        Returns
        -------
        ds : xarray.Dataset

        """

        sample_sets = self._prep_sample_sets_arg(sample_sets=sample_sets)

        # normalise to simplify concatenation logic
        if isinstance(contig, str):
            contig = [contig]

        # concatenate multiple sample sets and/or contigs
        ds = xarray.concat(
            [
                xarray.concat(
                    [
                        self._snp_calls_dataset(
                            contig=c,
                            sample_set=s,
                            site_filters=site_filters,
                            inline_array=inline_array,
                            chunks=chunks,
                        )
                        for s in sample_sets
                    ],
                    dim=DIM_SAMPLE,
                    data_vars="minimal",
                    coords="minimal",
                    compat="override",
                    join="override",
                )
                for c in contig
            ],
            dim=DIM_VARIANT,
            data_vars="minimal",
            coords="minimal",
            compat="override",
            join="override",
        )

        # apply site filters
        if site_mask is not None:
            ds = dask_compress_dataset(
                ds, indexer=f"variant_filter_pass_{site_mask}", dim=DIM_VARIANT
            )

        # add call_genotype_mask
        ds["call_genotype_mask"] = ds["call_genotype"] < 0

        return ds

    def snp_dataset(self, *args, **kwargs):
        # backwards compatibility, this method has been renamed to snp_calls()
        return self.snp_calls(*args, **kwargs)

    def open_cnv_hmm(self, sample_set):
        """Open CNV HMM zarr.

        Parameters
        ----------
        sample_set : str

        Returns
        -------
        root : zarr.hierarchy.Group

        """
        try:
            return self._cache_cnv_hmm[sample_set]
        except KeyError:
            release = self._lookup_release(sample_set=sample_set)
            path = f"{self._path}/{release}/cnv/{sample_set}/hmm/zarr"
            store = init_zarr_store(fs=self._fs, path=path)
            root = zarr.open_consolidated(store=store)
            self._cache_cnv_hmm[sample_set] = root
        return root

    def _cnv_hmm_dataset(self, *, contig, sample_set, inline_array, chunks):

        coords = dict()
        data_vars = dict()

        # open zarr
        root = self.open_cnv_hmm(sample_set=sample_set)

        # variant arrays
        pos = root[f"{contig}/variants/POS"]
        coords["variant_position"] = (
            [DIM_VARIANT],
            da_from_zarr(pos, inline_array=inline_array, chunks=chunks),
        )
        coords["variant_end"] = (
            [DIM_VARIANT],
            da_from_zarr(
                root[f"{contig}/variants/END"], inline_array=inline_array, chunks=chunks
            ),
        )
        contig_index = self.contigs.index(contig)
        coords["variant_contig"] = (
            [DIM_VARIANT],
            da.full_like(pos, fill_value=contig_index, dtype="u1"),
        )

        # call arrays
        data_vars["call_CN"] = (
            [DIM_VARIANT, DIM_SAMPLE],
            da_from_zarr(
                root[f"{contig}/calldata/CN"], inline_array=inline_array, chunks=chunks
            ),
        )
        data_vars["call_RawCov"] = (
            [DIM_VARIANT, DIM_SAMPLE],
            da_from_zarr(
                root[f"{contig}/calldata/RawCov"],
                inline_array=inline_array,
                chunks=chunks,
            ),
        )
        data_vars["call_NormCov"] = (
            [DIM_VARIANT, DIM_SAMPLE],
            da_from_zarr(
                root[f"{contig}/calldata/NormCov"],
                inline_array=inline_array,
                chunks=chunks,
            ),
        )

        # sample arrays
        coords["sample_id"] = (
            [DIM_SAMPLE],
            da_from_zarr(root["samples"], inline_array=inline_array, chunks=chunks),
        )
        for field in "sample_coverage_variance", "sample_is_high_variance":
            data_vars[field] = (
                [DIM_SAMPLE],
                da_from_zarr(root[field], inline_array=inline_array, chunks=chunks),
            )

        # setup attributes
        attrs = {"contigs": self.contigs}

        # create a dataset
        ds = xarray.Dataset(data_vars=data_vars, coords=coords, attrs=attrs)

        return ds

    def cnv_hmm(
        self,
        contig,
        sample_sets=None,
        inline_array=True,
        chunks="native",
    ):
        """Access CNV HMM data.

        Parameters
        ----------
        contig : str
            Chromosome arm, e.g., "3R".
        sample_sets : str or list of str, optional
            Can be a sample set identifier (e.g., "AG1000G-AO") or a list of sample set
            identifiers (e.g., ["AG1000G-BF-A", "AG1000G-BF-B"]) or a release identifier (e.g.,
            "v3") or a list of release identifiers.
        inline_array : bool, optional
            Passed through to dask.array.from_array().
        chunks : str, optional
            If 'auto' let dask decide chunk size. If 'native' use native zarr chunks.
            Also can be a target size, e.g., '200 MiB'.

        Returns
        -------
        ds : xarray.Dataset

        """

        # TODO support multiple contigs?

        sample_sets = self._prep_sample_sets_arg(sample_sets=sample_sets)

        # concatenate sample sets along samples dimension
        datasets = [
            self._cnv_hmm_dataset(
                contig=contig,
                sample_set=s,
                inline_array=inline_array,
                chunks=chunks,
            )
            for s in sample_sets
        ]
        ds = xarray.concat(
            datasets,
            dim=DIM_SAMPLE,
            data_vars="minimal",
            coords="minimal",
            compat="override",
            join="override",
        )

        return ds

    def open_cnv_coverage_calls(self, sample_set, analysis):
        """Open CNV coverage calls zarr.

        Parameters
        ----------
        sample_set : str
        analysis : {'gamb_colu', 'arab', 'crosses'}

        Returns
        -------
        root : zarr.hierarchy.Group

        """
        key = (sample_set, analysis)
        try:
            return self._cache_cnv_coverage_calls[key]
        except KeyError:
            release = self._lookup_release(sample_set=sample_set)
            path = f"{self._path}/{release}/cnv/{sample_set}/coverage_calls/{analysis}/zarr"
            # N.B., not all sample_set/analysis combinations exist, need to check
            marker = path + "/.zmetadata"
            if not self._fs.exists(marker):
                raise ValueError(
                    f"analysis f{analysis!r} not implemented for sample set {sample_set!r}"
                )
            store = init_zarr_store(fs=self._fs, path=path)
            root = zarr.open_consolidated(store=store)
            self._cache_cnv_coverage_calls[key] = root
        return root

    def cnv_coverage_calls(
        self,
        contig,
        sample_set,
        analysis,
        inline_array=True,
        chunks="native",
    ):
        """Access CNV HMM data.

        Parameters
        ----------
        contig : str
            Chromosome arm, e.g., "3R".
        sample_set : str
            Sample set identifier.
        analysis : {'gamb_colu', 'arab', 'crosses'}
            Name of CNV analysis.
        inline_array : bool, optional
            Passed through to dask.array.from_array().
        chunks : str, optional
            If 'auto' let dask decide chunk size. If 'native' use native zarr chunks.
            Also can be a target size, e.g., '200 MiB'.

        Returns
        -------
        ds : xarray.Dataset

        """

        coords = dict()
        data_vars = dict()

        # open zarr
        root = self.open_cnv_coverage_calls(sample_set=sample_set, analysis=analysis)

        # variant arrays
        pos = root[f"{contig}/variants/POS"]
        coords["variant_position"] = (
            [DIM_VARIANT],
            da_from_zarr(pos, inline_array=inline_array, chunks=chunks),
        )
        coords["variant_end"] = (
            [DIM_VARIANT],
            da_from_zarr(
                root[f"{contig}/variants/END"], inline_array=inline_array, chunks=chunks
            ),
        )
        contig_index = self.contigs.index(contig)
        coords["variant_contig"] = (
            [DIM_VARIANT],
            da.full_like(pos, fill_value=contig_index, dtype="u1"),
        )
        coords["variant_id"] = (
            [DIM_VARIANT],
            da_from_zarr(
                root[f"{contig}/variants/ID"], inline_array=inline_array, chunks=chunks
            ),
        )
        data_vars["variant_CIPOS"] = (
            [DIM_VARIANT],
            da_from_zarr(
                root[f"{contig}/variants/CIPOS"],
                inline_array=inline_array,
                chunks=chunks,
            ),
        )
        data_vars["variant_CIEND"] = (
            [DIM_VARIANT],
            da_from_zarr(
                root[f"{contig}/variants/CIEND"],
                inline_array=inline_array,
                chunks=chunks,
            ),
        )
        data_vars["variant_filter_pass"] = (
            [DIM_VARIANT],
            da_from_zarr(
                root[f"{contig}/variants/FILTER_PASS"],
                inline_array=inline_array,
                chunks=chunks,
            ),
        )

        # call arrays
        data_vars["call_genotype"] = (
            [DIM_VARIANT, DIM_SAMPLE],
            da_from_zarr(
                root[f"{contig}/calldata/GT"], inline_array=inline_array, chunks=chunks
            ),
        )

        # sample arrays
        coords["sample_id"] = (
            [DIM_SAMPLE],
            da_from_zarr(root["samples"], inline_array=inline_array, chunks=chunks),
        )

        # setup attributes
        attrs = {"contigs": self.contigs}

        # create a dataset
        ds = xarray.Dataset(data_vars=data_vars, coords=coords, attrs=attrs)

        return ds

    def open_cnv_discordant_read_calls(self, sample_set):
        """Open CNV discordant read calls zarr.

        Parameters
        ----------
        sample_set : str

        Returns
        -------
        root : zarr.hierarchy.Group

        """
        try:
            return self._cache_cnv_discordant_read_calls[sample_set]
        except KeyError:
            release = self._lookup_release(sample_set=sample_set)
            path = f"{self._path}/{release}/cnv/{sample_set}/discordant_read_calls/zarr"
            store = init_zarr_store(fs=self._fs, path=path)
            root = zarr.open_consolidated(store=store)
            self._cache_cnv_discordant_read_calls[sample_set] = root
        return root

    def _cnv_discordant_read_calls_dataset(
        self, *, contig, sample_set, inline_array, chunks
    ):

        coords = dict()
        data_vars = dict()

        # open zarr
        root = self.open_cnv_discordant_read_calls(sample_set=sample_set)

        # not all contigs have CNVs, need to check
        # TODO consider returning dataset with zero length variants dimension, would
        # probably simplify downstream logic
        if contig not in root:
            raise ValueError(f"no CNVs available for contig {contig!r}")

        # variant arrays
        pos = root[f"{contig}/variants/POS"]
        coords["variant_position"] = (
            [DIM_VARIANT],
            da_from_zarr(pos, inline_array=inline_array, chunks=chunks),
        )
        coords["variant_end"] = (
            [DIM_VARIANT],
            da_from_zarr(
                root[f"{contig}/variants/END"], inline_array=inline_array, chunks=chunks
            ),
        )
        coords["variant_id"] = (
            [DIM_VARIANT],
            da_from_zarr(
                root[f"{contig}/variants/ID"], inline_array=inline_array, chunks=chunks
            ),
        )
        contig_index = self.contigs.index(contig)
        coords["variant_contig"] = (
            [DIM_VARIANT],
            da.full_like(pos, fill_value=contig_index, dtype="u1"),
        )
        for field in "Region", "StartBreakpointMethod", "EndBreakpointMethod":
            data_vars[f"variant_{field}"] = (
                [DIM_VARIANT],
                da_from_zarr(
                    root[f"{contig}/variants/{field}"],
                    inline_array=inline_array,
                    chunks=chunks,
                ),
            )

        # call arrays
        data_vars["call_genotype"] = (
            [DIM_VARIANT, DIM_SAMPLE],
            da_from_zarr(
                root[f"{contig}/calldata/GT"], inline_array=inline_array, chunks=chunks
            ),
        )

        # sample arrays
        coords["sample_id"] = (
            [DIM_SAMPLE],
            da_from_zarr(root["samples"], inline_array=inline_array, chunks=chunks),
        )
        for field in "sample_coverage_variance", "sample_is_high_variance":
            data_vars[field] = (
                [DIM_SAMPLE],
                da_from_zarr(root[field], inline_array=inline_array, chunks=chunks),
            )

        # setup attributes
        attrs = {"contigs": self.contigs}

        # create a dataset
        ds = xarray.Dataset(data_vars=data_vars, coords=coords, attrs=attrs)

        return ds

    def cnv_discordant_read_calls(
        self,
        contig,
        sample_sets=None,
        inline_array=True,
        chunks="native",
    ):
        """Access CNV discordant read calls data.

        Parameters
        ----------
        contig : str
            Chromosome arm, e.g., "3R".
        sample_sets : str or list of str, optional
            Can be a sample set identifier (e.g., "AG1000G-AO") or a list of sample set
            identifiers (e.g., ["AG1000G-BF-A", "AG1000G-BF-B"]) or a release identifier (e.g.,
            "v3") or a list of release identifiers.
        inline_array : bool, optional
            Passed through to dask.array.from_array().
        chunks : str, optional
            If 'auto' let dask decide chunk size. If 'native' use native zarr chunks.
            Also can be a target size, e.g., '200 MiB'.

        Returns
        -------
        ds : xarray.Dataset

        """

        # TODO support multiple contigs

        sample_sets = self._prep_sample_sets_arg(sample_sets=sample_sets)

        # concatenate sample sets
        datasets = [
            self._cnv_discordant_read_calls_dataset(
                contig=contig,
                sample_set=s,
                inline_array=inline_array,
                chunks=chunks,
            )
            for s in sample_sets
        ]
        ds = xarray.concat(
            datasets,
            dim=DIM_SAMPLE,
            data_vars="minimal",
            coords="minimal",
            compat="override",
            join="override",
        )

        return ds

    def gene_cnv(self, contig, sample_sets=None):
        """Compute modal copy number by gene, from HMM data.

        Parameters
        ----------
        contig : str
            Chromosome arm, e.g., "3R".
        sample_sets : str or list of str
            Can be a sample set identifier (e.g., "AG1000G-AO") or a list of sample set
            identifiers (e.g., ["AG1000G-BF-A", "AG1000G-BF-B"]) or a release identifier (e.g.,
            "v3") or a list of release identifiers.

        Returns
        -------
        ds : xarray.Dataset

        """

        # access HMM data
        ds_hmm = self.cnv_hmm(contig=contig, sample_sets=sample_sets)
        pos = ds_hmm["variant_position"].values
        end = ds_hmm["variant_end"].values
        cn = ds_hmm["call_CN"].values

        # access genes
        df_geneset = self.geneset()
        df_genes = df_geneset.query(f"type == 'gene' and contig == '{contig}'")

        # setup intermediates
        windows = []
        modes = []
        counts = []

        # iterate over genes
        for gene in df_genes.itertuples():

            # locate windows overlapping the gene
            loc_gene_start = bisect_left(end, gene.start)
            loc_gene_stop = bisect_right(pos, gene.end)
            w = loc_gene_stop - loc_gene_start
            windows.append(w)

            # slice out copy number data for the given gene
            cn_gene = cn[loc_gene_start:loc_gene_stop]

            # compute the modes
            m, c = _cn_mode(cn_gene, vmax=12)
            modes.append(m)
            counts.append(c)

        # combine results
        windows = np.array(windows)
        modes = np.vstack(modes)
        counts = np.vstack(counts)

        # build dataset
        ds_out = xarray.Dataset(
            coords={
                "gene_id": (["genes"], df_genes["ID"].values),
                "gene_start": (["genes"], df_genes["start"].values),
                "gene_end": (["genes"], df_genes["end"].values),
                "sample_id": (["samples"], ds_hmm["sample_id"].values),
            },
            data_vars={
                "gene_windows": (["genes"], windows),
                "gene_name": (["genes"], df_genes["Name"].values),
                "gene_strand": (["genes"], df_genes["strand"].values),
                "CN_mode": (["genes", "samples"], modes),
                "CN_mode_count": (["genes", "samples"], counts),
            },
        )

        return ds_out

    def gene_cnv_frequencies(
        self,
        contig,
        cohorts,
        cohorts_analysis=DEFAULT_COHORTS_ANALYSIS,
        min_cohort_size=10,
        species_calls=DEFAULT_SPECIES_ANALYSIS,
        sample_sets=None,
    ):
        """Compute modal copy number by gene, then compute the frequency of
        amplifications and deletions in one or more cohorts, from HMM data.

        Parameters
        ----------
        contig : str
            Chromosome arm, e.g., "3R".
        cohorts : str or dict
            If a string, gives the name of a predefined cohort set, e.g., one of
            {"admin1_month", "admin1_year", "admin2_month", "admin2_year"}.
            If a dict, should map cohort labels to sample queries, e.g.,
            `{"bf_2012_col": "country == 'Burkina Faso' and year == 2012 and species == 'coluzzii'"}`.
        cohorts_analysis : str
            Cohort analysis identifier (date of analysis), default is latest version.
        min_cohort_size : int
            Minimum cohort size, below which allele frequencies are not calculated for cohorts.
            Please note, NaNs will be returned for any cohorts with fewer samples than min_cohort_size,
            these can be removed from the output dataframe using pandas df.dropna(axis='columns').
        species_calls : {"aim_20200422", "pca_20200422"}, optional
            Include species calls in metadata.
        sample_sets : str or list of str, optional
            Can be a sample set identifier (e.g., "AG1000G-AO") or a list of sample set
            identifiers (e.g., ["AG1000G-BF-A", "AG1000G-BF-B"]) or a release identifier (e.g.,
            "v3") or a list of release identifiers.

        Returns
        -------
        df : pandas.DataFrame

        Notes
        -----
        NaNs will be returned for any cohorts with fewer samples than min_cohort_size,
        these can be removed from the output dataframe using pandas df.dropna(axis='columns').

        """

        # get gene copy number data
        ds_cnv = self.gene_cnv(contig=contig, sample_sets=sample_sets)

        # get sample metadata
        df_meta = self.sample_metadata(sample_sets=sample_sets)

        # get genes
        df_genes = self.geneset().query(f"type == 'gene' and contig == '{contig}'")

        # figure out expected copy number
        if contig == "X":
            is_male = (df_meta["sex_call"] == "M").values
            expected_cn = np.where(is_male, 1, 2)[np.newaxis, :]
        else:
            expected_cn = 2

        # setup output dataframe
        df = df_genes.copy()
        # drop columns we don't need
        df.drop(columns=["source", "type", "score", "phase", "Parent"], inplace=True)

        # setup intermediates
        cn = ds_cnv["CN_mode"].values
        is_amp = cn > expected_cn
        is_del = (cn >= 0) & (cn < expected_cn)

        # set up cohort dict
        # build coh dict
        coh_dict = self._prep_cohorts_arg(
            cohorts=cohorts,
            sample_sets=sample_sets,
            species_calls=species_calls,
            cohorts_analysis=cohorts_analysis,
        )

        # compute cohort frequencies
        freq_cols = dict()
        for coh, loc_samples in coh_dict.items():
            n_samples = np.count_nonzero(loc_samples)
            if n_samples == 0:
                raise ValueError(f"no samples for cohort {coh!r}")
            if n_samples < min_cohort_size:
                freq_cols[f"{coh}_amp"] = np.nan
                freq_cols[f"{coh}_del"] = np.nan
            else:
                is_amp_coh = np.compress(loc_samples, is_amp, axis=1)
                is_del_coh = np.compress(loc_samples, is_del, axis=1)
                amp_count_coh = np.sum(is_amp_coh, axis=1)
                del_count_coh = np.sum(is_del_coh, axis=1)
                amp_freq_coh = amp_count_coh / n_samples
                del_freq_coh = del_count_coh / n_samples
                freq_cols[f"{coh}_amp"] = amp_freq_coh
                freq_cols[f"{coh}_del"] = del_freq_coh

        # build a dataframe with the frequency columns
        df_freqs = pandas.DataFrame(freq_cols)

        # build the final dataframe
        df.reset_index(drop=True, inplace=True)
        df = pandas.concat([df, df_freqs], axis=1)

        # set gene ID as index for convenience
        df.set_index("ID", inplace=True)

        return df

    def open_haplotypes(self, sample_set, analysis):
        """Open haplotypes zarr.

        Parameters
        ----------
        sample_set : str
            Sample set identifier, e.g., "AG1000G-AO".
        analysis : {"arab", "gamb_colu", "gamb_colu_arab"}
            Which phasing analysis to use. If analysing only An. arabiensis, the "arab" analysis
            is best. If analysing only An. gambiae and An. coluzzii, the "gamb_colu" analysis is
            best. Otherwise use the "gamb_colu_arab" analysis.

        Returns
        -------
        root : zarr.hierarchy.Group

        """
        try:
            return self._cache_haplotypes[(sample_set, analysis)]
        except KeyError:
            release = self._lookup_release(sample_set=sample_set)
            path = f"{self._path}/{release}/snp_haplotypes/{sample_set}/{analysis}/zarr"
            store = init_zarr_store(fs=self._fs, path=path)
            # some sample sets have no data for a given analysis, handle this
            if ".zmetadata" not in store:
                root = None
            else:
                root = zarr.open_consolidated(store=store)
            self._cache_haplotypes[(sample_set, analysis)] = root
        return root

    def open_haplotype_sites(self, analysis):
        """Open haplotype sites zarr.

        Parameters
        ----------
        analysis : {"arab", "gamb_colu", "gamb_colu_arab"}
            Which phasing analysis to use. If analysing only An. arabiensis, the "arab" analysis
            is best. If analysing only An. gambiae and An. coluzzii, the "gamb_colu" analysis is
            best. Otherwise use the "gamb_colu_arab" analysis.

        Returns
        -------
        root : zarr.hierarchy.Group

        """
        try:
            return self._cache_haplotype_sites[analysis]
        except KeyError:
            path = f"{self._path}/v3/snp_haplotypes/sites/{analysis}/zarr"
            store = init_zarr_store(fs=self._fs, path=path)
            root = zarr.open_consolidated(store=store)
            self._cache_haplotype_sites[analysis] = root
        return root

    def _haplotypes_dataset(
        self, *, contig, sample_set, analysis, inline_array, chunks
    ):

        # open zarr
        root = self.open_haplotypes(sample_set=sample_set, analysis=analysis)
        sites = self.open_haplotype_sites(analysis=analysis)

        # some sample sets have no data for a given analysis, handle this
        # TODO consider returning a dataset with 0 length samples dimension instead, would
        # probably simplify a lot of other logic
        if root is None:
            return None

        coords = dict()
        data_vars = dict()

        # variant_position
        pos = sites[f"{contig}/variants/POS"]
        coords["variant_position"] = (
            [DIM_VARIANT],
            da_from_zarr(pos, inline_array=inline_array, chunks=chunks),
        )

        # variant_contig
        contig_index = self.contigs.index(contig)
        coords["variant_contig"] = (
            [DIM_VARIANT],
            da.full_like(pos, fill_value=contig_index, dtype="u1"),
        )

        # variant_allele
        ref = da_from_zarr(
            sites[f"{contig}/variants/REF"], inline_array=inline_array, chunks=chunks
        )
        alt = da_from_zarr(
            sites[f"{contig}/variants/ALT"], inline_array=inline_array, chunks=chunks
        )
        variant_allele = da.hstack([ref[:, None], alt[:, None]])
        data_vars["variant_allele"] = [DIM_VARIANT, DIM_ALLELE], variant_allele

        # call_genotype
        data_vars["call_genotype"] = (
            [DIM_VARIANT, DIM_SAMPLE, DIM_PLOIDY],
            da_from_zarr(
                root[f"{contig}/calldata/GT"], inline_array=inline_array, chunks=chunks
            ),
        )

        # sample arrays
        coords["sample_id"] = (
            [DIM_SAMPLE],
            da_from_zarr(root["samples"], inline_array=inline_array, chunks=chunks),
        )

        # setup attributes
        attrs = {"contigs": self.contigs}

        # create a dataset
        ds = xarray.Dataset(data_vars=data_vars, coords=coords, attrs=attrs)

        return ds

    def haplotypes(
        self,
        contig,
        analysis,
        sample_sets=None,
        inline_array=True,
        chunks="native",
    ):
        """Access haplotype data.

        Parameters
        ----------
        contig : str or list of str
            Chromosome arm, e.g., "3R". Multiple values can be provided as a list,
            in which case data will be concatenated, e.g., ["3R", "3L"].
        analysis : {"arab", "gamb_colu", "gamb_colu_arab"}
            Which phasing analysis to use. If analysing only An. arabiensis, the "arab" analysis
            is best. If analysing only An. gambiae and An. coluzzii, the "gamb_colu" analysis is
            best. Otherwise use the "gamb_colu_arab" analysis.
        sample_sets : str or list of str, optional
            Can be a sample set identifier (e.g., "AG1000G-AO") or a list of sample set
            identifiers (e.g., ["AG1000G-BF-A", "AG1000G-BF-B"]) or a release identifier (e.g.,
            "v3") or a list of release identifiers.
        inline_array : bool, optional
            Passed through to dask.array.from_array().
        chunks : str, optional
            If 'auto' let dask decide chunk size. If 'native' use native zarr chunks.
            Also can be a target size, e.g., '200 MiB'.

        Returns
        -------
        ds : xarray.Dataset

        """

        sample_sets = self._prep_sample_sets_arg(sample_sets=sample_sets)

        # normalise to simplify concatenation logic
        if isinstance(contig, str):
            contig = [contig]

        # concatenate - this is a bit gnarly, could do with simplification
        datasets = [
            [
                self._haplotypes_dataset(
                    contig=c,
                    sample_set=s,
                    analysis=analysis,
                    inline_array=inline_array,
                    chunks=chunks,
                )
                for s in sample_sets
            ]
            for c in contig
        ]
        # some sample sets have no data for a given analysis, handle this
        datasets = [[d for d in row if d is not None] for row in datasets]
        if len(datasets[0]) == 0:
            ds = None
        else:
            ds = xarray.concat(
                [
                    xarray.concat(
                        row,
                        dim=DIM_SAMPLE,
                        data_vars="minimal",
                        coords="minimal",
                        compat="override",
                        join="override",
                    )
                    for row in datasets
                ],
                dim=DIM_VARIANT,
                data_vars="minimal",
                coords="minimal",
                compat="override",
                join="override",
            )

        return ds

    def _read_cohort_metadata(self, *, sample_set, cohorts_analysis):
        """Read cohort metadata for a single sample set."""
        try:
            return self._cache_cohort_metadata[(sample_set, cohorts_analysis)]
        except KeyError:
            release = self._lookup_release(sample_set=sample_set)
            path = f"{self._path}/{release}/metadata/cohorts_{cohorts_analysis}/{sample_set}/samples.cohorts.csv"
            with self._fs.open(path) as f:
                df = pandas.read_csv(f, na_values="")

            self._cache_cohort_metadata[(sample_set, cohorts_analysis)] = df
            return df

    def sample_cohorts(
        self, sample_sets=None, cohorts_analysis=DEFAULT_COHORTS_ANALYSIS
    ):
        """Access cohorts metadata for one or more sample sets.

        Parameters
        ----------
        sample_sets : str or list of str, optional
            Can be a sample set identifier (e.g., "AG1000G-AO") or a list of sample set
            identifiers (e.g., ["AG1000G-BF-A", "AG1000G-BF-B"]) or a release identifier (e.g.,
            "v3") or a list of release identifiers.
        cohorts_analysis : str
            Cohort analysis identifier (date of analysis), default is latest version.

        Returns
        -------
        df : pandas.DataFrame

        """
        sample_sets = self._prep_sample_sets_arg(sample_sets=sample_sets)

        # concatenate multiple sample sets
        dfs = [
            self._read_cohort_metadata(sample_set=s, cohorts_analysis=cohorts_analysis)
            for s in sample_sets
        ]
        df = pandas.concat(dfs, axis=0, ignore_index=True)

        return df


@numba.njit("Tuple((int8, int64))(int8[:], int8)")
def _cn_mode_1d(a, vmax):

    # setup intermediates
    m = a.shape[0]
    counts = np.zeros(vmax + 1, dtype=numba.int64)

    # initialise return values
    mode = numba.int8(-1)
    mode_count = numba.int64(0)

    # iterate over array values, keeping track of counts
    for i in range(m):
        v = a[i]
        if 0 <= v <= vmax:
            c = counts[v]
            c += 1
            counts[v] = c
            if c > mode_count:
                mode = v
                mode_count = c
            elif c == mode_count and v < mode:
                # consistency with scipy.stats, break ties by taking lower value
                mode = v

    return mode, mode_count


@numba.njit("Tuple((int8[:], int64[:]))(int8[:, :], int8)")
def _cn_mode(a, vmax):

    # setup intermediates
    n = a.shape[1]

    # setup outputs
    modes = np.zeros(n, dtype=numba.int8)
    counts = np.zeros(n, dtype=numba.int64)

    # iterate over columns, computing modes
    for j in range(a.shape[1]):
        mode, count = _cn_mode_1d(a[:, j], vmax)
        modes[j] = mode
        counts[j] = count

    return modes, counts<|MERGE_RESOLUTION|>--- conflicted
+++ resolved
@@ -804,7 +804,7 @@
 
         return contig, loc_feature, df_snps
 
-<<<<<<< HEAD
+
     def _annotator(self):
         # setup variant effect annotator
         if self._cache_annotator is None:
@@ -813,12 +813,9 @@
             )
         return self._cache_annotator
 
-    def snp_effects(self, transcript, site_mask=None, site_filters="dt_20200416"):
-=======
     def snp_effects(
         self, transcript, site_mask=None, site_filters=DEFAULT_SITE_FILTERS_ANALYSIS
     ):
->>>>>>> fd2f73d0
         """Compute variant effects for a gene transcript.
 
         Parameters
