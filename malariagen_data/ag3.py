--- conflicted
+++ resolved
@@ -1682,11 +1682,9 @@
 
         sample_sets = self._prep_sample_sets_arg(sample_sets=sample_sets)
 
-        # concatenate sample sets along samples dimension
-<<<<<<< HEAD
-
         if isinstance(contig, str):
             contig = [contig]
+
         # concatenate
         ds = xarray.concat(
             [
@@ -1709,20 +1707,6 @@
                 for c in contig
             ],
             dim="variants",
-=======
-        datasets = [
-            self._cnv_hmm_dataset(
-                contig=contig,
-                sample_set=s,
-                inline_array=inline_array,
-                chunks=chunks,
-            )
-            for s in sample_sets
-        ]
-        ds = xarray_concat(
-            datasets,
-            dim=DIM_SAMPLE,
->>>>>>> fd9839b6
             data_vars="minimal",
             coords="minimal",
             compat="override",
@@ -2001,12 +1985,10 @@
 
         sample_sets = self._prep_sample_sets_arg(sample_sets=sample_sets)
 
-        # concatenate sample sets
-<<<<<<< HEAD
-
         if isinstance(contig, str):
             contig = [contig]
-            # concatenate
+
+        # concatenate
         ds = xarray.concat(
             [
                 xarray.concat(
@@ -2028,20 +2010,6 @@
                 for c in contig
             ],
             dim="variants",
-=======
-        datasets = [
-            self._cnv_discordant_read_calls_dataset(
-                contig=contig,
-                sample_set=s,
-                inline_array=inline_array,
-                chunks=chunks,
-            )
-            for s in sample_sets
-        ]
-        ds = xarray_concat(
-            datasets,
-            dim=DIM_SAMPLE,
->>>>>>> fd9839b6
             data_vars="minimal",
             coords="minimal",
             compat="override",
