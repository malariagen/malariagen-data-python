--- conflicted
+++ resolved
@@ -13,12 +13,13 @@
 
 import malariagen_data  # used for .__version__
 
-from .anoph import base_params
+from .anoph import base_params, gplt_params
 from .anopheles import AnophelesDataResource
 from .util import (
     DIM_VARIANT,
     Region,
     parse_multi_region,
+    parse_single_region,
     region_str,
     simple_xarray_concat,
 )
@@ -1206,8 +1207,6 @@
 
         return ds_out
 
-<<<<<<< HEAD
-=======
     def plot_cnv_hmm_coverage_track(
         self,
         sample,
@@ -1697,7 +1696,6 @@
         else:
             return fig
 
->>>>>>> 097489b7
     def _view_alignments_add_site_filters_tracks(
         self, *, contig, visibility_window, tracks
     ):
