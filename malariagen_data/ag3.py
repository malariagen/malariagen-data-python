import json
import sys
import warnings
from bisect import bisect_left, bisect_right
from collections import Counter
from pathlib import Path
from textwrap import dedent

import allel
import dask
import dask.array as da
import ipinfo
import numba
import numpy as np
import pandas as pd
import xarray as xr
import zarr
from tqdm.auto import tqdm
from tqdm.dask import TqdmCallback

try:
    # noinspection PyPackageRequirements
    from google import colab
except ImportError:
    colab = None

import malariagen_data

from . import veff
from .util import (
    DIM_ALLELE,
    DIM_PLOIDY,
    DIM_SAMPLE,
    DIM_VARIANT,
    CacheMiss,
    LoggingHelper,
    Region,
    da_compress,
    da_from_zarr,
    dask_compress_dataset,
    hash_params,
    init_filesystem,
    init_zarr_store,
    jackknife_ci,
    jitter,
    locate_region,
    read_gff3,
    resolve_region,
    type_error,
    unpack_gff3_attributes,
    xarray_concat,
)

# silence dask performance warnings
dask.config.set(**{"array.slicing.split_large_chunks": False})

GCS_URL = "gs://vo_agam_release/"

GENOME_FASTA_PATH = (
    "reference/genome/agamp4/Anopheles-gambiae-PEST_CHROMOSOMES_AgamP4.fa"
)
GENOME_FAI_PATH = (
    "reference/genome/agamp4/Anopheles-gambiae-PEST_CHROMOSOMES_AgamP4.fa.fai"
)
GENOME_ZARR_PATH = (
    "reference/genome/agamp4/Anopheles-gambiae-PEST_CHROMOSOMES_AgamP4.zarr"
)

CONTIGS = "2R", "2L", "3R", "3L", "X"
DEFAULT_GENOME_PLOT_WIDTH = 800  # width in px for bokeh genome plots
DEFAULT_GENES_TRACK_HEIGHT = 100  # height in px for bokeh genes track plots
DEFAULT_MAX_COVERAGE_VARIANCE = 0.2


AA_CHANGE_QUERY = (
    "effect in ['NON_SYNONYMOUS_CODING', 'START_LOST', 'STOP_LOST', 'STOP_GAINED']"
)

# Note regarding release identifiers and storage paths. Within the
# data storage, we have used path segments like "v3", "v3.1", "v3.2",
# etc., to separate data from different releases. There is an inconsistency
# in this convention, because the "v3" should have been "v3.0". To
# make the API more consistent, we would like to use consistent release
# identifiers like "3.0", "3.1", "3.2", etc., as parameter values and
# when release identifiers are added to returned dataframes. In order to
# achieve this, below we define two functions that allow mapping between
# these consistent release identifiers, and the less consistent release
# storage path segments.


def _release_to_path(release):
    """Compatibility function, allows us to use release identifiers like "3.0"
    and "3.1" in the public API, and map these internally into storage path
    segments."""
    if release == "3.0":
        # special case
        return "v3"
    elif release.startswith("3."):
        return f"v{release}"
    else:
        raise ValueError(f"Invalid release: {release!r}")


def _path_to_release(path):
    """Compatibility function, allows us to use release identifiers like "3.0"
    and "3.1" in the public API, and map these internally into storage path
    segments."""
    if path == "v3":
        return "3.0"
    elif path.startswith("v3."):
        return path[1:]
    else:
        raise RuntimeError(f"Unexpected release path: {path!r}")


class Ag3:
    """Provides access to data from Ag3.x releases.

    Parameters
    ----------
    url : str
        Base path to data. Give "gs://vo_agam_release/" to use Google Cloud
        Storage, or a local path on your file system if data have been
        downloaded.
    cohorts_analysis : str
        Cohort analysis version.
    species_analysis : {"aim_20200422", "pca_20200422"}, optional
        Species analysis version.
    site_filters_analysis : str, optional
        Site filters analysis version.
    bokeh_output_notebook : bool, optional
        If True (default), configure bokeh to output plots to the notebook.
    results_cache : str, optional
        Path to directory on local file system to save results.
    log : str or stream, optional
        File path or stream output for logging messages.
    debug : bool, optional
        Set to True to enable debug level logging.
    show_progress : bool, optional
        If True, show a progress bar during longer-running computations.
    check_location : bool, optional
        If True, use ipinfo to check the location of the client system.
    **kwargs
        Passed through to fsspec when setting up file system access.

    Examples
    --------
    Access data from Google Cloud Storage (default):

        >>> import malariagen_data
        >>> ag3 = malariagen_data.Ag3()

    Access data downloaded to a local file system:

        >>> ag3 = malariagen_data.Ag3("/local/path/to/vo_agam_release/")

    Access data from Google Cloud Storage, with caching on the local file system
    in a directory named "gcs_cache":

        >>> ag3 = malariagen_data.Ag3(
        ...     "simplecache::gs://vo_agam_release",
        ...     simplecache=dict(cache_storage="gcs_cache"),
        ... )

    Set up caching of some longer-running computations on the local file system,
    in a directory named "results_cache":

        >>> ag3 = malariagen_data.Ag3(results_cache="results_cache")

    """

    contigs = CONTIGS

    def __init__(
        self,
        url=GCS_URL,
        bokeh_output_notebook=True,
        results_cache=None,
        log=sys.stdout,
        debug=False,
        show_progress=True,
        check_location=True,
        cohorts_analysis=None,
        species_analysis=None,
        site_filters_analysis=None,
        **kwargs,
    ):

        self._url = url
        self._pre = kwargs.pop("pre", False)

        self._debug = debug
        self._show_progress = show_progress

        # set up logging
        self._log = LoggingHelper(name=__name__, out=log, debug=debug)

        # set up filesystem
        self._fs, self._base_path = init_filesystem(url, **kwargs)

        # load config.json
        path = f"{self._base_path}/v3-config.json"
        with self._fs.open(path) as f:
            config = json.load(f)

        self._public_releases = tuple(config["PUBLIC_RELEASES"])
        self._genome_feature_GFF_path = config["GENESET_GFF3_PATH"]
        if cohorts_analysis is None:
            self._cohorts_analysis = config["DEFAULT_COHORTS_ANALYSIS"]
        else:
            self._cohorts_analysis = cohorts_analysis
        if species_analysis is None:
            self._species_analysis = config["DEFAULT_SPECIES_ANALYSIS"]
        else:
            self._species_analysis = species_analysis
        if site_filters_analysis is None:
            self._site_filters_analysis = config["DEFAULT_SITE_FILTERS_ANALYSIS"]
        else:
            self._site_filters_analysis = site_filters_analysis

        # set up caches
        self._cache_releases = None
        self._cache_sample_sets = dict()
        self._cache_sample_set_to_release = None
        self._cache_general_metadata = dict()
        self._cache_species_calls = dict()
        self._cache_site_filters = dict()
        self._cache_snp_sites = None
        self._cache_snp_genotypes = dict()
        self._cache_genome = None
        self._cache_annotator = None
        self._cache_genome_features = dict()
        self._cache_cross_metadata = None
        self._cache_site_annotations = None
        self._cache_cnv_hmm = dict()
        self._cache_cnv_coverage_calls = dict()
        self._cache_cnv_discordant_read_calls = dict()
        self._cache_haplotypes = dict()
        self._cache_haplotype_sites = dict()
        self._cache_cohort_metadata = dict()
        self._cache_sample_metadata = dict()
        self._cache_aim_variants = dict()
        self._cache_locate_site_class = dict()

        if results_cache is not None:
            results_cache = Path(results_cache).expanduser().resolve()
        self._results_cache = results_cache

        # get bokeh to output plots to the notebook - this is a common gotcha,
        # users forget to do this and wonder why bokeh plots don't show
        if bokeh_output_notebook:
            import bokeh.io as bkio

            bkio.output_notebook(hide_banner=True)

        # Occasionally, colab will allocate a VM outside the US, e.g., in
        # Europe or Asia. Because the MalariaGEN data GCS bucket is located
        # in the US, this is usually bad for performance, because of
        # increased latency and lower bandwidth. Add a check for this and
        # issue a warning if not in the US.
        client_details = None
        if check_location:
            try:
                client_details = ipinfo.getHandler().getDetails()
                if GCS_URL in url and colab and client_details.country != "US":
                    warnings.warn(
                        dedent(
                            """
                        Your currently allocated Google Colab VM is not located in the US.
                        This usually means that data access will be substantially slower.
                        If possible, select "Runtime > Disconnect and delete runtime" from
                        the menu to request a new VM and try again.
                    """
                        )
                    )

            except OSError:
                pass
        self._client_details = client_details

    @property
    def _client_location(self):
        details = self._client_details
        if details is not None:
            region = details.region
            country = details.country
            location = f"{region}, {country}"
            if colab:
                location += " (colab)"
            elif hasattr(details, "hostname"):
                hostname = details.hostname
                if hostname.endswith("googleusercontent.com"):
                    location += " (Google Cloud)"
        else:
            location = "unknown"
        return location

    def __repr__(self):
        text = (
            f"<MalariaGEN Ag3 API client>\n"
            f"Storage URL             : {self._url}\n"
            f"Data releases available : {', '.join(self.releases)}\n"
            f"Results cache           : {self._results_cache}\n"
            f"Cohorts analysis        : {self._cohorts_analysis}\n"
            f"Species analysis        : {self._species_analysis}\n"
            f"Site filters analysis   : {self._site_filters_analysis}\n"
            f"Software version        : malariagen_data {malariagen_data.__version__}\n"
            f"Client location         : {self._client_location}\n"
            f"---\n"
            f"Please note that data are subject to terms of use,\n"
            f"for more information see https://www.malariagen.net/data\n"
            f"or contact data@malariagen.net. For API documentation see \n"
            f"https://malariagen.github.io/vector-data/ag3/api.html"
        )
        return text

    def _repr_html_(self):
        html = f"""
            <table class="malariagen-ag3">
                <thead>
                    <tr>
                        <th style="text-align: left" colspan="2">MalariaGEN Ag3 API client</th>
                    </tr>
                    <tr><td colspan="2" style="text-align: left">
                        Please note that data are subject to terms of use,
                        for more information see <a href="https://www.malariagen.net/data">
                        the MalariaGEN website</a> or contact data@malariagen.net.
                        See also the <a href="https://malariagen.github.io/vector-data/ag3/api.html">Ag3 API docs</a>.
                    </td></tr>
                </thead>
                <tbody>
                    <tr>
                        <th style="text-align: left">
                            Storage URL
                        </th>
                        <td>{self._url}</td>
                    </tr>
                    <tr>
                        <th style="text-align: left">
                            Data releases available
                        </th>
                        <td>{', '.join(self.releases)}</td>
                    </tr>
                    <tr>
                        <th style="text-align: left">
                            Results cache
                        </th>
                        <td>{self._results_cache}</td>
                    </tr>
                    <tr>
                        <th style="text-align: left">
                            Cohorts analysis
                        </th>
                        <td>{self._cohorts_analysis}</td>
                    </tr>
                    <tr>
                        <th style="text-align: left">
                            Species analysis
                        </th>
                        <td>{self._species_analysis}</td>
                    </tr>
                    <tr>
                        <th style="text-align: left">
                            Site filters analysis
                        </th>
                        <td>{self._site_filters_analysis}</td>
                    </tr>
                    <tr>
                        <th style="text-align: left">
                            Software version
                        </th>
                        <td>malariagen_data {malariagen_data.__version__}</td>
                    </tr>
                    <tr>
                        <th style="text-align: left">
                            Client location
                        </th>
                        <td>{self._client_location}</td>
                    </tr>
                </tbody>
            </table>
        """
        return html

    def _progress(self, iterable, **kwargs):
        # progress doesn't mix well with debug logging
        disable = self._debug or not self._show_progress
        return tqdm(iterable, disable=disable, **kwargs)

    def _dask_progress(self, **kwargs):
        disable = not self._show_progress
        return TqdmCallback(disable=disable, **kwargs)

    @property
    def releases(self):
        """The releases for which data are available at the given storage
        location."""
        if self._cache_releases is None:
            if self._pre:
                # Here we discover which releases are available, by listing the storage
                # directory and examining the subdirectories. This may include "pre-releases"
                # where data may be incomplete.
                sub_dirs = [p.split("/")[-1] for p in self._fs.ls(self._base_path)]
                releases = tuple(
                    sorted(
                        [
                            _path_to_release(d)
                            for d in sub_dirs
                            if d.startswith("v3")
                            and self._fs.exists(f"{self._base_path}/{d}/manifest.tsv")
                        ]
                    )
                )
                if len(releases) == 0:
                    raise ValueError("No releases found.")
                self._cache_releases = releases
            else:
                self._cache_releases = self._public_releases
        return self._cache_releases

    def _read_sample_sets(self, *, release):
        """Read the manifest of sample sets for a given release."""
        release_path = _release_to_path(release)
        path = f"{self._base_path}/{release_path}/manifest.tsv"
        with self._fs.open(path) as f:
            df = pd.read_csv(f, sep="\t", na_values="")
        df["release"] = release
        return df

    def sample_sets(self, release=None):
        """Access a dataframe of sample sets.

        Parameters
        ----------
        release : str, optional
            Release identifier. Give "3.0" to access the Ag1000G phase 3 data
            release.

        Returns
        -------
        df : pandas.DataFrame
            A dataframe of sample sets, one row per sample set.

        """

        if release is None:
            # retrieve sample sets from all available releases
            release = self.releases

        if isinstance(release, str):
            # retrieve sample sets for a single release

            if release not in self.releases:
                raise ValueError(f"Release not available: {release!r}")

            try:
                df = self._cache_sample_sets[release]

            except KeyError:
                df = self._read_sample_sets(release=release)
                self._cache_sample_sets[release] = df

        elif isinstance(release, (list, tuple)):

            # check no duplicates
            counter = Counter(release)
            for k, v in counter.items():
                if v > 1:
                    raise ValueError(f"Duplicate values: {k!r}.")

            # retrieve sample sets from multiple releases
            df = pd.concat(
                [self.sample_sets(release=r) for r in release],
                axis=0,
                ignore_index=True,
            )

        else:
            raise TypeError

        return df.copy()

    @property
    def v3_wild(self):
        """Legacy, convenience property to access sample sets from the
        3.0 release, excluding the lab crosses."""
        return [
            x
            for x in self.sample_sets(release="3.0")["sample_set"].tolist()
            if x != "AG1000G-X"
        ]

    def _lookup_release(self, *, sample_set):
        """Find which release a sample set was included in."""

        if self._cache_sample_set_to_release is None:
            df_sample_sets = self.sample_sets().set_index("sample_set")
            self._cache_sample_set_to_release = df_sample_sets["release"].to_dict()

        try:
            return self._cache_sample_set_to_release[sample_set]
        except KeyError:
            raise ValueError(f"No release found for sample set {sample_set!r}")

    def _read_general_metadata(self, *, sample_set):
        """Read metadata for a single sample set."""
        try:
            df = self._cache_general_metadata[sample_set]
        except KeyError:
            release = self._lookup_release(sample_set=sample_set)
            release_path = _release_to_path(release)
            path = f"{self._base_path}/{release_path}/metadata/general/{sample_set}/samples.meta.csv"
            dtype = {
                "sample_id": object,
                "partner_sample_id": object,
                "contributor": object,
                "country": object,
                "location": object,
                "year": "int64",
                "month": "int64",
                "latitude": "float64",
                "longitude": "float64",
                "sex_call": object,
            }
            with self._fs.open(path) as f:
                df = pd.read_csv(f, na_values="", dtype=dtype)

            # ensure all column names are lower case
            df.columns = [c.lower() for c in df.columns]

            # add a couple of columns for convenience
            df["sample_set"] = sample_set
            df["release"] = release

            self._cache_general_metadata[sample_set] = df
        return df.copy()

    def _read_species_calls(self, *, sample_set):
        """Read species calls for a single sample set."""
        key = sample_set
        try:
            df = self._cache_species_calls[key]

        except KeyError:
            release = self._lookup_release(sample_set=sample_set)
            release_path = _release_to_path(release)
            path_prefix = f"{self._base_path}/{release_path}/metadata"
            if self._species_analysis == "aim_20220528":
                path = f"{path_prefix}/species_calls_aim_20220528/{sample_set}/samples.species_aim.csv"
                dtype = {
                    "aim_species_gambcolu_arabiensis": object,
                    "aim_species_gambiae_coluzzii": object,
                    "aim_species": object,
                }
                # Specify species_cols in case the file is missing
                species_cols = (
                    "aim_species_fraction_arab",
                    "aim_species_fraction_colu",
                    "aim_species_fraction_colu_no2L",
                    "aim_species_gambcolu_arabiensis",
                    "aim_species_gambiae_coluzzii",
                    "aim_species",
                )
            elif self._species_analysis == "aim_20200422":
                # TODO this is legacy, deprecate at some point
                path = f"{path_prefix}/species_calls_20200422/{sample_set}/samples.species_aim.csv"
                dtype = {
                    "species_gambcolu_arabiensis": object,
                    "species_gambiae_coluzzii": object,
                }
                # Specify species_cols in case the file is missing
                # N.B., these legacy column prefixes will be normalised downstream
                species_cols = (
                    "aim_fraction_colu",
                    "aim_fraction_arab",
                    "species_gambcolu_arabiensis",
                    "species_gambiae_coluzzii",
                )
            elif self._species_analysis == "pca_20200422":
                # TODO this is legacy, deprecate at some point
                path = f"{path_prefix}/species_calls_20200422/{sample_set}/samples.species_pca.csv"
                dtype = {
                    "species_gambcolu_arabiensis": object,
                    "species_gambiae_coluzzii": object,
                }
                # Specify species_cols in case the file is missing
                # N.B., these legacy column prefixes will be normalised downstream
                species_cols = (
                    "PC1",
                    "PC2",
                    "species_gambcolu_arabiensis",
                    "species_gambiae_coluzzii",
                )
            else:
                raise ValueError(
                    f"Unknown species calling analysis: {self._species_analysis!r}"
                )

            # N.B., species calls do not always exist, need to handle FileNotFoundError
            try:
                with self._fs.open(path) as f:
                    df = pd.read_csv(
                        f,
                        na_values=["", "NA"],
                        # ensure correct dtype even where all values are missing
                        dtype=dtype,
                    )
            except FileNotFoundError:
                # Get sample ids as an index via general metadata (has caching)
                df_general = self._read_general_metadata(sample_set=sample_set)
                df_general.set_index("sample_id", inplace=True)

                # Create a blank DataFrame with species_cols and sample_id index
                df = pd.DataFrame(columns=species_cols, index=df_general.index.copy())

                # Revert sample_id index to column
                df.reset_index(inplace=True)

            # add a single species call column, for convenience
            def consolidate_species(s):
                species_gambcolu_arabiensis = s["species_gambcolu_arabiensis"]
                species_gambiae_coluzzii = s["species_gambiae_coluzzii"]
                if species_gambcolu_arabiensis == "arabiensis":
                    return "arabiensis"
                elif species_gambcolu_arabiensis == "intermediate":
                    return "intermediate_arabiensis_gambiae"
                elif species_gambcolu_arabiensis == "gamb_colu":
                    # look at gambiae_vs_coluzzii
                    if species_gambiae_coluzzii == "gambiae":
                        return "gambiae"
                    elif species_gambiae_coluzzii == "coluzzii":
                        return "coluzzii"
                    elif species_gambiae_coluzzii == "intermediate":
                        return "intermediate_gambiae_coluzzii"
                else:
                    # some individuals, e.g., crosses, have a missing species call
                    return np.nan

            if self._species_analysis == "aim_20200422":
                # TODO this is legacy, deprecate at some point
                df["species"] = df.apply(consolidate_species, axis=1)
                # normalise column prefixes
                df = df.rename(
                    columns={
                        "aim_fraction_arab": "aim_species_fraction_arab",
                        "aim_fraction_colu": "aim_species_fraction_colu",
                        "species_gambcolu_arabiensis": "aim_species_gambcolu_arabiensis",
                        "species_gambiae_coluzzii": "aim_species_gambiae_coluzzii",
                        "species": "aim_species",
                    }
                )
            elif self._species_analysis == "pca_20200422":
                # TODO this is legacy, deprecate at some point
                df["species"] = df.apply(consolidate_species, axis=1)
                # normalise column prefixes
                df = df.rename(
                    # normalise column prefixes
                    columns={
                        "PC1": "pca_species_PC1",
                        "PC2": "pca_species_PC2",
                        "species_gambcolu_arabiensis": "pca_species_gambcolu_arabiensis",
                        "species_gambiae_coluzzii": "pca_species_gambiae_coluzzii",
                        "species": "pca_species",
                    }
                )

            # ensure all column names are lower case
            df.columns = [c.lower() for c in df.columns]

            self._cache_species_calls[key] = df

        return df.copy()

    def _prep_sample_sets_arg(self, *, sample_sets):
        """Common handling for the `sample_sets` parameter. For convenience, we
        allow this to be a single sample set, or a list of sample sets, or a
        release identifier, or a list of release identifiers."""

        if sample_sets is None:
            # all available sample sets
            sample_sets = self.sample_sets()["sample_set"].tolist()

        elif isinstance(sample_sets, str):

            if sample_sets.startswith("3."):
                # convenience, can use a release identifier to denote all sample sets in a release
                sample_sets = self.sample_sets(release=sample_sets)[
                    "sample_set"
                ].tolist()

            else:
                # single sample set, normalise to always return a list
                sample_sets = [sample_sets]

        elif isinstance(sample_sets, (list, tuple)):
            # list or tuple of sample sets or releases
            prepped_sample_sets = []
            for s in sample_sets:

                # make a recursive call to handle the case where s is a release identifier
                sp = self._prep_sample_sets_arg(sample_sets=s)

                # make sure we end up with a flat list of sample sets
                if isinstance(sp, str):
                    prepped_sample_sets.append(sp)
                else:
                    prepped_sample_sets.extend(sp)
            sample_sets = prepped_sample_sets

        else:
            raise TypeError(
                f"Invalid type for sample_sets parameter; expected str, list or tuple; found: {sample_sets!r}"
            )

        # check all sample sets selected at most once
        counter = Counter(sample_sets)
        for k, v in counter.items():
            if v > 1:
                raise ValueError(
                    f"Bad value for sample_sets parameter, {k:!r} selected more than once."
                )

        return sample_sets

    def species_calls(self, sample_sets=None):
        """Access species calls for one or more sample sets.

        Parameters
        ----------
        sample_sets : str or list of str, optional
            Can be a sample set identifier (e.g., "AG1000G-AO") or a list of
            sample set identifiers (e.g., ["AG1000G-BF-A", "AG1000G-BF-B"] or a
            release identifier (e.g., "3.0") or a list of release identifiers.

        Returns
        -------
        df : pandas.DataFrame
            A dataframe of species calls for one or more sample sets, one row
            per sample.

        """

        sample_sets = self._prep_sample_sets_arg(sample_sets=sample_sets)

        # concatenate multiple sample sets
        dfs = [self._read_species_calls(sample_set=s) for s in sample_sets]
        df = pd.concat(dfs, axis=0, ignore_index=True)

        return df

    def _sample_metadata(self, *, sample_set):
        df = self._read_general_metadata(sample_set=sample_set)
        df_species = self._read_species_calls(sample_set=sample_set)
        df = df.merge(df_species, on="sample_id", sort=False)
        df_cohorts = self._read_cohort_metadata(sample_set=sample_set)
        df = df.merge(df_cohorts, on="sample_id", sort=False)
        return df

    def sample_metadata(
        self,
        sample_sets=None,
        sample_query=None,
    ):
        """Access sample metadata for one or more sample sets.

        Parameters
        ----------
        sample_sets : str or list of str, optional
            Can be a sample set identifier (e.g., "AG1000G-AO") or a list of
            sample set identifiers (e.g., ["AG1000G-BF-A", "AG1000G-BF-B"]) or a
            release identifier (e.g., "3.0") or a list of release identifiers.
        sample_query : str, optional
            A pandas query string which will be evaluated against the sample
            metadata e.g., "taxon == 'coluzzii' and country == 'Burkina Faso'".

        Returns
        -------
        df_samples : pandas.DataFrame
            A dataframe of sample metadata, one row per sample.

        """

        sample_sets = self._prep_sample_sets_arg(sample_sets=sample_sets)
        cache_key = tuple(sample_sets)

        try:

            df_samples = self._cache_sample_metadata[cache_key]

        except KeyError:

            # concatenate multiple sample sets
            dfs = []
            # there can be some delay here due to network latency, so show progress
            sample_sets_iterator = self._progress(
                sample_sets, desc="Load sample metadata"
            )
            for s in sample_sets_iterator:
                df = self._sample_metadata(sample_set=s)
                dfs.append(df)
            df_samples = pd.concat(dfs, axis=0, ignore_index=True)
            self._cache_sample_metadata[cache_key] = df_samples

        # for convenience, apply a query
        if sample_query is not None:
            df_samples = df_samples.query(sample_query).reset_index(drop=True)

        return df_samples.copy()

    def open_site_filters(self, mask):
        """Open site filters zarr.

        Parameters
        ----------
        mask : {"gamb_colu_arab", "gamb_colu", "arab"}
            Mask to use.

        Returns
        -------
        root : zarr.hierarchy.Group

        """
        try:
            return self._cache_site_filters[mask]
        except KeyError:
            path = f"{self._base_path}/v3/site_filters/{self._site_filters_analysis}/{mask}/"
            store = init_zarr_store(fs=self._fs, path=path)
            root = zarr.open_consolidated(store=store)
            self._cache_site_filters[mask] = root
            return root

    def _site_filters(
        self,
        *,
        region,
        mask,
        field,
        inline_array,
        chunks,
    ):
        assert isinstance(region, Region)
        root = self.open_site_filters(mask=mask)
        z = root[f"{region.contig}/variants/{field}"]
        d = da_from_zarr(z, inline_array=inline_array, chunks=chunks)
        if region.start or region.end:
            root = self.open_snp_sites()
            pos = root[f"{region.contig}/variants/POS"][:]
            loc_region = locate_region(region, pos)
            d = d[loc_region]
        return d

    def site_filters(
        self,
        region,
        mask,
        field="filter_pass",
        inline_array=True,
        chunks="native",
    ):
        """Access SNP site filters.

        Parameters
        ----------
        region: str or list of str or Region or list of Region
            Chromosome arm (e.g., "2L"), gene name (e.g., "AGAP007280"), genomic
            region defined with coordinates (e.g., "2L:44989425-44998059") or a
            named tuple with genomic location `Region(contig, start, end)`.
            Multiple values can be provided as a list, in which case data will
            be concatenated, e.g., ["3R", "3L"].
        mask : {"gamb_colu_arab", "gamb_colu", "arab"}
            Mask to use.
        field : str, optional
            Array to access.
        inline_array : bool, optional
            Passed through to dask.from_array().
        chunks : str, optional
            If 'auto' let dask decide chunk size. If 'native' use native zarr
            chunks. Also, can be a target size, e.g., '200 MiB'.

        Returns
        -------
        d : dask.array.Array
            An array of boolean values identifying sites that pass the filters.

        """

        region = self.resolve_region(region)
        if isinstance(region, Region):
            region = [region]

        d = da.concatenate(
            [
                self._site_filters(
                    region=r,
                    mask=mask,
                    field=field,
                    inline_array=inline_array,
                    chunks=chunks,
                )
                for r in region
            ]
        )

        return d

    def open_snp_sites(self):
        """Open SNP sites zarr.

        Returns
        -------
        root : zarr.hierarchy.Group

        """
        if self._cache_snp_sites is None:
            path = f"{self._base_path}/v3/snp_genotypes/all/sites/"
            store = init_zarr_store(fs=self._fs, path=path)
            root = zarr.open_consolidated(store=store)
            self._cache_snp_sites = root
        return self._cache_snp_sites

    def _snp_sites(
        self,
        *,
        region,
        field,
        inline_array,
        chunks,
    ):
        assert isinstance(region, Region), type(region)
        root = self.open_snp_sites()
        z = root[f"{region.contig}/variants/{field}"]
        ret = da_from_zarr(z, inline_array=inline_array, chunks=chunks)
        if region.start or region.end:
            if field == "POS":
                pos = z[:]
            else:
                pos = root[f"{region.contig}/variants/POS"][:]
            loc_region = locate_region(region, pos)
            ret = ret[loc_region]
        return ret

    def snp_sites(
        self,
        region,
        field,
        site_mask=None,
        inline_array=True,
        chunks="native",
    ):
        """Access SNP site data (positions and alleles).

        Parameters
        ----------
        region: str or list of str or Region or list of Region
            Chromosome arm (e.g., "2L"), gene name (e.g., "AGAP007280"), genomic
            region defined with coordinates (e.g., "2L:44989425-44998059") or a
            named tuple with genomic location `Region(contig, start, end)`.
            Multiple values can be provided as a list, in which case data will
            be concatenated, e.g., ["3R", "3L"].
        field : {"POS", "REF", "ALT"}
            Array to access.
        site_mask : {"gamb_colu_arab", "gamb_colu", "arab"}
            Site filters mask to apply.
        inline_array : bool, optional
            Passed through to dask.array.from_array().
        chunks : str, optional
            If 'auto' let dask decide chunk size. If 'native' use native zarr
            chunks. Also, can be a target size, e.g., '200 MiB'.

        Returns
        -------
        d : dask.array.Array
            An array of either SNP positions, reference alleles or alternate
            alleles.

        """
        debug = self._log.debug

        region = self.resolve_region(region)
        if isinstance(region, Region):
            region = [region]

        debug("access SNP sites and concatenate over regions")
        ret = da.concatenate(
            [
                self._snp_sites(
                    region=r,
                    field=field,
                    chunks=chunks,
                    inline_array=inline_array,
                )
                for r in region
            ],
            axis=0,
        )

        debug("apply site mask if requested")
        if site_mask is not None:
            loc_sites = self.site_filters(
                region=region,
                mask=site_mask,
                chunks=chunks,
                inline_array=inline_array,
            )
            ret = da_compress(loc_sites, ret, axis=0)

        return ret

    def open_snp_genotypes(self, sample_set):
        """Open SNP genotypes zarr.

        Parameters
        ----------
        sample_set : str

        Returns
        -------
        root : zarr.hierarchy.Group

        """
        try:
            return self._cache_snp_genotypes[sample_set]
        except KeyError:
            release = self._lookup_release(sample_set=sample_set)
            release_path = _release_to_path(release)
            path = f"{self._base_path}/{release_path}/snp_genotypes/all/{sample_set}/"
            store = init_zarr_store(fs=self._fs, path=path)
            root = zarr.open_consolidated(store=store)
            self._cache_snp_genotypes[sample_set] = root
            return root

    def _snp_genotypes(self, *, region, sample_set, field, inline_array, chunks):
        """Access SNP genotypes for a single contig and a single sample set."""
        assert isinstance(region, Region)
        assert isinstance(sample_set, str)
        root = self.open_snp_genotypes(sample_set=sample_set)
        z = root[f"{region.contig}/calldata/{field}"]
        d = da_from_zarr(z, inline_array=inline_array, chunks=chunks)
        if region.start or region.end:
            pos = self.snp_sites(region=region.contig, field="POS")
            loc_region = locate_region(region, pos)
            d = d[loc_region]

        return d

    def snp_genotypes(
        self,
        region,
        sample_sets=None,
        sample_query=None,
        field="GT",
        site_mask=None,
        inline_array=True,
        chunks="native",
    ):
        """Access SNP genotypes and associated data.

        Parameters
        ----------
        region: str or list of str or Region or list of Region
            Chromosome arm (e.g., "2L"), gene name (e.g., "AGAP007280"), genomic
            region defined with coordinates (e.g., "2L:44989425-44998059") or a
            named tuple with genomic location `Region(contig, start, end)`.
            Multiple values can be provided as a list, in which case data will
            be concatenated, e.g., ["3R", "3L"].
        sample_sets : str or list of str, optional
            Can be a sample set identifier (e.g., "AG1000G-AO") or a list of
            sample set identifiers (e.g., ["AG1000G-BF-A", "AG1000G-BF-B"]) or a
            release identifier (e.g., "3.0") or a list of release identifiers.
        sample_query : str, optional
            A pandas query string which will be evaluated against the sample
            metadata e.g., "taxon == 'coluzzii' and country == 'Burkina Faso'".
        field : {"GT", "GQ", "AD", "MQ"}
            Array to access.
        site_mask : {"gamb_colu_arab", "gamb_colu", "arab"}
            Site filters mask to apply.
        inline_array : bool, optional
            Passed through to dask.array.from_array().
        chunks : str, optional
            If 'auto' let dask decide chunk size. If 'native' use native zarr
            chunks. Also, can be a target size, e.g., '200 MiB'.

        Returns
        -------
        d : dask.array.Array
            An array of either genotypes (GT), genotype quality (GQ), allele
            depths (AD) or mapping quality (MQ) values.

        """
        debug = self._log.debug

        debug("normalise parameters")
        sample_sets = self._prep_sample_sets_arg(sample_sets=sample_sets)
        region = self.resolve_region(region)

        debug("normalise region to list to simplify concatenation logic")
        if isinstance(region, Region):
            region = [region]

        debug("concatenate multiple sample sets and/or contigs")
        lx = []
        for r in region:
            ly = []

            for s in sample_sets:
                y = self._snp_genotypes(
                    region=Region(r.contig, None, None),
                    sample_set=s,
                    field=field,
                    inline_array=inline_array,
                    chunks=chunks,
                )
                ly.append(y)

            debug("concatenate data from multiple sample sets")
            x = da.concatenate(ly, axis=1)

            debug("locate region - do this only once, optimisation")
            if r.start or r.end:
                pos = self.snp_sites(region=r.contig, field="POS")
                loc_region = locate_region(r, pos)
                x = x[loc_region]

            lx.append(x)

        debug("concatenate data from multiple regions")
        d = da.concatenate(lx, axis=0)

        debug("apply site filters if requested")
        if site_mask is not None:
            loc_sites = self.site_filters(
                region=region,
                mask=site_mask,
            )
            d = da_compress(loc_sites, d, axis=0)

        debug("apply sample query if requested")
        if sample_query is not None:
            df_samples = self.sample_metadata(sample_sets=sample_sets)
            loc_samples = df_samples.eval(sample_query).values
            d = da.compress(loc_samples, d, axis=1)

        return d

    def open_genome(self):
        """Open the reference genome zarr.

        Returns
        -------
        root : zarr.hierarchy.Group
            Zarr hierarchy containing the reference genome sequence.

        """
        if self._cache_genome is None:
            path = f"{self._base_path}/{GENOME_ZARR_PATH}"
            store = init_zarr_store(fs=self._fs, path=path)
            self._cache_genome = zarr.open_consolidated(store=store)
        return self._cache_genome

    def genome_sequence(self, region, inline_array=True, chunks="native"):
        """Access the reference genome sequence.

        Parameters
        ----------
        region: str or list of str or Region or list of Region
            Chromosome arm (e.g., "2L"), gene name (e.g., "AGAP007280"), genomic
            region defined with coordinates (e.g., "2L:44989425-44998059") or a
            named tuple with genomic location `Region(contig, start, end)`.
            Multiple values can be provided as a list, in which case data will
            be concatenated, e.g., ["3R", "3L"].
        inline_array : bool, optional
            Passed through to dask.array.from_array().
        chunks : str, optional
            If 'auto' let dask decide chunk size. If 'native' use native zarr
            chunks. Also, can be a target size, e.g., '200 MiB'.

        Returns
        -------
        d : dask.array.Array
            An array of nucleotides giving the reference genome sequence for the
            given contig.

        """
        genome = self.open_genome()
        region = self.resolve_region(region)
        z = genome[region.contig]
        d = da_from_zarr(z, inline_array=inline_array, chunks=chunks)

        if region.start:
            slice_start = region.start - 1
        else:
            slice_start = None
        if region.end:
            slice_stop = region.end
        else:
            slice_stop = None
        loc_region = slice(slice_start, slice_stop)

        return d[loc_region]

    def geneset(self, *args, **kwargs):
        """Deprecated, this method has been renamed to genome_features()."""
        return self.genome_features(*args, **kwargs)

    def genome_features(
        self, region=None, attributes=("ID", "Parent", "Name", "description")
    ):
        """Access genome feature annotations (AgamP4.12).

        Parameters
        ----------
        region: str or list of str or Region or list of Region
            Chromosome arm (e.g., "2L"), gene name (e.g., "AGAP007280"), genomic
            region defined with coordinates (e.g., "2L:44989425-44998059") or a
            named tuple with genomic location `Region(contig, start, end)`.
            Multiple values can be provided as a list, in which case data will
            be concatenated, e.g., ["3R", "3L"].
        attributes : list of str, optional
            Attribute keys to unpack into columns. Provide "*" to unpack all
            attributes.

        Returns
        -------
        df : pandas.DataFrame
            A dataframe of genome annotations, one row per feature.

        """
        debug = self._log.debug

        if attributes is not None:
            attributes = tuple(attributes)

        try:
            df = self._cache_genome_features[attributes]

        except KeyError:
            path = f"{self._base_path}/{self._genome_feature_GFF_path}"
            with self._fs.open(path, mode="rb") as f:
                df = read_gff3(f, compression="gzip")
            if attributes is not None:
                df = unpack_gff3_attributes(df, attributes=attributes)
            self._cache_genome_features[attributes] = df

        debug("handle region")
        if region is not None:

            region = self.resolve_region(region)

            debug("normalise to list to simplify concatenation logic")
            if isinstance(region, Region):
                region = [region]

            debug("apply region query")
            parts = []
            for r in region:
                df_part = df.query(f"contig == '{r.contig}'")
                if r.end is not None:
                    df_part = df_part.query(f"start <= {r.end}")
                if r.start is not None:
                    df_part = df_part.query(f"end >= {r.start}")
                parts.append(df_part)
            df = pd.concat(parts, axis=0)

        return df.reset_index(drop=True).copy()

    def _transcript_to_gene_name(self, transcript):
        df_genome_features = self.genome_features().set_index("ID")
        rec_transcript = df_genome_features.loc[transcript]
        parent = rec_transcript["Parent"]
        rec_parent = df_genome_features.loc[parent]

        # manual overrides
        if parent == "AGAP004707":
            parent_name = "Vgsc/para"
        else:
            parent_name = rec_parent["Name"]

        return parent_name

    def is_accessible(
        self,
        region,
        site_mask,
    ):
        """Compute genome accessibility array.

        Parameters
        ----------
        region: str or list of str or Region or list of Region
            Chromosome arm (e.g., "2L"), gene name (e.g., "AGAP007280"), genomic
            region defined with coordinates (e.g., "2L:44989425-44998059") or a
            named tuple with genomic location `Region(contig, start, end)`.
            Multiple values can be provided as a list, in which case data will
            be concatenated, e.g., ["3R", "3L"].
        site_mask : {"gamb_colu_arab", "gamb_colu", "arab"}
            Site filters mask to apply.

        Returns
        -------
        a : numpy.ndarray
            An array of boolean values identifying accessible genome sites.

        """
        debug = self._log.debug

        debug("resolve region")
        region = self.resolve_region(region)

        debug("determine contig sequence length")
        seq_length = self.genome_sequence(region).shape[0]

        debug("set up output")
        is_accessible = np.zeros(seq_length, dtype=bool)

        pos = self.snp_sites(region=region, field="POS").compute()
        if region.start:
            offset = region.start
        else:
            offset = 1

        debug("access site filters")
        filter_pass = self.site_filters(
            region=region,
            mask=site_mask,
        ).compute()

        debug("assign values from site filters")
        is_accessible[pos - offset] = filter_pass

        return is_accessible

    def _site_mask_ids(self):
        if self._site_filters_analysis == "dt_20200416":
            return "gamb_colu_arab", "gamb_colu", "arab"
        else:
            raise ValueError

    def _snp_df(self, *, transcript):
        """Set up a dataframe with SNP site and filter columns."""
        debug = self._log.debug

        debug("get feature direct from genome_features")
        gs = self.genome_features()
        feature = gs[gs["ID"] == transcript].squeeze()
        contig = feature.contig
        region = Region(contig, feature.start, feature.end)

        debug("grab pos, ref and alt for chrom arm from snp_sites")
        pos = self.snp_sites(region=contig, field="POS")
        ref = self.snp_sites(region=contig, field="REF")
        alt = self.snp_sites(region=contig, field="ALT")
        loc_feature = locate_region(region, pos)
        pos = pos[loc_feature].compute()
        ref = ref[loc_feature].compute()
        alt = alt[loc_feature].compute()

        debug("access site filters")
        filter_pass = dict()
        masks = self._site_mask_ids()
        for m in masks:
            x = self.site_filters(region=contig, mask=m)
            x = x[loc_feature].compute()
            filter_pass[m] = x

        debug("set up columns with contig, pos, ref, alt columns")
        cols = {
            "contig": contig,
            "position": np.repeat(pos, 3),
            "ref_allele": np.repeat(ref.astype("U1"), 3),
            "alt_allele": alt.astype("U1").flatten(),
        }

        debug("add mask columns")
        for m in masks:
            x = filter_pass[m]
            cols[f"pass_{m}"] = np.repeat(x, 3)

        debug("construct dataframe")
        df_snps = pd.DataFrame(cols)

        return region, df_snps

    def _annotator(self):
        """Set up variant effect annotator."""
        if self._cache_annotator is None:
            self._cache_annotator = veff.Annotator(
                genome=self.open_genome(), genome_features=self.genome_features()
            )
        return self._cache_annotator

    def snp_effects(
        self,
        transcript,
        site_mask=None,
    ):
        """Compute variant effects for a gene transcript.

        Parameters
        ----------
        transcript : str
            Gene transcript ID (AgamP4.12), e.g., "AGAP004707-RA".
        site_mask : {"gamb_colu_arab", "gamb_colu", "arab"}, optional
            Site filters mask to apply.

        Returns
        -------
        df : pandas.DataFrame
            A dataframe of all possible SNP variants and their effects, one row
            per variant.

        """
        debug = self._log.debug

        debug("setup initial dataframe of SNPs")
        _, df_snps = self._snp_df(transcript=transcript)

        debug("setup variant effect annotator")
        ann = self._annotator()

        debug("apply mask if requested")
        if site_mask is not None:
            loc_sites = df_snps[f"pass_{site_mask}"]
            df_snps = df_snps.loc[loc_sites]

        debug("reset index after filtering")
        df_snps.reset_index(inplace=True, drop=True)

        debug("add effects to the dataframe")
        ann.get_effects(transcript=transcript, variants=df_snps)

        return df_snps

    def snp_allele_frequencies(
        self,
        transcript,
        cohorts,
        sample_query=None,
        min_cohort_size=10,
        site_mask=None,
        sample_sets=None,
        drop_invariant=True,
        effects=True,
    ):
        """Compute per variant allele frequencies for a gene transcript.

        Parameters
        ----------
        transcript : str
            Gene transcript ID (AgamP4.12), e.g., "AGAP004707-RD".
        cohorts : str or dict
            If a string, gives the name of a predefined cohort set, e.g., one of
            {"admin1_month", "admin1_year", "admin2_month", "admin2_year"}.
            If a dict, should map cohort labels to sample queries, e.g.,
            `{"bf_2012_col": "country == 'Burkina Faso' and year == 2012 and
            taxon == 'coluzzii'"}`.
        sample_query : str, optional
            A pandas query string which will be evaluated against the sample
            metadata e.g., "taxon == 'coluzzii' and country == 'Burkina Faso'".
        min_cohort_size : int
            Minimum cohort size. Any cohorts below this size are omitted.
        site_mask : {"gamb_colu_arab", "gamb_colu", "arab"}
            Site filters mask to apply.
        sample_sets : str or list of str, optional
            Can be a sample set identifier (e.g., "AG1000G-AO") or a list of
            sample set identifiers (e.g., ["AG1000G-BF-A", "AG1000G-BF-B"]) or a
            release identifier (e.g., "3.0") or a list of release identifiers.
        drop_invariant : bool, optional
            If True, variants with no alternate allele calls in any cohorts are
            dropped from the result.
        effects : bool, optional
            If True, add SNP effect columns.

        Returns
        -------
        df : pandas.DataFrame
            A dataframe of SNP frequencies, one row per variant.

        Notes
        -----
        Cohorts with fewer samples than min_cohort_size will be excluded from
        output.

        """
        debug = self._log.debug

        debug("check parameters")
        _check_param_min_cohort_size(min_cohort_size)

        debug("access sample metadata")
        df_samples = self.sample_metadata(
            sample_sets=sample_sets, sample_query=sample_query
        )

        debug("setup initial dataframe of SNPs")
        region, df_snps = self._snp_df(transcript=transcript)

        debug("get genotypes")
        gt = self.snp_genotypes(
            region=region,
            sample_sets=sample_sets,
            sample_query=sample_query,
            field="GT",
        )

        debug("slice to feature location")
        with self._dask_progress(desc="Load SNP genotypes"):
            gt = gt.compute()

        debug("build coh dict")
        coh_dict = _locate_cohorts(cohorts=cohorts, df_samples=df_samples)

        debug("count alleles")
        freq_cols = dict()
        cohorts_iterator = self._progress(
            coh_dict.items(), desc="Compute allele frequencies"
        )
        for coh, loc_coh in cohorts_iterator:
            n_samples = np.count_nonzero(loc_coh)
            debug(f"{coh}, {n_samples} samples")
            if n_samples >= min_cohort_size:
                gt_coh = np.compress(loc_coh, gt, axis=1)
                ac_coh = allel.GenotypeArray(gt_coh).count_alleles(max_allele=3)
                af_coh = ac_coh.to_frequencies()
                freq_cols["frq_" + coh] = af_coh[:, 1:].flatten()

        debug("build a dataframe with the frequency columns")
        df_freqs = pd.DataFrame(freq_cols)

        debug("compute max_af")
        df_max_af = pd.DataFrame({"max_af": df_freqs.max(axis=1)})

        debug("build the final dataframe")
        df_snps.reset_index(drop=True, inplace=True)
        df_snps = pd.concat([df_snps, df_freqs, df_max_af], axis=1)

        debug("apply site mask if requested")
        if site_mask is not None:
            loc_sites = df_snps[f"pass_{site_mask}"]
            df_snps = df_snps.loc[loc_sites]

        debug("drop invariants")
        if drop_invariant:
            loc_variant = df_snps["max_af"] > 0
            df_snps = df_snps.loc[loc_variant]

        debug("reset index after filtering")
        df_snps.reset_index(inplace=True, drop=True)

        if effects:

            debug("add effect annotations")
            ann = self._annotator()
            ann.get_effects(
                transcript=transcript, variants=df_snps, progress=self._progress
            )

            debug("add label")
            df_snps["label"] = _pandas_apply(
                _make_snp_label_effect,
                df_snps,
                columns=["contig", "position", "ref_allele", "alt_allele", "aa_change"],
            )

            debug("set index")
            df_snps.set_index(
                ["contig", "position", "ref_allele", "alt_allele", "aa_change"],
                inplace=True,
            )

        else:

            debug("add label")
            df_snps["label"] = _pandas_apply(
                _make_snp_label,
                df_snps,
                columns=["contig", "position", "ref_allele", "alt_allele"],
            )

            debug("set index")
            df_snps.set_index(
                ["contig", "position", "ref_allele", "alt_allele"],
                inplace=True,
            )

        debug("add dataframe metadata")
        gene_name = self._transcript_to_gene_name(transcript)
        title = transcript
        if gene_name:
            title += f" ({gene_name})"
        title += " SNP frequencies"
        df_snps.attrs["title"] = title

        return df_snps

    def cross_metadata(self):
        """Load a dataframe containing metadata about samples in colony crosses,
        including which samples are parents or progeny in which crosses.

        Returns
        -------
        df : pandas.DataFrame
            A dataframe of sample metadata for colony crosses.

        """
        debug = self._log.debug

        if self._cache_cross_metadata is None:

            path = f"{self._base_path}/v3/metadata/crosses/crosses.fam"
            fam_names = [
                "cross",
                "sample_id",
                "father_id",
                "mother_id",
                "sex",
                "phenotype",
            ]
            with self._fs.open(path) as f:
                df = pd.read_csv(
                    f,
                    sep="\t",
                    na_values=["", "0"],
                    names=fam_names,
                    dtype={"sex": str},
                )

            debug("convert 'sex' column for consistency with sample metadata")
            df.loc[df["sex"] == "1", "sex"] = "M"
            df.loc[df["sex"] == "2", "sex"] = "F"

            debug("add a 'role' column for convenience")
            df["role"] = "progeny"
            df.loc[df["mother_id"].isna(), "role"] = "parent"

            debug("drop 'phenotype' column, not used")
            df.drop("phenotype", axis="columns", inplace=True)

            self._cache_cross_metadata = df

        return self._cache_cross_metadata.copy()

    def open_site_annotations(self):
        """Open site annotations zarr.

        Returns
        -------
        root : zarr.hierarchy.Group

        """

        if self._cache_site_annotations is None:
            path = f"{self._base_path}/reference/genome/agamp4/Anopheles-gambiae-PEST_SEQANNOTATION_AgamP4.12.zarr"
            store = init_zarr_store(fs=self._fs, path=path)
            self._cache_site_annotations = zarr.open_consolidated(store=store)
        return self._cache_site_annotations

    def site_annotations(
        self,
        region,
        site_mask=None,
        inline_array=True,
        chunks="auto",
    ):
        """Load site annotations.

        Parameters
        ----------
        region: str or list of str or Region or list of Region
            Chromosome arm (e.g., "2L"), gene name (e.g., "AGAP007280"), genomic
            region defined with coordinates (e.g., "2L:44989425-44998059") or a
            named tuple with genomic location `Region(contig, start, end)`.
            Multiple values can be provided as a list, in which case data will
            be concatenated, e.g., ["3R", "3L"].
        site_mask : {"gamb_colu_arab", "gamb_colu", "arab"}
            Site filters mask to apply.
        inline_array : bool, optional
            Passed through to dask.from_array().
        chunks : str, optional
            If 'auto' let dask decide chunk size. If 'native' use native zarr
            chunks. Also, can be a target size, e.g., '200 MiB'.

        Returns
        -------
        ds : xarray.Dataset
            A dataset of site annotations.

        """
        # N.B., we default to chunks="auto" here for performance reasons

        debug = self._log.debug

        debug("resolve region")
        region = self.resolve_region(region)
        if isinstance(region, list):
            raise TypeError("Multiple regions not supported.")
        contig = region.contig

        debug("open site annotations zarr")
        root = self.open_site_annotations()

        debug("build a dataset")
        ds = xr.Dataset()
        for field in (
            "codon_degeneracy",
            "codon_nonsyn",
            "codon_position",
            "seq_cls",
            "seq_flen",
            "seq_relpos_start",
            "seq_relpos_stop",
        ):
            data = da_from_zarr(
                root[field][contig],
                inline_array=inline_array,
                chunks=chunks,
            )
            ds[field] = "variants", data

        debug("subset to SNP positions")
        pos = self.snp_sites(
            region=contig,
            field="POS",
            site_mask=site_mask,
            inline_array=inline_array,
            chunks=chunks,
        )
        pos = pos.compute()
        if region.start or region.end:
            loc_region = locate_region(region, pos)
            pos = pos[loc_region]
        idx = pos - 1
        ds = ds.isel(variants=idx)

        return ds

    def _locate_site_class(
        self,
        *,
        region,
        site_mask,
        site_class,
    ):
        debug = self._log.debug

        # cache these data in memory to avoid repeated computation
        cache_key = (region, site_mask, site_class)

        try:
            loc_ann = self._cache_locate_site_class[cache_key]

        except KeyError:
            debug("access site annotations data")
            ds_ann = self.site_annotations(
                region=region,
                site_mask=site_mask,
            )
            codon_pos = ds_ann["codon_position"].data
            codon_deg = ds_ann["codon_degeneracy"].data
            seq_cls = ds_ann["seq_cls"].data
            seq_flen = ds_ann["seq_flen"].data
            seq_relpos_start = ds_ann["seq_relpos_start"].data
            seq_relpos_stop = ds_ann["seq_relpos_stop"].data
            site_class = site_class.upper()

            debug("define constants used in site annotations data")
            SEQ_CLS_UNKNOWN = 0  # noqa
            SEQ_CLS_UPSTREAM = 1
            SEQ_CLS_DOWNSTREAM = 2
            SEQ_CLS_5UTR = 3
            SEQ_CLS_3UTR = 4
            SEQ_CLS_CDS_FIRST = 5
            SEQ_CLS_CDS_MID = 6
            SEQ_CLS_CDS_LAST = 7
            SEQ_CLS_INTRON_FIRST = 8
            SEQ_CLS_INTRON_MID = 9
            SEQ_CLS_INTRON_LAST = 10
            CODON_DEG_UNKNOWN = 0  # noqa
            CODON_DEG_0 = 1
            CODON_DEG_2_SIMPLE = 2
            CODON_DEG_2_COMPLEX = 3  # noqa
            CODON_DEG_4 = 4

            debug("set up site selection")

            if site_class == "CDS_DEG_4":
                # 4-fold degenerate coding sites
                loc_ann = (
                    (
                        (seq_cls == SEQ_CLS_CDS_FIRST)
                        | (seq_cls == SEQ_CLS_CDS_MID)
                        | (seq_cls == SEQ_CLS_CDS_LAST)
                    )
                    & (codon_pos == 2)
                    & (codon_deg == CODON_DEG_4)
                )

            elif site_class == "CDS_DEG_2_SIMPLE":
                # 2-fold degenerate coding sites
                loc_ann = (
                    (
                        (seq_cls == SEQ_CLS_CDS_FIRST)
                        | (seq_cls == SEQ_CLS_CDS_MID)
                        | (seq_cls == SEQ_CLS_CDS_LAST)
                    )
                    & (codon_pos == 2)
                    & (codon_deg == CODON_DEG_2_SIMPLE)
                )

            elif site_class == "CDS_DEG_0":
                # non-degenerate coding sites
                loc_ann = (
                    (seq_cls == SEQ_CLS_CDS_FIRST)
                    | (seq_cls == SEQ_CLS_CDS_MID)
                    | (seq_cls == SEQ_CLS_CDS_LAST)
                ) & (codon_deg == CODON_DEG_0)

            elif site_class == "INTRON_SHORT":
                # short introns, excluding splice regions
                loc_ann = (
                    (
                        (seq_cls == SEQ_CLS_INTRON_FIRST)
                        | (seq_cls == SEQ_CLS_INTRON_MID)
                        | (seq_cls == SEQ_CLS_INTRON_LAST)
                    )
                    & (seq_flen < 100)
                    & (seq_relpos_start > 10)
                    & (seq_relpos_stop > 10)
                )

            elif site_class == "INTRON_LONG":
                # long introns, excluding splice regions
                loc_ann = (
                    (
                        (seq_cls == SEQ_CLS_INTRON_FIRST)
                        | (seq_cls == SEQ_CLS_INTRON_MID)
                        | (seq_cls == SEQ_CLS_INTRON_LAST)
                    )
                    & (seq_flen > 200)
                    & (seq_relpos_start > 10)
                    & (seq_relpos_stop > 10)
                )

            elif site_class == "INTRON_SPLICE_5PRIME":
                # 5' intron splice regions
                loc_ann = (
                    (seq_cls == SEQ_CLS_INTRON_FIRST)
                    | (seq_cls == SEQ_CLS_INTRON_MID)
                    | (seq_cls == SEQ_CLS_INTRON_LAST)
                ) & (seq_relpos_start < 2)

            elif site_class == "INTRON_SPLICE_3PRIME":
                # 3' intron splice regions
                loc_ann = (
                    (seq_cls == SEQ_CLS_INTRON_FIRST)
                    | (seq_cls == SEQ_CLS_INTRON_MID)
                    | (seq_cls == SEQ_CLS_INTRON_LAST)
                ) & (seq_relpos_stop < 2)

            elif site_class == "UTR_5PRIME":
                # 5' UTR
                loc_ann = seq_cls == SEQ_CLS_5UTR

            elif site_class == "UTR_3PRIME":
                # 3' UTR
                loc_ann = seq_cls == SEQ_CLS_3UTR

            elif site_class == "INTERGENIC":
                # intergenic regions, distant from a gene
                loc_ann = (
                    (seq_cls == SEQ_CLS_UPSTREAM) & (seq_relpos_stop > 10_000)
                ) | ((seq_cls == SEQ_CLS_DOWNSTREAM) & (seq_relpos_start > 10_000))

            else:
                raise NotImplementedError(site_class)

            debug("compute site selection")
            with self._dask_progress(desc=f"Locate {site_class} sites"):
                loc_ann = loc_ann.compute()

            self._cache_locate_site_class[cache_key] = loc_ann

        return loc_ann

    def _snp_variants_dataset(self, *, contig, inline_array, chunks):
        debug = self._log.debug

        coords = dict()
        data_vars = dict()

        debug("variant arrays")
        sites_root = self.open_snp_sites()

        debug("variant_position")
        pos_z = sites_root[f"{contig}/variants/POS"]
        variant_position = da_from_zarr(pos_z, inline_array=inline_array, chunks=chunks)
        coords["variant_position"] = [DIM_VARIANT], variant_position

        debug("variant_allele")
        ref_z = sites_root[f"{contig}/variants/REF"]
        alt_z = sites_root[f"{contig}/variants/ALT"]
        ref = da_from_zarr(ref_z, inline_array=inline_array, chunks=chunks)
        alt = da_from_zarr(alt_z, inline_array=inline_array, chunks=chunks)
        variant_allele = da.concatenate([ref[:, None], alt], axis=1)
        data_vars["variant_allele"] = [DIM_VARIANT, DIM_ALLELE], variant_allele

        debug("variant_contig")
        contig_index = self.contigs.index(contig)
        variant_contig = da.full_like(
            variant_position, fill_value=contig_index, dtype="u1"
        )
        coords["variant_contig"] = [DIM_VARIANT], variant_contig

        debug("site filters arrays")
        for mask in self._site_mask_ids():
            filters_root = self.open_site_filters(mask=mask)
            z = filters_root[f"{contig}/variants/filter_pass"]
            d = da_from_zarr(z, inline_array=inline_array, chunks=chunks)
            data_vars[f"variant_filter_pass_{mask}"] = [DIM_VARIANT], d

        debug("set up attributes")
        attrs = {"contigs": self.contigs}

        debug("create a dataset")
        ds = xr.Dataset(data_vars=data_vars, coords=coords, attrs=attrs)

        return ds

    def _snp_calls_dataset(self, *, contig, sample_set, inline_array, chunks):
        debug = self._log.debug

        coords = dict()
        data_vars = dict()

        debug("call arrays")
        calls_root = self.open_snp_genotypes(sample_set=sample_set)
        gt_z = calls_root[f"{contig}/calldata/GT"]
        call_genotype = da_from_zarr(gt_z, inline_array=inline_array, chunks=chunks)
        gq_z = calls_root[f"{contig}/calldata/GQ"]
        call_gq = da_from_zarr(gq_z, inline_array=inline_array, chunks=chunks)
        ad_z = calls_root[f"{contig}/calldata/AD"]
        call_ad = da_from_zarr(ad_z, inline_array=inline_array, chunks=chunks)
        mq_z = calls_root[f"{contig}/calldata/MQ"]
        call_mq = da_from_zarr(mq_z, inline_array=inline_array, chunks=chunks)
        data_vars["call_genotype"] = (
            [DIM_VARIANT, DIM_SAMPLE, DIM_PLOIDY],
            call_genotype,
        )
        data_vars["call_GQ"] = ([DIM_VARIANT, DIM_SAMPLE], call_gq)
        data_vars["call_MQ"] = ([DIM_VARIANT, DIM_SAMPLE], call_mq)
        data_vars["call_AD"] = (
            [DIM_VARIANT, DIM_SAMPLE, DIM_ALLELE],
            call_ad,
        )

        debug("sample arrays")
        z = calls_root["samples"]
        sample_id = da_from_zarr(z, inline_array=inline_array, chunks=chunks)
        # decode to str, as it is stored as bytes objects
        sample_id = sample_id.astype("U")
        coords["sample_id"] = [DIM_SAMPLE], sample_id

        debug("create a dataset")
        ds = xr.Dataset(data_vars=data_vars, coords=coords)

        return ds

    def snp_variants(
        self,
        region,
        site_mask=None,
        inline_array=True,
        chunks="native",
    ):
        """Access SNP sites and site filters.

        Parameters
        ----------
        region: str or list of str or Region or list of Region
            Chromosome arm (e.g., "2L"), gene name (e.g., "AGAP007280"), genomic
            region defined with coordinates (e.g., "2L:44989425-44998059") or a
            named tuple with genomic location `Region(contig, start, end)`.
            Multiple values can be provided as a list, in which case data will
            be concatenated, e.g., ["3R", "3L"].
        site_mask : {"gamb_colu_arab", "gamb_colu", "arab"}
            Site filters mask to apply.
        inline_array : bool, optional
            Passed through to dask.array.from_array().
        chunks : str, optional
            If 'auto' let dask decide chunk size. If 'native' use native zarr
            chunks. Also, can be a target size, e.g., '200 MiB'.

        Returns
        -------
        ds : xarray.Dataset
            A dataset containing SNP sites and site filters.

        """
        debug = self._log.debug

        debug("normalise parameters")
        region = self.resolve_region(region)
        if isinstance(region, Region):
            region = [region]

        debug("access SNP data and concatenate multiple regions")
        lx = []
        for r in region:

            debug("access variants")
            x = self._snp_variants_dataset(
                contig=r.contig,
                inline_array=inline_array,
                chunks=chunks,
            )

            debug("handle region")
            if r.start or r.end:
                pos = x["variant_position"].values
                loc_region = locate_region(r, pos)
                x = x.isel(variants=loc_region)

            lx.append(x)

        debug("concatenate data from multiple regions")
        ds = xarray_concat(lx, dim=DIM_VARIANT)

        debug("apply site filters")
        if site_mask is not None:
            ds = dask_compress_dataset(
                ds, indexer=f"variant_filter_pass_{site_mask}", dim=DIM_VARIANT
            )

        return ds

    def snp_calls(
        self,
        region,
        sample_sets=None,
        sample_query=None,
        site_mask=None,
        site_class=None,
        inline_array=True,
        chunks="native",
        cohort_size=None,
        random_seed=42,
    ):
        """Access SNP sites, site filters and genotype calls.

        Parameters
        ----------
        region: str or list of str or Region or list of Region
            Chromosome arm (e.g., "2L"), gene name (e.g., "AGAP007280"), genomic
            region defined with coordinates (e.g., "2L:44989425-44998059") or a
            named tuple with genomic location `Region(contig, start, end)`.
            Multiple values can be provided as a list, in which case data will
            be concatenated, e.g., ["3R", "3L"].
        sample_sets : str or list of str, optional
            Can be a sample set identifier (e.g., "AG1000G-AO") or a list of
            sample set identifiers (e.g., ["AG1000G-BF-A", "AG1000G-BF-B"]) or a
            release identifier (e.g., "3.0") or a list of release identifiers.
        sample_query : str, optional
            A pandas query string which will be evaluated against the sample
            metadata e.g., "taxon == 'coluzzii' and country == 'Burkina Faso'".
        site_mask : {"gamb_colu_arab", "gamb_colu", "arab"}
            Site filters mask to apply.
        site_class : str, optional
            Select sites belonging to one of the following classes: CDS_DEG_4,
            (4-fold degenerate coding sites), CDS_DEG_2_SIMPLE (2-fold simple
            degenerate coding sites), CDS_DEG_0 (non-degenerate coding sites),
            INTRON_SHORT (introns shorter than 100 bp), INTRON_LONG (introns
            longer than 200 bp), INTRON_SPLICE_5PRIME (intron within 2 bp of
            5' splice site), INTRON_SPLICE_3PRIME (intron within 2 bp of 3'
            splice site), UTR_5PRIME (5' untranslated region), UTR_3PRIME (3'
            untranslated region), INTERGENIC (intergenic, more than 10 kbp from
            a gene).
        inline_array : bool, optional
            Passed through to dask.array.from_array().
        chunks : str, optional
            If 'auto' let dask decide chunk size. If 'native' use native zarr
            chunks. Also, can be a target size, e.g., '200 MiB'.
        cohort_size : int, optional
            If provided, randomly down-sample to the given cohort size.
        random_seed : int, optional
            Random seed used for down-sampling.

        Returns
        -------
        ds : xarray.Dataset
            A dataset containing SNP sites, site filters and genotype calls.

        """
        debug = self._log.debug

        debug("normalise parameters")
        sample_sets = self._prep_sample_sets_arg(sample_sets=sample_sets)
        region = self.resolve_region(region)
        if isinstance(region, Region):
            region = [region]

        debug("access SNP calls and concatenate multiple sample sets and/or regions")
        lx = []
        for r in region:

            ly = []
            for s in sample_sets:
                y = self._snp_calls_dataset(
                    contig=r.contig,
                    sample_set=s,
                    inline_array=inline_array,
                    chunks=chunks,
                )
                ly.append(y)

            debug("concatenate data from multiple sample sets")
            x = xarray_concat(ly, dim=DIM_SAMPLE)

            debug("add variants variables")
            v = self._snp_variants_dataset(
                contig=r.contig, inline_array=inline_array, chunks=chunks
            )
            x = xr.merge([v, x], compat="override", join="override")

            debug("handle site class")
            if site_class is not None:
                loc_ann = self._locate_site_class(
                    region=r.contig,
                    site_class=site_class,
                    site_mask=None,
                )
                x = x.isel(variants=loc_ann)

            debug("handle region, do this only once - optimisation")
            if r.start or r.end:
                pos = x["variant_position"].values
                loc_region = locate_region(r, pos)
                x = x.isel(variants=loc_region)

            lx.append(x)

        debug("concatenate data from multiple regions")
        ds = xarray_concat(lx, dim=DIM_VARIANT)

        debug("apply site filters")
        if site_mask is not None:
            ds = dask_compress_dataset(
                ds, indexer=f"variant_filter_pass_{site_mask}", dim=DIM_VARIANT
            )

        debug("add call_genotype_mask")
        ds["call_genotype_mask"] = ds["call_genotype"] < 0

        debug("handle sample query")
        if sample_query is not None:
            if isinstance(sample_query, str):
                df_samples = self.sample_metadata(sample_sets=sample_sets)
                loc_samples = df_samples.eval(sample_query).values
                if np.count_nonzero(loc_samples) == 0:
                    raise ValueError(f"No samples found for query {sample_query!r}")
            else:
                # assume sample query is an indexer, e.g., a list of integers
                loc_samples = sample_query
            ds = ds.isel(samples=loc_samples)

        debug("handle cohort size")
        if cohort_size is not None:
            n_samples = ds.dims["samples"]
            if n_samples < cohort_size:
                raise ValueError(
                    f"not enough samples ({n_samples}) for cohort size ({cohort_size})"
                )
            rng = np.random.default_rng(seed=random_seed)
            loc_downsample = rng.choice(n_samples, size=cohort_size, replace=False)
            loc_downsample.sort()
            ds = ds.isel(samples=loc_downsample)

        return ds

    def snp_dataset(self, *args, **kwargs):
        """Deprecated, this method has been renamed to snp_calls()."""
        return self.snp_calls(*args, **kwargs)

    def open_cnv_hmm(self, sample_set):
        """Open CNV HMM zarr.

        Parameters
        ----------
        sample_set : str

        Returns
        -------
        root : zarr.hierarchy.Group

        """
        try:
            return self._cache_cnv_hmm[sample_set]
        except KeyError:
            release = self._lookup_release(sample_set=sample_set)
            release_path = _release_to_path(release)
            path = f"{self._base_path}/{release_path}/cnv/{sample_set}/hmm/zarr"
            store = init_zarr_store(fs=self._fs, path=path)
            root = zarr.open_consolidated(store=store)
            self._cache_cnv_hmm[sample_set] = root
        return root

    def _cnv_hmm_dataset(self, *, contig, sample_set, inline_array, chunks):
        debug = self._log.debug

        coords = dict()
        data_vars = dict()

        debug("open zarr")
        root = self.open_cnv_hmm(sample_set=sample_set)

        debug("variant arrays")
        pos = root[f"{contig}/variants/POS"]
        coords["variant_position"] = (
            [DIM_VARIANT],
            da_from_zarr(pos, inline_array=inline_array, chunks=chunks),
        )
        coords["variant_end"] = (
            [DIM_VARIANT],
            da_from_zarr(
                root[f"{contig}/variants/END"], inline_array=inline_array, chunks=chunks
            ),
        )

        contig_index = self.contigs.index(contig)
        coords["variant_contig"] = (
            [DIM_VARIANT],
            da.full_like(pos, fill_value=contig_index, dtype="u1"),
        )

        debug("call arrays")
        data_vars["call_CN"] = (
            [DIM_VARIANT, DIM_SAMPLE],
            da_from_zarr(
                root[f"{contig}/calldata/CN"], inline_array=inline_array, chunks=chunks
            ),
        )
        data_vars["call_RawCov"] = (
            [DIM_VARIANT, DIM_SAMPLE],
            da_from_zarr(
                root[f"{contig}/calldata/RawCov"],
                inline_array=inline_array,
                chunks=chunks,
            ),
        )
        data_vars["call_NormCov"] = (
            [DIM_VARIANT, DIM_SAMPLE],
            da_from_zarr(
                root[f"{contig}/calldata/NormCov"],
                inline_array=inline_array,
                chunks=chunks,
            ),
        )

        debug("sample arrays")
        coords["sample_id"] = (
            [DIM_SAMPLE],
            da_from_zarr(root["samples"], inline_array=inline_array, chunks=chunks),
        )
        for field in "sample_coverage_variance", "sample_is_high_variance":
            data_vars[field] = (
                [DIM_SAMPLE],
                da_from_zarr(root[field], inline_array=inline_array, chunks=chunks),
            )

        debug("set up attributes")
        attrs = {"contigs": self.contigs}

        debug("create a dataset")
        ds = xr.Dataset(data_vars=data_vars, coords=coords, attrs=attrs)

        return ds

    def cnv_hmm(
        self,
        region,
        sample_sets=None,
        sample_query=None,
        max_coverage_variance=DEFAULT_MAX_COVERAGE_VARIANCE,
        inline_array=True,
        chunks="native",
    ):
        """Access CNV HMM data from CNV calling.

        Parameters
        ----------
        region: str or list of str or Region or list of Region
            Chromosome arm (e.g., "2L"), gene name (e.g., "AGAP007280"), genomic
            region defined with coordinates (e.g., "2L:44989425-44998059") or a
            named tuple with genomic location `Region(contig, start, end)`.
            Multiple values can be provided as a list, in which case data will
            be concatenated, e.g., ["3R", "3L"].
        sample_sets : str or list of str, optional
            Can be a sample set identifier (e.g., "AG1000G-AO") or a list of
            sample set identifiers (e.g., ["AG1000G-BF-A", "AG1000G-BF-B"]) or a
            release identifier (e.g., "3.0") or a list of release identifiers.
        sample_query : str, optional
            A pandas query string which will be evaluated against the sample
            metadata e.g., "taxon == 'coluzzii' and country == 'Burkina Faso'".
        max_coverage_variance : float, optional
            Remove samples if coverage variance exceeds this value.
        inline_array : bool, optional
            Passed through to dask.array.from_array().
        chunks : str, optional
            If 'auto' let dask decide chunk size. If 'native' use native zarr
            chunks. Also, can be a target size, e.g., '200 MiB'.

        Returns
        -------
        ds : xarray.Dataset
            A dataset of CNV HMM calls and associated data.

        """
        debug = self._log.debug

        debug("normalise parameters")
        sample_sets = self._prep_sample_sets_arg(sample_sets=sample_sets)
        region = self.resolve_region(region)
        if isinstance(region, Region):
            region = [region]

        debug("access CNV HMM data and concatenate as needed")
        lx = []
        for r in region:

            ly = []
            for s in sample_sets:
                y = self._cnv_hmm_dataset(
                    contig=r.contig,
                    sample_set=s,
                    inline_array=inline_array,
                    chunks=chunks,
                )
                ly.append(y)

            debug("concatenate data from multiple sample sets")
            x = xarray_concat(ly, dim=DIM_SAMPLE)

            debug("handle region, do this only once - optimisation")
            if r.start is not None or r.end is not None:
                start = x["variant_position"].values
                end = x["variant_end"].values
                index = pd.IntervalIndex.from_arrays(start, end, closed="both")
                # noinspection PyArgumentList
                other = pd.Interval(r.start, r.end, closed="both")
                loc_region = index.overlaps(other)
                x = x.isel(variants=loc_region)

            lx.append(x)

        debug("concatenate data from multiple regions")
        ds = xarray_concat(lx, dim=DIM_VARIANT)

        debug("handle sample query")
        if sample_query is not None:

            debug("load sample metadata")
            df_samples = self.sample_metadata(sample_sets=sample_sets)

            debug("align sample metadata with CNV data")
            cnv_samples = ds["sample_id"].values.tolist()
            df_samples_cnv = (
                df_samples.set_index("sample_id").loc[cnv_samples].reset_index()
            )

            debug("apply the query")
            loc_query_samples = df_samples_cnv.eval(sample_query).values
            if np.count_nonzero(loc_query_samples) == 0:
                raise ValueError(f"No samples found for query {sample_query!r}")

            ds = ds.isel(samples=loc_query_samples)

        debug("handle coverage variance filter")
        if max_coverage_variance is not None:
            cov_var = ds["sample_coverage_variance"].values
            loc_pass_samples = cov_var <= max_coverage_variance
            ds = ds.isel(samples=loc_pass_samples)

        return ds

    def open_cnv_coverage_calls(self, sample_set, analysis):
        """Open CNV coverage calls zarr.

        Parameters
        ----------
        sample_set : str
        analysis : {'gamb_colu', 'arab', 'crosses'}

        Returns
        -------
        root : zarr.hierarchy.Group

        """
        key = (sample_set, analysis)
        try:
            return self._cache_cnv_coverage_calls[key]
        except KeyError:
            release = self._lookup_release(sample_set=sample_set)
            release_path = _release_to_path(release)
            path = f"{self._base_path}/{release_path}/cnv/{sample_set}/coverage_calls/{analysis}/zarr"
            # N.B., not all sample_set/analysis combinations exist, need to check
            marker = path + "/.zmetadata"
            if not self._fs.exists(marker):
                raise ValueError(
                    f"analysis f{analysis!r} not implemented for sample set {sample_set!r}"
                )
            store = init_zarr_store(fs=self._fs, path=path)
            root = zarr.open_consolidated(store=store)
            self._cache_cnv_coverage_calls[key] = root
        return root

    def _cnv_coverage_calls_dataset(
        self,
        *,
        contig,
        sample_set,
        analysis,
        inline_array,
        chunks,
    ):
        debug = self._log.debug

        coords = dict()
        data_vars = dict()

        debug("open zarr")
        root = self.open_cnv_coverage_calls(sample_set=sample_set, analysis=analysis)

        debug("variant arrays")
        pos = root[f"{contig}/variants/POS"]
        coords["variant_position"] = (
            [DIM_VARIANT],
            da_from_zarr(pos, inline_array=inline_array, chunks=chunks),
        )
        coords["variant_end"] = (
            [DIM_VARIANT],
            da_from_zarr(
                root[f"{contig}/variants/END"], inline_array=inline_array, chunks=chunks
            ),
        )
        contig_index = self.contigs.index(contig)
        coords["variant_contig"] = (
            [DIM_VARIANT],
            da.full_like(pos, fill_value=contig_index, dtype="u1"),
        )
        coords["variant_id"] = (
            [DIM_VARIANT],
            da_from_zarr(
                root[f"{contig}/variants/ID"], inline_array=inline_array, chunks=chunks
            ),
        )
        data_vars["variant_CIPOS"] = (
            [DIM_VARIANT],
            da_from_zarr(
                root[f"{contig}/variants/CIPOS"],
                inline_array=inline_array,
                chunks=chunks,
            ),
        )
        data_vars["variant_CIEND"] = (
            [DIM_VARIANT],
            da_from_zarr(
                root[f"{contig}/variants/CIEND"],
                inline_array=inline_array,
                chunks=chunks,
            ),
        )
        data_vars["variant_filter_pass"] = (
            [DIM_VARIANT],
            da_from_zarr(
                root[f"{contig}/variants/FILTER_PASS"],
                inline_array=inline_array,
                chunks=chunks,
            ),
        )

        debug("call arrays")
        data_vars["call_genotype"] = (
            [DIM_VARIANT, DIM_SAMPLE],
            da_from_zarr(
                root[f"{contig}/calldata/GT"], inline_array=inline_array, chunks=chunks
            ),
        )

        debug("sample arrays")
        coords["sample_id"] = (
            [DIM_SAMPLE],
            da_from_zarr(root["samples"], inline_array=inline_array, chunks=chunks),
        )

        debug("set up attributes")
        attrs = {"contigs": self.contigs}

        debug("create a dataset")
        ds = xr.Dataset(data_vars=data_vars, coords=coords, attrs=attrs)

        return ds

    def cnv_coverage_calls(
        self,
        region,
        sample_set,
        analysis,
        inline_array=True,
        chunks="native",
    ):
        """Access CNV HMM data from genome-wide CNV discovery and filtering.

        Parameters
        ----------
        region: str or list of str or Region or list of Region
            Chromosome arm (e.g., "2L"), gene name (e.g., "AGAP007280"), genomic
            region defined with coordinates (e.g., "2L:44989425-44998059") or a
            named tuple with genomic location `Region(contig, start, end)`.
            Multiple values can be provided as a list, in which case data will
            be concatenated, e.g., ["3R", "3L"].
        sample_set : str
            Sample set identifier.
        analysis : {'gamb_colu', 'arab', 'crosses'}
            Name of CNV analysis.
        inline_array : bool, optional
            Passed through to dask.array.from_array().
        chunks : str, optional
            If 'auto' let dask decide chunk size. If 'native' use native zarr
            chunks. Also, can be a target size, e.g., '200 MiB'.

        Returns
        -------
        ds : xarray.Dataset
            A dataset of CNV alleles and genotypes.

        """
        debug = self._log.debug

        # N.B., we cannot concatenate multiple sample sets here, because
        # different sample sets may have different sets of alleles, as the
        # calling is done independently in different sample sets.

        debug("normalise parameters")
        region = self.resolve_region(region)
        if isinstance(region, Region):
            region = [region]

        debug("access data and concatenate as needed")
        lx = []
        for r in region:

            debug("obtain coverage calls for the contig")
            x = self._cnv_coverage_calls_dataset(
                contig=r.contig,
                sample_set=sample_set,
                analysis=analysis,
                inline_array=inline_array,
                chunks=chunks,
            )

            debug("select region")
            if r.start is not None or r.end is not None:
                start = x["variant_position"].values
                end = x["variant_end"].values
                index = pd.IntervalIndex.from_arrays(start, end, closed="both")
                # noinspection PyArgumentList
                other = pd.Interval(r.start, r.end, closed="both")
                loc_region = index.overlaps(other)
                x = x.isel(variants=loc_region)

            lx.append(x)
        ds = xarray_concat(lx, dim=DIM_VARIANT)

        return ds

    def open_cnv_discordant_read_calls(self, sample_set):
        """Open CNV discordant read calls zarr.

        Parameters
        ----------
        sample_set : str

        Returns
        -------
        root : zarr.hierarchy.Group

        """
        try:
            return self._cache_cnv_discordant_read_calls[sample_set]
        except KeyError:
            release = self._lookup_release(sample_set=sample_set)
            release_path = _release_to_path(release)
            path = f"{self._base_path}/{release_path}/cnv/{sample_set}/discordant_read_calls/zarr"
            store = init_zarr_store(fs=self._fs, path=path)
            root = zarr.open_consolidated(store=store)
            self._cache_cnv_discordant_read_calls[sample_set] = root
        return root

    def _cnv_discordant_read_calls_dataset(
        self, *, contig, sample_set, inline_array, chunks
    ):
        debug = self._log.debug

        coords = dict()
        data_vars = dict()

        debug("open zarr")
        root = self.open_cnv_discordant_read_calls(sample_set=sample_set)

        # not all contigs have CNVs, need to check
        # TODO consider returning dataset with zero length variants dimension, would
        # probably simplify downstream logic
        if contig not in root:
            raise ValueError(f"no CNVs available for contig {contig!r}")

        debug("variant arrays")
        pos = root[f"{contig}/variants/POS"]
        coords["variant_position"] = (
            [DIM_VARIANT],
            da_from_zarr(pos, inline_array=inline_array, chunks=chunks),
        )
        coords["variant_end"] = (
            [DIM_VARIANT],
            da_from_zarr(
                root[f"{contig}/variants/END"], inline_array=inline_array, chunks=chunks
            ),
        )
        coords["variant_id"] = (
            [DIM_VARIANT],
            da_from_zarr(
                root[f"{contig}/variants/ID"], inline_array=inline_array, chunks=chunks
            ),
        )
        contig_index = self.contigs.index(contig)
        coords["variant_contig"] = (
            [DIM_VARIANT],
            da.full_like(pos, fill_value=contig_index, dtype="u1"),
        )
        for field in "Region", "StartBreakpointMethod", "EndBreakpointMethod":
            data_vars[f"variant_{field}"] = (
                [DIM_VARIANT],
                da_from_zarr(
                    root[f"{contig}/variants/{field}"],
                    inline_array=inline_array,
                    chunks=chunks,
                ),
            )

        debug("call arrays")
        data_vars["call_genotype"] = (
            [DIM_VARIANT, DIM_SAMPLE],
            da_from_zarr(
                root[f"{contig}/calldata/GT"], inline_array=inline_array, chunks=chunks
            ),
        )

        debug("sample arrays")
        coords["sample_id"] = (
            [DIM_SAMPLE],
            da_from_zarr(root["samples"], inline_array=inline_array, chunks=chunks),
        )
        for field in "sample_coverage_variance", "sample_is_high_variance":
            data_vars[field] = (
                [DIM_SAMPLE],
                da_from_zarr(root[field], inline_array=inline_array, chunks=chunks),
            )

        debug("set up attributes")
        attrs = {"contigs": self.contigs}

        debug("create a dataset")
        ds = xr.Dataset(data_vars=data_vars, coords=coords, attrs=attrs)

        return ds

    def cnv_discordant_read_calls(
        self,
        contig,
        sample_sets=None,
        inline_array=True,
        chunks="native",
    ):
        """Access CNV discordant read calls data.

        Parameters
        ----------
        contig : str or list of str
            Chromosome arm, e.g., "3R". Multiple values can be provided
            as a list, in which case data will be concatenated, e.g., ["2R",
            "3R"].
        sample_sets : str or list of str, optional
            Can be a sample set identifier (e.g., "AG1000G-AO") or a list of
            sample set identifiers (e.g., ["AG1000G-BF-A", "AG1000G-BF-B"]) or a
            release identifier (e.g., "3.0") or a list of release identifiers.
        inline_array : bool, optional
            Passed through to dask.array.from_array().
        chunks : str, optional
            If 'auto' let dask decide chunk size. If 'native' use native zarr
            chunks. Also, can be a target size, e.g., '200 MiB'.

        Returns
        -------
        ds : xarray.Dataset
            A dataset of CNV alleles and genotypes.

        """
        debug = self._log.debug

        # N.B., we cannot support region instead of contig here, because some
        # CNV alleles have unknown start or end coordinates.

        debug("normalise parameters")
        sample_sets = self._prep_sample_sets_arg(sample_sets=sample_sets)
        if isinstance(contig, str):
            contig = [contig]

        debug("access data and concatenate as needed")
        lx = []
        for c in contig:

            ly = []
            for s in sample_sets:
                y = self._cnv_discordant_read_calls_dataset(
                    contig=c,
                    sample_set=s,
                    inline_array=inline_array,
                    chunks=chunks,
                )
                ly.append(y)

            x = xarray_concat(ly, dim=DIM_SAMPLE)
            lx.append(x)

        ds = xarray_concat(lx, dim=DIM_VARIANT)

        return ds

    def gene_cnv(
        self,
        region,
        sample_sets=None,
        sample_query=None,
        max_coverage_variance=DEFAULT_MAX_COVERAGE_VARIANCE,
    ):
        """Compute modal copy number by gene, from HMM data.

        Parameters
        ----------
        region: str or list of str or Region or list of Region
            Chromosome arm (e.g., "2L"), gene name (e.g., "AGAP007280"), genomic
            region defined with coordinates (e.g., "2L:44989425-44998059") or a
            named tuple with genomic location `Region(contig, start, end)`.
            Multiple values can be provided as a list, in which case data will
            be concatenated, e.g., ["3R", "3L"].
        sample_sets : str or list of str
            Can be a sample set identifier (e.g., "AG1000G-AO") or a list of
            sample set identifiers (e.g., ["AG1000G-BF-A", "AG1000G-BF-B"]) or
            a release identifier (e.g., "3.0") or a list of release identifiers.
        sample_query : str, optional
            A pandas query string which will be evaluated against the sample
            metadata e.g., "taxon == 'coluzzii' and country == 'Burkina Faso'".
        max_coverage_variance : float, optional
            Remove samples if coverage variance exceeds this value.

        Returns
        -------
        ds : xarray.Dataset
            A dataset of modal copy number per gene and associated data.

        """

        region = self.resolve_region(region)
        if isinstance(region, Region):
            region = [region]

        ds = xarray_concat(
            [
                self._gene_cnv(
                    region=r,
                    sample_sets=sample_sets,
                    sample_query=sample_query,
                    max_coverage_variance=max_coverage_variance,
                )
                for r in region
            ],
            dim="genes",
        )

        return ds

    def _gene_cnv(self, *, region, sample_sets, sample_query, max_coverage_variance):
        debug = self._log.debug

        debug("sanity check")
        assert isinstance(region, Region)

        debug("access HMM data")
        ds_hmm = self.cnv_hmm(
            region=region.contig,
            sample_sets=sample_sets,
            sample_query=sample_query,
            max_coverage_variance=max_coverage_variance,
        )
        pos = ds_hmm["variant_position"].data
        end = ds_hmm["variant_end"].data
        cn = ds_hmm["call_CN"].data
        with self._dask_progress(desc="Load CNV HMM data"):
            pos, end, cn = dask.compute(pos, end, cn)

        debug("access genes")
        df_genome_features = self.genome_features(region=region)
        df_genes = df_genome_features.query("type == 'gene'")

        debug("setup intermediates")
        windows = []
        modes = []
        counts = []

        debug("iterate over genes")
        genes_iterator = self._progress(
            df_genes.itertuples(),
            desc="Compute modal gene copy number",
            total=len(df_genes),
        )
        for gene in genes_iterator:

            # locate windows overlapping the gene
            loc_gene_start = bisect_left(end, gene.start)
            loc_gene_stop = bisect_right(pos, gene.end)
            w = loc_gene_stop - loc_gene_start
            windows.append(w)

            # slice out copy number data for the given gene
            cn_gene = cn[loc_gene_start:loc_gene_stop]

            # compute the modes
            m, c = _cn_mode(cn_gene, vmax=12)
            modes.append(m)
            counts.append(c)

        debug("combine results")
        windows = np.array(windows)
        modes = np.vstack(modes)
        counts = np.vstack(counts)

        debug("build dataset")
        ds_out = xr.Dataset(
            coords={
                "gene_id": (["genes"], df_genes["ID"].values),
                "sample_id": (["samples"], ds_hmm["sample_id"].values),
            },
            data_vars={
                "gene_contig": (["genes"], df_genes["contig"].values),
                "gene_start": (["genes"], df_genes["start"].values),
                "gene_end": (["genes"], df_genes["end"].values),
                "gene_windows": (["genes"], windows),
                "gene_name": (["genes"], df_genes["Name"].values),
                "gene_strand": (["genes"], df_genes["strand"].values),
                "gene_description": (["genes"], df_genes["description"].values),
                "CN_mode": (["genes", "samples"], modes),
                "CN_mode_count": (["genes", "samples"], counts),
                "sample_coverage_variance": (
                    ["samples"],
                    ds_hmm["sample_coverage_variance"].values,
                ),
                "sample_is_high_variance": (
                    ["samples"],
                    ds_hmm["sample_is_high_variance"].values,
                ),
            },
        )

        return ds_out

    def gene_cnv_frequencies(
        self,
        region,
        cohorts,
        sample_query=None,
        min_cohort_size=10,
        sample_sets=None,
        drop_invariant=True,
        max_coverage_variance=DEFAULT_MAX_COVERAGE_VARIANCE,
    ):
        """Compute modal copy number by gene, then compute the frequency of
        amplifications and deletions in one or more cohorts, from HMM data.

        Parameters
        ----------
        region: str or list of str or Region or list of Region
            Chromosome arm (e.g., "2L"), gene name (e.g., "AGAP007280"), genomic
            region defined with coordinates (e.g., "2L:44989425-44998059") or a
            named tuple with genomic location `Region(contig, start, end)`.
            Multiple values can be provided as a list, in which case data will
            be concatenated, e.g., ["3R", "3L"].
        cohorts : str or dict
            If a string, gives the name of a predefined cohort set, e.g., one of
            {"admin1_month", "admin1_year", "admin2_month", "admin2_year"}.
            If a dict, should map cohort labels to sample queries, e.g.,
            `{"bf_2012_col": "country == 'Burkina Faso' and year == 2012 and
            taxon == 'coluzzii'"}`.
        sample_query : str, optional
            A pandas query string which will be evaluated against the sample
            metadata e.g., "taxon == 'coluzzii' and country == 'Burkina Faso'".
        min_cohort_size : int
            Minimum cohort size, below which cohorts are dropped.
        sample_sets : str or list of str, optional
            Can be a sample set identifier (e.g., "AG1000G-AO") or a list of
            sample set identifiers (e.g., ["AG1000G-BF-A", "AG1000G-BF-B"]) or a
            release identifier (e.g., "3.0") or a list of release identifiers.
        drop_invariant : bool, optional
            If True, drop any rows where there is no evidence of variation.
        max_coverage_variance : float, optional
            Remove samples if coverage variance exceeds this value.

        Returns
        -------
        df : pandas.DataFrame
            A dataframe of CNV amplification (amp) and deletion (del)
            frequencies in the specified cohorts, one row per gene and CNV type
            (amp/del).

        """
        debug = self._log.debug

        debug("check and normalise parameters")
        _check_param_min_cohort_size(min_cohort_size)
        region = self.resolve_region(region)
        if isinstance(region, Region):
            region = [region]

        debug("access and concatenate data from regions")
        df = pd.concat(
            [
                self._gene_cnv_frequencies(
                    region=r,
                    cohorts=cohorts,
                    sample_query=sample_query,
                    min_cohort_size=min_cohort_size,
                    sample_sets=sample_sets,
                    drop_invariant=drop_invariant,
                    max_coverage_variance=max_coverage_variance,
                )
                for r in region
            ],
            axis=0,
        )

        debug("add metadata")
        title = f"Gene CNV frequencies ({_region_str(region)})"
        df.attrs["title"] = title

        return df

    def _gene_cnv_frequencies(
        self,
        *,
        region,
        cohorts,
        sample_query,
        min_cohort_size,
        sample_sets,
        drop_invariant,
        max_coverage_variance,
    ):
        debug = self._log.debug

        debug("sanity check - this function is one region at a time")
        assert isinstance(region, Region)

        debug("get gene copy number data")
        ds_cnv = self.gene_cnv(
            region=region,
            sample_sets=sample_sets,
            sample_query=sample_query,
            max_coverage_variance=max_coverage_variance,
        )

        debug("load sample metadata")
        df_samples = self.sample_metadata(sample_sets=sample_sets)

        debug("align sample metadata with samples in CNV data")
        sample_id = ds_cnv["sample_id"].values
        df_samples = df_samples.set_index("sample_id").loc[sample_id].reset_index()

        debug("figure out expected copy number")
        if region.contig == "X":
            is_male = (df_samples["sex_call"] == "M").values
            expected_cn = np.where(is_male, 1, 2)[np.newaxis, :]
        else:
            expected_cn = 2

        debug(
            "setup output dataframe - two rows for each gene, one for amplification and one for deletion"
        )
        n_genes = ds_cnv.dims["genes"]
        df_genes = ds_cnv[
            [
                "gene_id",
                "gene_name",
                "gene_strand",
                "gene_description",
                "gene_contig",
                "gene_start",
                "gene_end",
            ]
        ].to_dataframe()
        df = pd.concat([df_genes, df_genes], axis=0).reset_index(drop=True)
        df.rename(
            columns={
                "gene_contig": "contig",
                "gene_start": "start",
                "gene_end": "end",
            },
            inplace=True,
        )

        debug("add CNV type column")
        df_cnv_type = pd.DataFrame(
            {
                "cnv_type": np.array(
                    (["amp"] * n_genes) + (["del"] * n_genes), dtype=object
                )
            }
        )
        df = pd.concat([df, df_cnv_type], axis=1)

        debug("set up intermediates")
        cn = ds_cnv["CN_mode"].values
        is_amp = cn > expected_cn
        is_del = (cn >= 0) & (cn < expected_cn)
        is_called = cn >= 0

        debug("set up cohort dict")
        coh_dict = _locate_cohorts(cohorts=cohorts, df_samples=df_samples)

        debug("compute cohort frequencies")
        freq_cols = dict()
        for coh, loc_coh in coh_dict.items():

            n_samples = np.count_nonzero(loc_coh)
            debug(f"{coh}, {n_samples} samples")

            if n_samples >= min_cohort_size:

                # subset data to cohort
                is_amp_coh = np.compress(loc_coh, is_amp, axis=1)
                is_del_coh = np.compress(loc_coh, is_del, axis=1)
                is_called_coh = np.compress(loc_coh, is_called, axis=1)

                # count amplifications and deletions
                amp_count_coh = np.sum(is_amp_coh, axis=1)
                del_count_coh = np.sum(is_del_coh, axis=1)
                called_count_coh = np.sum(is_called_coh, axis=1)

                # compute frequencies, taking accessibility into account
                with np.errstate(divide="ignore", invalid="ignore"):
                    amp_freq_coh = np.where(
                        called_count_coh > 0, amp_count_coh / called_count_coh, np.nan
                    )
                    del_freq_coh = np.where(
                        called_count_coh > 0, del_count_coh / called_count_coh, np.nan
                    )

                freq_cols[f"frq_{coh}"] = np.concatenate([amp_freq_coh, del_freq_coh])

        debug("build a dataframe with the frequency columns")
        df_freqs = pd.DataFrame(freq_cols)

        debug("compute max_af and additional columns")
        df_extras = pd.DataFrame(
            {
                "max_af": df_freqs.max(axis=1),
                "windows": np.concatenate(
                    [ds_cnv["gene_windows"].values, ds_cnv["gene_windows"].values]
                ),
            }
        )

        debug("build the final dataframe")
        df.reset_index(drop=True, inplace=True)
        df = pd.concat([df, df_freqs, df_extras], axis=1)
        df.sort_values(["contig", "start", "cnv_type"], inplace=True)
        df.reset_index(drop=True, inplace=True)

        debug("add label")
        df["label"] = _pandas_apply(
            _make_gene_cnv_label, df, columns=["gene_id", "gene_name", "cnv_type"]
        )

        debug("deal with invariants")
        if drop_invariant:
            df = df.query("max_af > 0")

        debug("set index for convenience")
        df.set_index(["gene_id", "gene_name", "cnv_type"], inplace=True)

        return df

    def open_haplotypes(self, sample_set, analysis):
        """Open haplotypes zarr.

        Parameters
        ----------
        sample_set : str
            Sample set identifier, e.g., "AG1000G-AO".
        analysis : {"arab", "gamb_colu", "gamb_colu_arab"}
            Which phasing analysis to use. If analysing only An. arabiensis, the
            "arab" analysis is best. If analysing only An. gambiae and An.
            coluzzii, the "gamb_colu" analysis is best. Otherwise, use the
            "gamb_colu_arab" analysis.

        Returns
        -------
        root : zarr.hierarchy.Group

        """
        try:
            return self._cache_haplotypes[(sample_set, analysis)]
        except KeyError:
            release = self._lookup_release(sample_set=sample_set)
            release_path = _release_to_path(release)
            path = f"{self._base_path}/{release_path}/snp_haplotypes/{sample_set}/{analysis}/zarr"
            store = init_zarr_store(fs=self._fs, path=path)
            # some sample sets have no data for a given analysis, handle this
            try:
                root = zarr.open_consolidated(store=store)
            except FileNotFoundError:
                root = None
            self._cache_haplotypes[(sample_set, analysis)] = root
        return root

    def open_haplotype_sites(self, analysis):
        """Open haplotype sites zarr.

        Parameters
        ----------
        analysis : {"arab", "gamb_colu", "gamb_colu_arab"}
            Which phasing analysis to use. If analysing only An. arabiensis,
            the "arab" analysis is best. If analysing only An. gambiae and An.
            coluzzii, the "gamb_colu" analysis is best. Otherwise, use the
            "gamb_colu_arab" analysis.

        Returns
        -------
        root : zarr.hierarchy.Group

        """
        try:
            return self._cache_haplotype_sites[analysis]
        except KeyError:
            path = f"{self._base_path}/v3/snp_haplotypes/sites/{analysis}/zarr"
            store = init_zarr_store(fs=self._fs, path=path)
            root = zarr.open_consolidated(store=store)
            self._cache_haplotype_sites[analysis] = root
        return root

    def _haplotypes_dataset(
        self, *, contig, sample_set, analysis, inline_array, chunks
    ):
        debug = self._log.debug

        debug("open zarr")
        root = self.open_haplotypes(sample_set=sample_set, analysis=analysis)
        sites = self.open_haplotype_sites(analysis=analysis)

        # some sample sets have no data for a given analysis, handle this
        # TODO consider returning a dataset with 0 length samples dimension instead, would
        # probably simplify a lot of other logic
        if root is None:
            return None

        coords = dict()
        data_vars = dict()

        debug("variant_position")
        pos = sites[f"{contig}/variants/POS"]
        coords["variant_position"] = (
            [DIM_VARIANT],
            da_from_zarr(pos, inline_array=inline_array, chunks=chunks),
        )

        debug("variant_contig")
        contig_index = self.contigs.index(contig)
        coords["variant_contig"] = (
            [DIM_VARIANT],
            da.full_like(pos, fill_value=contig_index, dtype="u1"),
        )

        debug("variant_allele")
        ref = da_from_zarr(
            sites[f"{contig}/variants/REF"], inline_array=inline_array, chunks=chunks
        )
        alt = da_from_zarr(
            sites[f"{contig}/variants/ALT"], inline_array=inline_array, chunks=chunks
        )
        variant_allele = da.hstack([ref[:, None], alt[:, None]])
        data_vars["variant_allele"] = [DIM_VARIANT, DIM_ALLELE], variant_allele

        debug("call_genotype")
        data_vars["call_genotype"] = (
            [DIM_VARIANT, DIM_SAMPLE, DIM_PLOIDY],
            da_from_zarr(
                root[f"{contig}/calldata/GT"], inline_array=inline_array, chunks=chunks
            ),
        )

        debug("sample arrays")
        coords["sample_id"] = (
            [DIM_SAMPLE],
            da_from_zarr(root["samples"], inline_array=inline_array, chunks=chunks),
        )

        debug("set up attributes")
        attrs = {"contigs": self.contigs}

        debug("create a dataset")
        ds = xr.Dataset(data_vars=data_vars, coords=coords, attrs=attrs)

        return ds

    def haplotypes(
        self,
        region,
        analysis,
        sample_sets=None,
        sample_query=None,
        inline_array=True,
        chunks="native",
        cohort_size=None,
        random_seed=42,
    ):
        """Access haplotype data.

        Parameters
        ----------
        region: str or list of str or Region or list of Region
            Chromosome arm (e.g., "2L"), gene name (e.g., "AGAP007280"), genomic
            region defined with coordinates (e.g., "2L:44989425-44998059") or a
            named tuple with genomic location `Region(contig, start, end)`.
            Multiple values can be provided as a list, in which case data will
            be concatenated, e.g., ["3R", "3L"].
        analysis : {"arab", "gamb_colu", "gamb_colu_arab"}
            Which phasing analysis to use. If analysing only An. arabiensis, the
            "arab" analysis is best. If analysing only An. gambiae and An.
            coluzzii, the "gamb_colu" analysis is best. Otherwise, use the
            "gamb_colu_arab" analysis.
        sample_sets : str or list of str, optional
            Can be a sample set identifier (e.g., "AG1000G-AO") or a list of
            sample set identifiers (e.g., ["AG1000G-BF-A", "AG1000G-BF-B"]) or a
            release identifier (e.g., "3.0") or a list of release identifiers.
        sample_query : str, optional
            A pandas query string which will be evaluated against the sample
            metadata e.g., "taxon == 'coluzzii' and country == 'Burkina Faso'".
        inline_array : bool, optional
            Passed through to dask.array.from_array().
        chunks : str, optional
            If 'auto' let dask decide chunk size. If 'native' use native zarr
            chunks. Also, can be a target size, e.g., '200 MiB'.
        cohort_size : int, optional
            If provided, randomly down-sample to the given cohort size.
        random_seed : int, optional
            Random seed used for down-sampling.

        Returns
        -------
        ds : xarray.Dataset
            A dataset of haplotypes and associated data.

        """
        debug = self._log.debug

        debug("normalise parameters")
        sample_sets = self._prep_sample_sets_arg(sample_sets=sample_sets)
        region = self.resolve_region(region)
        if isinstance(region, Region):
            region = [region]

        debug("build dataset")
        lx = []
        for r in region:
            ly = []

            for s in sample_sets:
                y = self._haplotypes_dataset(
                    contig=r.contig,
                    sample_set=s,
                    analysis=analysis,
                    inline_array=inline_array,
                    chunks=chunks,
                )
                if y is not None:
                    ly.append(y)

            if len(ly) == 0:
                debug("early out, no data for given sample sets and analysis")
                return None

            debug("concatenate data from multiple sample sets")
            x = xarray_concat(ly, dim=DIM_SAMPLE)

            debug("handle region")
            if r.start or r.end:
                pos = x["variant_position"].values
                loc_region = locate_region(r, pos)
                x = x.isel(variants=loc_region)

            lx.append(x)

        debug("concatenate data from multiple regions")
        ds = xarray_concat(lx, dim=DIM_VARIANT)

        debug("handle sample query")
        if sample_query is not None:

            debug("load sample metadata")
            df_samples = self.sample_metadata(sample_sets=sample_sets)

            debug("align sample metadata with haplotypes")
            phased_samples = ds["sample_id"].values.tolist()
            df_samples_phased = (
                df_samples.set_index("sample_id").loc[phased_samples].reset_index()
            )

            debug("apply the query")
            loc_samples = df_samples_phased.eval(sample_query).values
            if np.count_nonzero(loc_samples) == 0:
                raise ValueError(f"No samples found for query {sample_query!r}")
            ds = ds.isel(samples=loc_samples)

        debug("handle cohort size")
        if cohort_size is not None:
            n_samples = ds.dims["samples"]
            if n_samples < cohort_size:
                raise ValueError(
                    f"not enough samples ({n_samples}) for cohort size ({cohort_size})"
                )
            rng = np.random.default_rng(seed=random_seed)
            loc_downsample = rng.choice(n_samples, size=cohort_size, replace=False)
            loc_downsample.sort()
            ds = ds.isel(samples=loc_downsample)

        return ds

    def _read_cohort_metadata(self, *, sample_set):
        """Read cohort metadata for a single sample set."""
        try:
            df = self._cache_cohort_metadata[sample_set]
        except KeyError:
            release = self._lookup_release(sample_set=sample_set)
            release_path = _release_to_path(release)
            path_prefix = f"{self._base_path}/{release_path}/metadata"
            path = f"{path_prefix}/cohorts_{self._cohorts_analysis}/{sample_set}/samples.cohorts.csv"
            # N.B., not all cohort metadata files exist, need to handle FileNotFoundError
            try:
                with self._fs.open(path) as f:
                    df = pd.read_csv(f, na_values="")

                # ensure all column names are lower case
                df.columns = [c.lower() for c in df.columns]

                # rename some columns for consistent naming
                df.rename(
                    columns={
                        "adm1_iso": "admin1_iso",
                        "adm1_name": "admin1_name",
                        "adm2_name": "admin2_name",
                    },
                    inplace=True,
                )
            except FileNotFoundError:
                # Specify cohort_cols
                cohort_cols = (
                    "country_iso",
                    "admin1_name",
                    "admin1_iso",
                    "admin2_name",
                    "taxon",
                    "cohort_admin1_year",
                    "cohort_admin1_month",
                    "cohort_admin2_year",
                    "cohort_admin2_month",
                )

                # Get sample ids as an index via general metadata (has caching)
                df_general = self._read_general_metadata(sample_set=sample_set)
                df_general.set_index("sample_id", inplace=True)

                # Create a blank DataFrame with cohort_cols and sample_id index
                df = pd.DataFrame(columns=cohort_cols, index=df_general.index.copy())

                # Revert sample_id index to column
                df.reset_index(inplace=True)

            self._cache_cohort_metadata[sample_set] = df
        return df.copy()

    def sample_cohorts(self, sample_sets=None):
        """Access cohorts metadata for one or more sample sets.

        Parameters
        ----------
        sample_sets : str or list of str, optional
            Can be a sample set identifier (e.g., "AG1000G-AO") or a list of
            sample set identifiers (e.g., ["AG1000G-BF-A", "AG1000G-BF-B"]) or a
            release identifier (e.g., "3.0") or a list of release identifiers.

        Returns
        -------
        df : pandas.DataFrame
            A dataframe of cohort metadata, one row per sample.

        """
        sample_sets = self._prep_sample_sets_arg(sample_sets=sample_sets)

        # concatenate multiple sample sets
        dfs = [self._read_cohort_metadata(sample_set=s) for s in sample_sets]
        df = pd.concat(dfs, axis=0, ignore_index=True)

        return df

    def aa_allele_frequencies(
        self,
        transcript,
        cohorts,
        sample_query=None,
        min_cohort_size=10,
        site_mask=None,
        sample_sets=None,
        drop_invariant=True,
    ):
        """Compute per amino acid allele frequencies for a gene transcript.

        Parameters
        ----------
        transcript : str
            Gene transcript ID (AgamP4.12), e.g., "AGAP004707-RA".
        cohorts : str or dict
            If a string, gives the name of a predefined cohort set, e.g., one of
            {"admin1_month", "admin1_year", "admin2_month", "admin2_year"}.
            If a dict, should map cohort labels to sample queries, e.g.,
            `{"bf_2012_col": "country == 'Burkina Faso' and year == 2012 and
            taxon == 'coluzzii'"}`.
        sample_query : str, optional
            A pandas query string which will be evaluated against the sample
            metadata e.g., "taxon == 'coluzzii' and country == 'Burkina Faso'".
        min_cohort_size : int
            Minimum cohort size, below which allele frequencies are not
            calculated for cohorts.
        site_mask : {"gamb_colu_arab", "gamb_colu", "arab"}
            Site filters mask to apply.
        sample_sets : str or list of str, optional
            Can be a sample set identifier (e.g., "AG1000G-AO") or a list of
            sample set identifiers (e.g., ["AG1000G-BF-A", "AG1000G-BF-B"]) or a
            release identifier (e.g., "3.0") or a list of release identifiers.
        drop_invariant : bool, optional
            If True, variants with no alternate allele calls in any cohorts are
            dropped from the result.

        Returns
        -------
        df : pandas.DataFrame
            A dataframe of amino acid allele frequencies, one row per
            replacement.

        Notes
        -----
        Cohorts with fewer samples than min_cohort_size will be excluded from
        output.

        """
        debug = self._log.debug

        df_snps = self.snp_allele_frequencies(
            transcript=transcript,
            cohorts=cohorts,
            sample_query=sample_query,
            min_cohort_size=min_cohort_size,
            site_mask=site_mask,
            sample_sets=sample_sets,
            drop_invariant=drop_invariant,
            effects=True,
        )
        df_snps.reset_index(inplace=True)

        # we just want aa change
        df_ns_snps = df_snps.query(AA_CHANGE_QUERY).copy()

        # N.B., we need to worry about the possibility of the
        # same aa change due to SNPs at different positions. We cannot
        # sum frequencies of SNPs at different genomic positions. This
        # is why we group by position and aa_change, not just aa_change.

        debug("group and sum to collapse multi variant allele changes")
        freq_cols = [col for col in df_ns_snps if col.startswith("frq")]
        agg = {c: np.nansum for c in freq_cols}
        keep_cols = (
            "contig",
            "transcript",
            "aa_pos",
            "ref_allele",
            "ref_aa",
            "alt_aa",
            "effect",
            "impact",
        )
        for c in keep_cols:
            agg[c] = "first"
        agg["alt_allele"] = lambda v: "{" + ",".join(v) + "}" if len(v) > 1 else v
        df_aaf = df_ns_snps.groupby(["position", "aa_change"]).agg(agg).reset_index()

        debug("compute new max_af")
        df_aaf["max_af"] = df_aaf[freq_cols].max(axis=1)

        debug("add label")
        df_aaf["label"] = _pandas_apply(
            _make_snp_label_aa,
            df_aaf,
            columns=["aa_change", "contig", "position", "ref_allele", "alt_allele"],
        )

        debug("sort by genomic position")
        df_aaf = df_aaf.sort_values(["position", "aa_change"])

        debug("set index")
        df_aaf.set_index(["aa_change", "contig", "position"], inplace=True)

        debug("add metadata")
        gene_name = self._transcript_to_gene_name(transcript)
        title = transcript
        if gene_name:
            title += f" ({gene_name})"
        title += " SNP frequencies"
        df_aaf.attrs["title"] = title

        return df_aaf

    def plot_frequencies_heatmap(
        self,
        df,
        index="label",
        max_len=100,
        x_label="Cohorts",
        y_label="Variants",
        colorbar=True,
        col_width=40,
        width=None,
        row_height=20,
        height=None,
        text_auto=".0%",
        aspect="auto",
        color_continuous_scale="Reds",
        title=True,
        **kwargs,
    ):
        """Plot a heatmap from a pandas DataFrame of frequencies, e.g., output
        from `Ag3.snp_allele_frequencies()` or `Ag3.gene_cnv_frequencies()`.
        It's recommended to filter the input DataFrame to just rows of interest,
        i.e., fewer rows than `max_len`.

        Parameters
        ----------
        df : pandas DataFrame
           A DataFrame of frequencies, e.g., output from
           `snp_allele_frequencies()` or `gene_cnv_frequencies()`.
        index : str or list of str
            One or more column headers that are present in the input dataframe.
            This becomes the heatmap y-axis row labels. The column/s must
            produce a unique index.
        max_len : int, optional
            Displaying large styled dataframes may cause ipython notebooks to
            crash.
        x_label : str, optional
            This is the x-axis label that will be displayed on the heatmap.
        y_label : str, optional
            This is the y-axis label that will be displayed on the heatmap.
        colorbar : bool, optional
            If False, colorbar is not output.
        col_width : int, optional
            Plot width per column in pixels (px).
        width : int, optional
            Plot width in pixels (px), overrides col_width.
        row_height : int, optional
            Plot height per row in pixels (px).
        height : int, optional
            Plot height in pixels (px), overrides row_height.
        text_auto : str, optional
            Formatting for frequency values.
        aspect : str, optional
            Control the aspect ratio of the heatmap.
        color_continuous_scale : str, optional
            Color scale to use.
        title : bool or str, optional
            If True, attempt to use metadata from input dataset as a plot
            title. Otherwise, use supplied value as a title.
        **kwargs
            Other parameters are passed through to px.imshow().

        Returns
        -------
        fig : plotly.graph_objects.Figure

        """
        debug = self._log.debug

        import plotly.express as px

        debug("check len of input")
        if len(df) > max_len:
            raise ValueError(f"Input DataFrame is longer than {max_len}")

        debug("handle title")
        if title is True:
            title = df.attrs.get("title", None)

        debug("indexing")
        if index is None:
            index = list(df.index.names)
        df = df.reset_index().copy()
        if isinstance(index, list):
            index_col = (
                df[index]
                .astype(str)
                .apply(
                    lambda row: ", ".join([o for o in row if o is not None]),
                    axis="columns",
                )
            )
        elif isinstance(index, str):
            index_col = df[index].astype(str)
        else:
            raise TypeError("wrong type for index parameter, expected list or str")

        debug("check that index is unique")
        if not index_col.is_unique:
            raise ValueError(f"{index} does not produce a unique index")

        debug("drop and re-order columns")
        frq_cols = [col for col in df.columns if col.startswith("frq_")]

        debug("keep only freq cols")
        heatmap_df = df[frq_cols].copy()

        debug("set index")
        heatmap_df.set_index(index_col, inplace=True)

        debug("clean column names")
        heatmap_df.columns = heatmap_df.columns.str.lstrip("frq_")

        debug("deal with width and height")
        if width is None:
            width = 400 + col_width * len(heatmap_df.columns)
            if colorbar:
                width += 40
        if height is None:
            height = 200 + row_height * len(heatmap_df)
            if title is not None:
                height += 40

        debug("plotly heatmap styling")
        fig = px.imshow(
            img=heatmap_df,
            zmin=0,
            zmax=1,
            width=width,
            height=height,
            text_auto=text_auto,
            aspect=aspect,
            color_continuous_scale=color_continuous_scale,
            title=title,
            **kwargs,
        )

        fig.update_xaxes(side="bottom", tickangle=30)
        if x_label is not None:
            fig.update_xaxes(title=x_label)
        if y_label is not None:
            fig.update_yaxes(title=y_label)
        fig.update_layout(
            coloraxis_colorbar=dict(
                title="Frequency",
                tickvals=[0, 0.2, 0.4, 0.6, 0.8, 1.0],
                ticktext=["0%", "20%", "40%", "60%", "80%", "100%"],
            )
        )
        if not colorbar:
            fig.update(layout_coloraxis_showscale=False)

        return fig

    def snp_allele_frequencies_advanced(
        self,
        transcript,
        area_by,
        period_by,
        sample_sets=None,
        sample_query=None,
        min_cohort_size=10,
        drop_invariant=True,
        variant_query=None,
        site_mask=None,
        nobs_mode="called",  # or "fixed"
        ci_method="wilson",
    ):
        """Group samples by taxon, area (space) and period (time), then compute
        SNP allele counts and frequencies.

        Parameters
        ----------
        transcript : str
            Gene transcript ID (AgamP4.12), e.g., "AGAP004707-RD".
        area_by : str
            Column name in the sample metadata to use to group samples
            spatially. E.g., use "admin1_iso" or "admin1_name" to group by level
            1 administrative divisions, or use "admin2_name" to group by level 2
            administrative divisions.
        period_by : {"year", "quarter", "month"}
            Length of time to group samples temporally.
        sample_sets : str or list of str, optional
            Can be a sample set identifier (e.g., "AG1000G-AO") or a list of
            sample set identifiers (e.g., ["AG1000G-BF-A", "AG1000G-BF-B"]) or a
            release identifier (e.g., "3.0") or a list of release identifiers.
        sample_query : str, optional
            A pandas query string which will be evaluated against the sample
            metadata e.g., "taxon == 'coluzzii' and country == 'Burkina Faso'".
        min_cohort_size : int, optional
            Minimum cohort size. Any cohorts below this size are omitted.
        drop_invariant : bool, optional
            If True, variants with no alternate allele calls in any cohorts are
            dropped from the result.
        variant_query : str, optional
        site_mask : str, optional
            Site filters mask to apply.
        nobs_mode : {"called", "fixed"}
            Method for calculating the denominator when computing frequencies.
            If "called" then use the number of called alleles, i.e., number of
            samples with non-missing genotype calls multiplied by 2. If "fixed"
            then use the number of samples multiplied by 2.
        ci_method : {"normal", "agresti_coull", "beta", "wilson", "binom_test"}, optional
            Method to use for computing confidence intervals, passed through to
            `statsmodels.stats.proportion.proportion_confint`.

        Returns
        -------
        ds : xarray.Dataset
            The resulting dataset contains data has dimensions "cohorts" and
            "variants". Variables prefixed with "cohort" are 1-dimensional
            arrays with data about the cohorts, such as the area, period, taxon
            and cohort size. Variables prefixed with "variant" are
            1-dimensional arrays with data about the variants, such as the
            contig, position, reference and alternate alleles. Variables
            prefixed with "event" are 2-dimensional arrays with the allele
            counts and frequency calculations.

        """
        debug = self._log.debug

        debug("check parameters")
        _check_param_min_cohort_size(min_cohort_size)

        debug("load sample metadata")
        df_samples = self.sample_metadata(
            sample_sets=sample_sets, sample_query=sample_query
        )

        debug("access SNP calls")
        ds_snps = self.snp_calls(
            region=transcript,
            sample_sets=sample_sets,
            sample_query=sample_query,
            site_mask=site_mask,
        )

        debug("access genotypes")
        gt = ds_snps["call_genotype"].data

        debug("prepare sample metadata for cohort grouping")
        df_samples = _prep_samples_for_cohort_grouping(
            df_samples=df_samples,
            area_by=area_by,
            period_by=period_by,
        )

        debug("group samples to make cohorts")
        group_samples_by_cohort = df_samples.groupby(["taxon", "area", "period"])

        debug("build cohorts dataframe")
        df_cohorts = _build_cohorts_from_sample_grouping(
            group_samples_by_cohort, min_cohort_size
        )

        debug("bring genotypes into memory")
        with self._dask_progress(desc="Load SNP genotypes"):
            gt = gt.compute()

        debug("set up variant variables")
        contigs = ds_snps.attrs["contigs"]
        variant_contig = np.repeat(
            [contigs[i] for i in ds_snps["variant_contig"].values], 3
        )
        variant_position = np.repeat(ds_snps["variant_position"].values, 3)
        alleles = ds_snps["variant_allele"].values
        variant_ref_allele = np.repeat(alleles[:, 0], 3)
        variant_alt_allele = alleles[:, 1:].flatten()
        variant_pass_gamb_colu_arab = np.repeat(
            ds_snps["variant_filter_pass_gamb_colu_arab"].values, 3
        )
        variant_pass_gamb_colu = np.repeat(
            ds_snps["variant_filter_pass_gamb_colu"].values, 3
        )
        variant_pass_arab = np.repeat(ds_snps["variant_filter_pass_arab"].values, 3)

        debug("setup main event variables")
        n_variants, n_cohorts = len(variant_position), len(df_cohorts)
        count = np.zeros((n_variants, n_cohorts), dtype=int)
        nobs = np.zeros((n_variants, n_cohorts), dtype=int)

        debug("build event count and nobs for each cohort")
        cohorts_iterator = self._progress(
            enumerate(df_cohorts.itertuples()),
            total=len(df_cohorts),
            desc="Compute SNP allele frequencies",
        )
        for cohort_index, cohort in cohorts_iterator:

            cohort_key = cohort.taxon, cohort.area, cohort.period
            sample_indices = group_samples_by_cohort.indices[cohort_key]

            cohort_ac, cohort_an = _cohort_alt_allele_counts_melt(
                gt, sample_indices, max_allele=3
            )
            count[:, cohort_index] = cohort_ac

            if nobs_mode == "called":
                nobs[:, cohort_index] = cohort_an
            elif nobs_mode == "fixed":
                nobs[:, cohort_index] = cohort.size * 2
            else:
                raise ValueError(f"Bad nobs_mode: {nobs_mode!r}")

        debug("compute frequency")
        with np.errstate(divide="ignore", invalid="ignore"):
            # ignore division warnings
            frequency = count / nobs

        debug("compute maximum frequency over cohorts")
        with warnings.catch_warnings():
            # ignore "All-NaN slice encountered" warnings
            warnings.simplefilter("ignore", category=RuntimeWarning)
            max_af = np.nanmax(frequency, axis=1)

        debug("make dataframe of SNPs")
        df_variants = pd.DataFrame(
            {
                "contig": variant_contig,
                "position": variant_position,
                "ref_allele": variant_ref_allele.astype("U1"),
                "alt_allele": variant_alt_allele.astype("U1"),
                "max_af": max_af,
                "pass_gamb_colu_arab": variant_pass_gamb_colu_arab,
                "pass_gamb_colu": variant_pass_gamb_colu,
                "pass_arab": variant_pass_arab,
            }
        )

        debug("deal with SNP alleles not observed")
        if drop_invariant:
            loc_variant = max_af > 0
            df_variants = df_variants.loc[loc_variant].reset_index(drop=True)
            count = np.compress(loc_variant, count, axis=0)
            nobs = np.compress(loc_variant, nobs, axis=0)
            frequency = np.compress(loc_variant, frequency, axis=0)

        debug("set up variant effect annotator")
        ann = self._annotator()

        debug("add effects to the dataframe")
        ann.get_effects(
            transcript=transcript, variants=df_variants, progress=self._progress
        )

        debug("add variant labels")
        df_variants["label"] = _pandas_apply(
            _make_snp_label_effect,
            df_variants,
            columns=["contig", "position", "ref_allele", "alt_allele", "aa_change"],
        )

        debug("build the output dataset")
        ds_out = xr.Dataset()

        debug("cohort variables")
        for coh_col in df_cohorts.columns:
            ds_out[f"cohort_{coh_col}"] = "cohorts", df_cohorts[coh_col]

        debug("variant variables")
        for snp_col in df_variants.columns:
            ds_out[f"variant_{snp_col}"] = "variants", df_variants[snp_col]

        debug("event variables")
        ds_out["event_count"] = ("variants", "cohorts"), count
        ds_out["event_nobs"] = ("variants", "cohorts"), nobs
        ds_out["event_frequency"] = ("variants", "cohorts"), frequency

        debug("apply variant query")
        if variant_query is not None:
            loc_variants = df_variants.eval(variant_query).values
            ds_out = ds_out.isel(variants=loc_variants)

        debug("add confidence intervals")
        _add_frequency_ci(ds_out, ci_method)

        debug("tidy up display by sorting variables")
        ds_out = ds_out[sorted(ds_out)]

        debug("add metadata")
        gene_name = self._transcript_to_gene_name(transcript)
        title = transcript
        if gene_name:
            title += f" ({gene_name})"
        title += " SNP frequencies"
        ds_out.attrs["title"] = title

        return ds_out

    def aa_allele_frequencies_advanced(
        self,
        transcript,
        area_by,
        period_by,
        sample_sets=None,
        sample_query=None,
        min_cohort_size=10,
        variant_query=None,
        site_mask=None,
        nobs_mode="called",  # or "fixed"
        ci_method="wilson",
    ):
        """Group samples by taxon, area (space) and period (time), then compute
        amino acid change allele counts and frequencies.

        Parameters
        ----------
        transcript : str
            Gene transcript ID (AgamP4.12), e.g., "AGAP004707-RD".
        area_by : str
            Column name in the sample metadata to use to group samples spatially.
            E.g., use "admin1_iso" or "admin1_name" to group by level 1
            administrative divisions, or use "admin2_name" to group by level 2
            administrative divisions.
        period_by : {"year", "quarter", "month"}
            Length of time to group samples temporally.
        sample_sets : str or list of str, optional
            Can be a sample set identifier (e.g., "AG1000G-AO") or a list of
            sample set identifiers (e.g., ["AG1000G-BF-A", "AG1000G-BF-B"]) or a
            release identifier (e.g., "3.0") or a list of release identifiers.
        sample_query : str, optional
            A pandas query string which will be evaluated against the sample
            metadata e.g., "taxon == 'coluzzii' and country == 'Burkina Faso'".
        min_cohort_size : int, optional
            Minimum cohort size. Any cohorts below this size are omitted.
        variant_query : str, optional
        site_mask : str, optional
            Site filters mask to apply.
        nobs_mode : {"called", "fixed"}
            Method for calculating the denominator when computing frequencies.
            If "called" then use the number of called alleles, i.e., number of
            samples with non-missing genotype calls multiplied by 2. If "fixed"
            then use the number of samples multiplied by 2.
        ci_method : {"normal", "agresti_coull", "beta", "wilson", "binom_test"}, optional
            Method to use for computing confidence intervals, passed through to
            `statsmodels.stats.proportion.proportion_confint`.

        Returns
        -------
        ds : xarray.Dataset
            The resulting dataset contains data has dimensions "cohorts" and
            "variants". Variables prefixed with "cohort" are 1-dimensional
            arrays with data about the cohorts, such as the area, period, taxon
            and cohort size. Variables prefixed with "variant" are 1-dimensional
            arrays with data about the variants, such as the contig, position,
            reference and alternate alleles. Variables prefixed with "event" are
            2-dimensional arrays with the allele counts and frequency
            calculations.

        """
        debug = self._log.debug

        debug("begin by computing SNP allele frequencies")
        ds_snp_frq = self.snp_allele_frequencies_advanced(
            transcript=transcript,
            area_by=area_by,
            period_by=period_by,
            sample_sets=sample_sets,
            sample_query=sample_query,
            min_cohort_size=min_cohort_size,
            drop_invariant=True,  # always drop invariant for aa frequencies
            variant_query=AA_CHANGE_QUERY,  # we'll also apply a variant query later
            site_mask=site_mask,
            nobs_mode=nobs_mode,
            ci_method=None,  # we will recompute confidence intervals later
        )

        # N.B., we need to worry about the possibility of the
        # same aa change due to SNPs at different positions. We cannot
        # sum frequencies of SNPs at different genomic positions. This
        # is why we group by position and aa_change, not just aa_change.

        # add in a special grouping column to work around the fact that xarray currently
        # doesn't support grouping by multiple variables in the same dimension
        df_grouper = ds_snp_frq[
            ["variant_position", "variant_aa_change"]
        ].to_dataframe()
        grouper_var = df_grouper.apply(
            lambda row: "_".join([str(v) for v in row]), axis="columns"
        )
        ds_snp_frq["variant_position_aa_change"] = "variants", grouper_var

        debug("group by position and amino acid change")
        group_by_aa_change = ds_snp_frq.groupby("variant_position_aa_change")

        debug("apply aggregation")
        ds_aa_frq = group_by_aa_change.map(_map_snp_to_aa_change_frq_ds)

        debug("add back in cohort variables, unaffected by aggregation")
        cohort_vars = [v for v in ds_snp_frq if v.startswith("cohort_")]
        for v in cohort_vars:
            ds_aa_frq[v] = ds_snp_frq[v]

        debug("sort by genomic position")
        ds_aa_frq = ds_aa_frq.sortby(["variant_position", "variant_aa_change"])

        debug("recompute frequency")
        count = ds_aa_frq["event_count"].values
        nobs = ds_aa_frq["event_nobs"].values
        with np.errstate(divide="ignore", invalid="ignore"):
            frequency = count / nobs  # ignore division warnings
        ds_aa_frq["event_frequency"] = ("variants", "cohorts"), frequency

        debug("recompute max frequency over cohorts")
        with warnings.catch_warnings():
            # ignore "All-NaN slice encountered" warnings
            warnings.simplefilter("ignore", category=RuntimeWarning)
            max_af = np.nanmax(ds_aa_frq["event_frequency"].values, axis=1)
        ds_aa_frq["variant_max_af"] = "variants", max_af

        debug("set up variant dataframe, useful intermediate")
        variant_cols = [v for v in ds_aa_frq if v.startswith("variant_")]
        df_variants = ds_aa_frq[variant_cols].to_dataframe()
        df_variants.columns = [c.split("variant_")[1] for c in df_variants.columns]

        debug("assign new variant label")
        label = _pandas_apply(
            _make_snp_label_aa,
            df_variants,
            columns=["aa_change", "contig", "position", "ref_allele", "alt_allele"],
        )
        ds_aa_frq["variant_label"] = "variants", label

        debug("apply variant query if given")
        if variant_query is not None:
            loc_variants = df_variants.eval(variant_query).values
            ds_aa_frq = ds_aa_frq.isel(variants=loc_variants)

        debug("compute new confidence intervals")
        _add_frequency_ci(ds_aa_frq, ci_method)

        debug("tidy up display by sorting variables")
        ds_aa_frq = ds_aa_frq[sorted(ds_aa_frq)]

        gene_name = self._transcript_to_gene_name(transcript)
        title = transcript
        if gene_name:
            title += f" ({gene_name})"
        title += " SNP frequencies"
        ds_aa_frq.attrs["title"] = title

        return ds_aa_frq

    def gene_cnv_frequencies_advanced(
        self,
        region,
        area_by,
        period_by,
        sample_sets=None,
        sample_query=None,
        min_cohort_size=10,
        variant_query=None,
        drop_invariant=True,
        max_coverage_variance=DEFAULT_MAX_COVERAGE_VARIANCE,
        ci_method="wilson",
    ):
        """Group samples by taxon, area (space) and period (time), then compute
        gene CNV counts and frequencies.

        Parameters
        ----------
        region: str or list of str or Region or list of Region
            Chromosome arm (e.g., "2L"), gene name (e.g., "AGAP007280"), genomic
            region defined with coordinates (e.g., "2L:44989425-44998059") or a
            named tuple with genomic location `Region(contig, start, end)`.
            Multiple values can be provided as a list, in which case data will
            be concatenated, e.g., ["3R", "3L"].
        area_by : str
            Column name in the sample metadata to use to group samples spatially.
            E.g., use "admin1_iso" or "admin1_name" to group by level 1
            administrative divisions, or use "admin2_name" to group by level 2
            administrative divisions.
        period_by : {"year", "quarter", "month"}
            Length of time to group samples temporally.
        sample_sets : str or list of str, optional
            Can be a sample set identifier (e.g., "AG1000G-AO") or a list of
            sample set identifiers (e.g., ["AG1000G-BF-A", "AG1000G-BF-B"]) or a
            release identifier (e.g., "3.0") or a list of release identifiers.
        sample_query : str, optional
            A pandas query string which will be evaluated against the sample
            metadata e.g., "taxon == 'coluzzii' and country == 'Burkina Faso'".
        min_cohort_size : int, optional
            Minimum cohort size. Any cohorts below this size are omitted.
        variant_query : str, optional
        drop_invariant : bool, optional
            If True, drop any rows where there is no evidence of variation.
        max_coverage_variance : float, optional
            Remove samples if coverage variance exceeds this value.
        ci_method : {"normal", "agresti_coull", "beta", "wilson", "binom_test"}, optional
            Method to use for computing confidence intervals, passed through to
            `statsmodels.stats.proportion.proportion_confint`.

        Returns
        -------
        ds : xarray.Dataset
            The resulting dataset contains data has dimensions "cohorts" and
            "variants". Variables prefixed with "cohort" are 1-dimensional
            arrays with data about the cohorts, such as the area, period, taxon
            and cohort size. Variables prefixed with "variant" are 1-dimensional
            arrays with data about the variants, such as the contig, position,
            reference and alternate alleles. Variables prefixed with "event" are
            2-dimensional arrays with the allele counts and frequency
            calculations.

        """

        _check_param_min_cohort_size(min_cohort_size)

        region = self.resolve_region(region)
        if isinstance(region, Region):
            region = [region]

        ds = xarray_concat(
            [
                self._gene_cnv_frequencies_advanced(
                    region=r,
                    area_by=area_by,
                    period_by=period_by,
                    sample_sets=sample_sets,
                    sample_query=sample_query,
                    min_cohort_size=min_cohort_size,
                    variant_query=variant_query,
                    drop_invariant=drop_invariant,
                    max_coverage_variance=max_coverage_variance,
                    ci_method=ci_method,
                )
                for r in region
            ],
            dim="variants",
        )

        title = f"Gene CNV frequencies ({_region_str(region)})"
        ds.attrs["title"] = title

        return ds

    def _gene_cnv_frequencies_advanced(
        self,
        *,
        region,
        area_by,
        period_by,
        sample_sets,
        sample_query,
        min_cohort_size,
        variant_query,
        drop_invariant,
        max_coverage_variance,
        ci_method,
    ):
        debug = self._log.debug

        debug("sanity check - here we deal with one region only")
        assert isinstance(region, Region)

        debug("access gene CNV calls")
        ds_cnv = self.gene_cnv(
            region=region,
            sample_sets=sample_sets,
            sample_query=sample_query,
            max_coverage_variance=max_coverage_variance,
        )

        debug("load sample metadata")
        df_samples = self.sample_metadata(sample_sets=sample_sets)

        debug("align sample metadata")
        sample_id = ds_cnv["sample_id"].values
        df_samples = df_samples.set_index("sample_id").loc[sample_id].reset_index()

        debug("prepare sample metadata for cohort grouping")
        df_samples = _prep_samples_for_cohort_grouping(
            df_samples=df_samples,
            area_by=area_by,
            period_by=period_by,
        )

        debug("group samples to make cohorts")
        group_samples_by_cohort = df_samples.groupby(["taxon", "area", "period"])

        debug("build cohorts dataframe")
        df_cohorts = _build_cohorts_from_sample_grouping(
            group_samples_by_cohort, min_cohort_size
        )

        debug("figure out expected copy number")
        if region.contig == "X":
            is_male = (df_samples["sex_call"] == "M").values
            expected_cn = np.where(is_male, 1, 2)[np.newaxis, :]
        else:
            expected_cn = 2

        debug("set up intermediates")
        cn = ds_cnv["CN_mode"].values
        is_amp = cn > expected_cn
        is_del = (cn >= 0) & (cn < expected_cn)
        is_called = cn >= 0

        debug("set up main event variables")
        n_genes = ds_cnv.dims["genes"]
        n_variants, n_cohorts = n_genes * 2, len(df_cohorts)
        count = np.zeros((n_variants, n_cohorts), dtype=int)
        nobs = np.zeros((n_variants, n_cohorts), dtype=int)

        debug("build event count and nobs for each cohort")
        for cohort_index, cohort in enumerate(df_cohorts.itertuples()):

            # construct grouping key
            cohort_key = cohort.taxon, cohort.area, cohort.period

            # obtain sample indices for cohort
            sample_indices = group_samples_by_cohort.indices[cohort_key]

            # select genotype data for cohort
            cohort_is_amp = np.take(is_amp, sample_indices, axis=1)
            cohort_is_del = np.take(is_del, sample_indices, axis=1)
            cohort_is_called = np.take(is_called, sample_indices, axis=1)

            # compute cohort allele counts
            np.sum(cohort_is_amp, axis=1, out=count[::2, cohort_index])
            np.sum(cohort_is_del, axis=1, out=count[1::2, cohort_index])

            # compute cohort allele numbers
            cohort_n_called = np.sum(cohort_is_called, axis=1)
            nobs[:, cohort_index] = np.repeat(cohort_n_called, 2)

        debug("compute frequency")
        with np.errstate(divide="ignore", invalid="ignore"):
            # ignore division warnings
            frequency = np.where(nobs > 0, count / nobs, np.nan)

        debug("make dataframe of variants")
        with warnings.catch_warnings():
            # ignore "All-NaN slice encountered" warnings
            warnings.simplefilter("ignore", category=RuntimeWarning)
            max_af = np.nanmax(frequency, axis=1)
        df_variants = pd.DataFrame(
            {
                "contig": region.contig,
                "start": np.repeat(ds_cnv["gene_start"].values, 2),
                "end": np.repeat(ds_cnv["gene_end"].values, 2),
                "windows": np.repeat(ds_cnv["gene_windows"].values, 2),
                # alternate amplification and deletion
                "cnv_type": np.tile(np.array(["amp", "del"]), n_genes),
                "max_af": max_af,
                "gene_id": np.repeat(ds_cnv["gene_id"].values, 2),
                "gene_name": np.repeat(ds_cnv["gene_name"].values, 2),
                "gene_strand": np.repeat(ds_cnv["gene_strand"].values, 2),
            }
        )

        debug("add variant label")
        df_variants["label"] = _pandas_apply(
            _make_gene_cnv_label,
            df_variants,
            columns=["gene_id", "gene_name", "cnv_type"],
        )

        debug("build the output dataset")
        ds_out = xr.Dataset()

        debug("cohort variables")
        for coh_col in df_cohorts.columns:
            ds_out[f"cohort_{coh_col}"] = "cohorts", df_cohorts[coh_col]

        debug("variant variables")
        for snp_col in df_variants.columns:
            ds_out[f"variant_{snp_col}"] = "variants", df_variants[snp_col]

        debug("event variables")
        ds_out["event_count"] = ("variants", "cohorts"), count
        ds_out["event_nobs"] = ("variants", "cohorts"), nobs
        ds_out["event_frequency"] = ("variants", "cohorts"), frequency

        debug("deal with invariants")
        if drop_invariant:
            loc_variant = df_variants["max_af"].values > 0
            ds_out = ds_out.isel(variants=loc_variant)
            df_variants = df_variants.loc[loc_variant].reset_index(drop=True)

        debug("apply variant query")
        if variant_query is not None:
            loc_variants = df_variants.eval(variant_query).values
            ds_out = ds_out.isel(variants=loc_variants)

        debug("add confidence intervals")
        _add_frequency_ci(ds_out, ci_method)

        debug("tidy up display by sorting variables")
        ds_out = ds_out[sorted(ds_out)]

        return ds_out

    def plot_frequencies_time_series(
        self, ds, height=None, width=None, title=True, **kwargs
    ):
        """Create a time series plot of variant frequencies using plotly.

        Parameters
        ----------
        ds : xarray.Dataset
            A dataset of variant frequencies, such as returned by
            `Ag3.snp_allele_frequencies_advanced()`,
            `Ag3.aa_allele_frequencies_advanced()` or
            `Ag3.gene_cnv_frequencies_advanced()`.
        height : int, optional
            Height of plot in pixels (px).
        width : int, optional
            Width of plot in pixels (px).
        title : bool or str, optional
            If True, attempt to use metadata from input dataset as a plot
            title. Otherwise, use supplied value as a title.
        **kwargs
            Passed through to `px.line()`.

        Returns
        -------
        fig : plotly.graph_objects.Figure
            A plotly figure containing line graphs. The resulting figure will
            have one panel per cohort, grouped into columns by taxon, and
            grouped into rows by area. Markers and lines show frequencies of
            variants.

        """
        debug = self._log.debug

        import plotly.express as px

        debug("handle title")
        if title is True:
            title = ds.attrs.get("title", None)

        debug("extract cohorts into a dataframe")
        cohort_vars = [v for v in ds if v.startswith("cohort_")]
        df_cohorts = ds[cohort_vars].to_dataframe()
        df_cohorts.columns = [c.split("cohort_")[1] for c in df_cohorts.columns]

        debug("extract variant labels")
        variant_labels = ds["variant_label"].values

        debug("build a long-form dataframe from the dataset")
        dfs = []
        for cohort_index, cohort in enumerate(df_cohorts.itertuples()):
            ds_cohort = ds.isel(cohorts=cohort_index)
            df = pd.DataFrame(
                {
                    "taxon": cohort.taxon,
                    "area": cohort.area,
                    "date": cohort.period_start,
                    "period": str(
                        cohort.period
                    ),  # use string representation for hover label
                    "sample_size": cohort.size,
                    "variant": variant_labels,
                    "count": ds_cohort["event_count"].values,
                    "nobs": ds_cohort["event_nobs"].values,
                    "frequency": ds_cohort["event_frequency"].values,
                    "frequency_ci_low": ds_cohort["event_frequency_ci_low"].values,
                    "frequency_ci_upp": ds_cohort["event_frequency_ci_upp"].values,
                }
            )
            dfs.append(df)
        df_events = pd.concat(dfs, axis=0).reset_index(drop=True)

        debug("remove events with no observations")
        df_events = df_events.query("nobs > 0")

        debug("calculate error bars")
        frq = df_events["frequency"]
        frq_ci_low = df_events["frequency_ci_low"]
        frq_ci_upp = df_events["frequency_ci_upp"]
        df_events["frequency_error"] = frq_ci_upp - frq
        df_events["frequency_error_minus"] = frq - frq_ci_low

        debug("make a plot")
        fig = px.line(
            df_events,
            facet_col="taxon",
            facet_row="area",
            x="date",
            y="frequency",
            error_y="frequency_error",
            error_y_minus="frequency_error_minus",
            color="variant",
            markers=True,
            hover_name="variant",
            hover_data={
                "frequency": ":.0%",
                "period": True,
                "area": True,
                "taxon": True,
                "sample_size": True,
                "date": False,
                "variant": False,
            },
            height=height,
            width=width,
            title=title,
            labels={
                "date": "Date",
                "frequency": "Frequency",
                "variant": "Variant",
                "taxon": "Taxon",
                "area": "Area",
                "period": "Period",
                "sample_size": "Sample size",
            },
            **kwargs,
        )

        debug("tidy plot")
        fig.update_layout(yaxis_range=[-0.05, 1.05])

        return fig

    def plot_frequencies_map_markers(self, m, ds, variant, taxon, period, clear=True):
        """Plot markers on a map showing variant frequencies for cohorts grouped
        by area (space), period (time) and taxon.

        Parameters
        ----------
        m : ipyleaflet.Map
            The map on which to add the markers.
        ds : xarray.Dataset
            A dataset of variant frequencies, such as returned by
            `Ag3.snp_allele_frequencies_advanced()`,
            `Ag3.aa_allele_frequencies_advanced()` or
            `Ag3.gene_cnv_frequencies_advanced()`.
        variant : int or str
            Index or label of variant to plot.
        taxon : str
            Taxon to show markers for.
        period : pd.Period
            Time period to show markers for.
        clear : bool, optional
            If True, clear all layers (except the base layer) from the map
            before adding new markers.

        """
        debug = self._log.debug

        import ipyleaflet
        import ipywidgets

        debug("slice dataset to variant of interest")
        if isinstance(variant, int):
            ds_variant = ds.isel(variants=variant)
            variant_label = ds["variant_label"].values[variant]
        elif isinstance(variant, str):
            ds_variant = ds.set_index(variants="variant_label").sel(variants=variant)
            variant_label = variant
        else:
            raise TypeError(
                f"Bad type for variant parameter; expected int or str, found {type(variant)}."
            )

        debug("convert to a dataframe for convenience")
        df_markers = ds_variant[
            [
                "cohort_taxon",
                "cohort_area",
                "cohort_period",
                "cohort_lat_mean",
                "cohort_lon_mean",
                "cohort_size",
                "event_frequency",
                "event_frequency_ci_low",
                "event_frequency_ci_upp",
            ]
        ].to_dataframe()

        debug("select data matching taxon and period parameters")
        df_markers = df_markers.loc[
            (
                (df_markers["cohort_taxon"] == taxon)
                & (df_markers["cohort_period"] == period)
            )
        ]

        debug("clear existing layers in the map")
        if clear:
            for layer in m.layers[1:]:
                m.remove_layer(layer)

        debug("add markers")
        for x in df_markers.itertuples():
            marker = ipyleaflet.CircleMarker()
            marker.location = (x.cohort_lat_mean, x.cohort_lon_mean)
            marker.radius = 20
            marker.color = "black"
            marker.weight = 1
            marker.fill_color = "red"
            marker.fill_opacity = x.event_frequency
            popup_html = f"""
                <strong>{variant_label}</strong> <br/>
                Taxon: {x.cohort_taxon} <br/>
                Area: {x.cohort_area} <br/>
                Period: {x.cohort_period} <br/>
                Sample size: {x.cohort_size} <br/>
                Frequency: {x.event_frequency:.0%}
                (95% CI: {x.event_frequency_ci_low:.0%} - {x.event_frequency_ci_upp:.0%})
            """
            marker.popup = ipyleaflet.Popup(
                child=ipywidgets.HTML(popup_html),
            )
            m.add_layer(marker)

    def plot_frequencies_interactive_map(
        self,
        ds,
        center=(-2, 20),
        zoom=3,
        title=True,
        epilogue=True,
    ):
        """Create an interactive map with markers showing variant frequencies or
        cohorts grouped by area (space), period (time) and taxon.

        Parameters
        ----------
        ds : xarray.Dataset
            A dataset of variant frequencies, such as returned by
            `Ag3.snp_allele_frequencies_advanced()`,
            `Ag3.aa_allele_frequencies_advanced()` or
            `Ag3.gene_cnv_frequencies_advanced()`.
        center : tuple of int, optional
            Location to center the map.
        zoom : int, optional
            Initial zoom level.
        title : bool or str, optional
            If True, attempt to use metadata from input dataset as a plot
            title. Otherwise, use supplied value as a title.
        epilogue : bool or str, optional
            Additional text to display below the map.

        Returns
        -------
        out : ipywidgets.Widget
            An interactive map with widgets for selecting which variant, taxon
            and time period to display.

        """
        debug = self._log.debug

        import ipyleaflet
        import ipywidgets

        debug("handle title")
        if title is True:
            title = ds.attrs.get("title", None)

        debug("create a map")
        freq_map = ipyleaflet.Map(center=center, zoom=zoom)

        debug("set up interactive controls")
        variants = ds["variant_label"].values
        taxa = np.unique(ds["cohort_taxon"].values)
        periods = np.unique(ds["cohort_period"].values)
        controls = ipywidgets.interactive(
            self.plot_frequencies_map_markers,
            m=ipywidgets.fixed(freq_map),
            ds=ipywidgets.fixed(ds),
            variant=ipywidgets.Dropdown(options=variants, description="Variant: "),
            taxon=ipywidgets.Dropdown(options=taxa, description="Taxon: "),
            period=ipywidgets.Dropdown(options=periods, description="Period: "),
            clear=ipywidgets.fixed(True),
        )

        debug("lay out widgets")
        components = []
        if title is not None:
            components.append(ipywidgets.HTML(value=f"<h3>{title}</h3>"))
        components.append(controls)
        components.append(freq_map)
        if epilogue is True:
            epilogue = """
                Variant frequencies are shown as coloured markers. Opacity of color
                denotes frequency. Click on a marker for more information.
            """
        if epilogue:
            components.append(ipywidgets.HTML(value=f"{epilogue}"))

        out = ipywidgets.VBox(components)

        return out

    def resolve_region(self, region):
        """Convert a genome region into a standard data structure.

        Parameters
        ----------
        region: str
            Chromosome arm (e.g., "2L"), gene name (e.g., "AGAP007280") or
            genomic region defined with coordinates (e.g.,
            "2L:44989425-44998059").

        Returns
        -------
        out : Region
            A named tuple with attributes contig, start and end.

        """

        return resolve_region(self, region)

    def plot_genes(
        self,
        region,
        width=DEFAULT_GENOME_PLOT_WIDTH,
        height=DEFAULT_GENES_TRACK_HEIGHT,
        show=True,
        toolbar_location="above",
        x_range=None,
        title="Genes",
    ):
        """Plot a genes track, using bokeh.

        Parameters
        ----------
        region : str or Region
            Chromosome arm (e.g., "2L"), gene name (e.g., "AGAP007280") or
            genomic region defined with coordinates (e.g.,
            "2L:44989425-44998059").
        width : int, optional
            Plot width in pixels (px).
        height : int, optional
            Plot height in pixels (px).
        show : bool, optional
            If true, show the plot.
        toolbar_location : str, optional
            Location of bokeh toolbar.
        x_range : bokeh.models.Range1d, optional
            X axis range (for linking to other tracks).
        title : str, optional
            Plot title.

        Returns
        -------
        fig : Figure
            Bokeh figure.

        """
        debug = self._log.debug

        import bokeh.models as bkmod
        import bokeh.plotting as bkplt

        debug("handle region parameter - this determines the genome region to plot")
        region = self.resolve_region(region)
        contig = region.contig
        start = region.start
        end = region.end
        if start is None:
            start = 0
        if end is None:
            end = len(self.genome_sequence(contig))

        debug("define x axis range")
        if x_range is None:
            x_range = bkmod.Range1d(start, end, bounds="auto")

        debug("select the genes overlapping the requested region")
        df_genome_features = self.genome_features(
            attributes=["ID", "Name", "Parent", "description"]
        )
        data = df_genome_features.query(
            f"type == 'gene' and contig == '{contig}' and start < {end} and end > {start}"
        ).copy()

        debug(
            "we're going to plot each gene as a rectangle, so add some additional columns"
        )
        data["bottom"] = np.where(data["strand"] == "+", 1, 0)
        data["top"] = data["bottom"] + 0.8

        debug("tidy up some columns for presentation")
        data["Name"].fillna("", inplace=True)
        data["description"].fillna("", inplace=True)

        debug("define tooltips for hover")
        tooltips = [
            ("ID", "@ID"),
            ("Name", "@Name"),
            ("Description", "@description"),
            ("Location", "@contig:@start{,}-@end{,}"),
        ]

        debug("make a figure")
        xwheel_zoom = bkmod.WheelZoomTool(dimensions="width", maintain_focus=False)
        fig = bkplt.figure(
            title=title,
            plot_width=width,
            plot_height=height,
            tools=[
                "xpan",
                "xzoom_in",
                "xzoom_out",
                xwheel_zoom,
                "reset",
                "tap",
                "hover",
            ],
            toolbar_location=toolbar_location,
            active_scroll=xwheel_zoom,
            active_drag="xpan",
            tooltips=tooltips,
            x_range=x_range,
        )

        debug("add functionality to click through to vectorbase")
        url = "https://vectorbase.org/vectorbase/app/record/gene/@ID"
        taptool = fig.select(type=bkmod.TapTool)
        taptool.callback = bkmod.OpenURL(url=url)

        debug("now plot the genes as rectangles")
        fig.quad(
            bottom="bottom",
            top="top",
            left="start",
            right="end",
            source=data,
            line_width=0.5,
            fill_alpha=0.5,
        )

        debug("tidy up the plot")
        fig.y_range = bkmod.Range1d(-0.4, 2.2)
        fig.ygrid.visible = False
        yticks = [0.4, 1.4]
        yticklabels = ["-", "+"]
        fig.yaxis.ticker = yticks
        fig.yaxis.major_label_overrides = {k: v for k, v in zip(yticks, yticklabels)}
        _bokeh_style_genome_xaxis(fig, region.contig)

        if show:
            bkplt.show(fig)

        return fig

    def plot_transcript(
        self,
        transcript,
        width=DEFAULT_GENOME_PLOT_WIDTH,
        height=DEFAULT_GENES_TRACK_HEIGHT,
        show=True,
        x_range=None,
        toolbar_location="above",
        title=True,
    ):
        """Plot a transcript, using bokeh.

        Parameters
        ----------
        transcript : str
            Transcript identifier, e.g., "AGAP004707-RD".
        width : int, optional
            Plot width in pixels (px).
        height : int, optional
            Plot height in pixels (px).
        show : bool, optional
            If true, show the plot.
        toolbar_location : str, optional
            Location of bokeh toolbar.
        x_range : bokeh.models.Range1d, optional
            X axis range (for linking to other tracks).
        title : str, optional
            Plot title.

        Returns
        -------
        fig : Figure
            Bokeh figure.

        """
        debug = self._log.debug

        import bokeh.models as bkmod
        import bokeh.plotting as bkplt

        debug("find the transcript annotation")
        df_genome_features = self.genome_features().set_index("ID")
        parent = df_genome_features.loc[transcript]

        if title is True:
            title = f"{transcript} ({parent.strand})"

        debug("define tooltips for hover")
        tooltips = [
            ("Type", "@type"),
            ("Location", "@contig:@start{,}-@end{,}"),
        ]

        debug("make a figure")
        xwheel_zoom = bkmod.WheelZoomTool(dimensions="width", maintain_focus=False)
        fig = bkplt.figure(
            title=title,
            plot_width=width,
            plot_height=height,
            tools=["xpan", "xzoom_in", "xzoom_out", xwheel_zoom, "reset", "hover"],
            toolbar_location=toolbar_location,
            active_scroll=xwheel_zoom,
            active_drag="xpan",
            tooltips=tooltips,
            x_range=x_range,
        )

        debug("find child components of the transcript")
        data = df_genome_features.set_index("Parent").loc[transcript].copy()
        data["bottom"] = -0.4
        data["top"] = 0.4

        debug("plot exons")
        exons = data.query("type == 'exon'")
        fig.quad(
            bottom="bottom",
            top="top",
            left="start",
            right="end",
            source=exons,
            fill_color=None,
            line_color="black",
            line_width=0.5,
            fill_alpha=0,
        )

        debug("plot introns")
        for intron_start, intron_end in zip(exons[:-1]["end"], exons[1:]["start"]):
            intron_midpoint = (intron_start + intron_end) / 2
            line_data = pd.DataFrame(
                {
                    "x": [intron_start, intron_midpoint, intron_end],
                    "y": [0, 0.1, 0],
                    "type": "intron",
                    "contig": parent.contig,
                    "start": intron_start,
                    "end": intron_end,
                }
            )
            fig.line(
                x="x",
                y="y",
                source=line_data,
                line_width=1,
                line_color="black",
            )

        debug("plot UTRs")
        fig.quad(
            bottom="bottom",
            top="top",
            left="start",
            right="end",
            source=data.query("type == 'five_prime_UTR'"),
            fill_color="green",
            line_width=0,
            fill_alpha=0.5,
        )
        fig.quad(
            bottom="bottom",
            top="top",
            left="start",
            right="end",
            source=data.query("type == 'three_prime_UTR'"),
            fill_color="red",
            line_width=0,
            fill_alpha=0.5,
        )

        debug("plot CDSs")
        fig.quad(
            bottom="bottom",
            top="top",
            left="start",
            right="end",
            source=data.query("type == 'CDS'"),
            fill_color="blue",
            line_width=0,
            fill_alpha=0.5,
        )

        debug("tidy up the figure")
        fig.yaxis.ticker = []
        fig.y_range = bkmod.Range1d(-0.6, 0.6)
        _bokeh_style_genome_xaxis(fig, parent.contig)

        if show:
            bkplt.show(fig)

        return fig

    def plot_cnv_hmm_coverage_track(
        self,
        sample,
        region,
        sample_set=None,
        y_max="auto",
        width=DEFAULT_GENOME_PLOT_WIDTH,
        height=200,
        circle_kwargs=None,
        line_kwargs=None,
        show=True,
        x_range=None,
    ):
        """Plot CNV HMM data for a single sample, using bokeh.

        Parameters
        ----------
        sample : str or int
            Sample identifier or index within sample set.
        region : str
            Chromosome arm (e.g., "2L"), gene name (e.g., "AGAP007280") or
            genomic region defined with coordinates (e.g.,
            "2L:44989425-44998059").
        sample_set : str, optional
            Sample set identifier.
        y_max : str or int, optional
            Maximum Y axis value.
        width : int, optional
            Plot width in pixels (px).
        height : int, optional
            Plot height in pixels (px).
        circle_kwargs : dict, optional
            Passed through to bokeh circle() function.
        line_kwargs : dict, optional
            Passed through to bokeh line() function.
        show : bool, optional
            If true, show the plot.
        x_range : bokeh.models.Range1d, optional
            X axis range (for linking to other tracks).

        Returns
        -------
        fig : Figure
            Bokeh figure.

        """
        debug = self._log.debug

        import bokeh.models as bkmod
        import bokeh.plotting as bkplt

        debug("resolve region")
        region = self.resolve_region(region)

        debug("access sample metadata, look up sample")
        sample_rec = self._lookup_sample(sample=sample, sample_set=sample_set)
        sample_id = sample_rec.name  # sample_id
        sample_set = sample_rec["sample_set"]

        debug("access HMM data")
        hmm = self.cnv_hmm(
            region=region, sample_sets=sample_set, max_coverage_variance=None
        )

        debug("select data for the given sample")
        hmm_sample = hmm.set_index(samples="sample_id").sel(samples=sample_id)

        debug("extract data into a pandas dataframe for easy plotting")
        data = hmm_sample[
            ["variant_position", "variant_end", "call_NormCov", "call_CN"]
        ].to_dataframe()

        debug("add window midpoint for plotting accuracy")
        data["variant_midpoint"] = data["variant_position"] + 150

        debug("remove data where HMM is not called")
        data = data.query("call_CN >= 0")

        debug("set up y range")
        if y_max == "auto":
            y_max = data["call_CN"].max() + 2

        debug("set up x range")
        x_min = data["variant_position"].values[0]
        x_max = data["variant_end"].values[-1]
        if x_range is None:
            x_range = bkmod.Range1d(x_min, x_max, bounds="auto")

        debug("create a figure for plotting")
        xwheel_zoom = bkmod.WheelZoomTool(dimensions="width", maintain_focus=False)
        fig = bkplt.figure(
            title=f"CNV HMM - {sample_id} ({sample_set})",
            tools=["xpan", "xzoom_in", "xzoom_out", xwheel_zoom, "reset"],
            active_scroll=xwheel_zoom,
            active_drag="xpan",
            plot_width=width,
            plot_height=height,
            toolbar_location="above",
            x_range=x_range,
            y_range=(0, y_max),
        )

        debug("plot the normalised coverage data")
        if circle_kwargs is None:
            circle_kwargs = dict()
        circle_kwargs.setdefault("size", 3)
        circle_kwargs.setdefault("line_width", 0.5)
        circle_kwargs.setdefault("line_color", "black")
        circle_kwargs.setdefault("fill_color", None)
        circle_kwargs.setdefault("legend_label", "Coverage")
        fig.circle(x="variant_midpoint", y="call_NormCov", source=data, **circle_kwargs)

        debug("plot the HMM state")
        if line_kwargs is None:
            line_kwargs = dict()
        line_kwargs.setdefault("width", 2)
        line_kwargs.setdefault("legend_label", "HMM")
        fig.line(x="variant_midpoint", y="call_CN", source=data, **line_kwargs)

        debug("tidy up the plot")
        fig.yaxis.axis_label = "Copy number"
        fig.yaxis.ticker = list(range(y_max + 1))
        _bokeh_style_genome_xaxis(fig, region.contig)
        fig.add_layout(fig.legend[0], "right")

        if show:
            bkplt.show(fig)

        return fig

    def plot_cnv_hmm_coverage(
        self,
        sample,
        region,
        sample_set=None,
        y_max="auto",
        width=DEFAULT_GENOME_PLOT_WIDTH,
        track_height=170,
        genes_height=DEFAULT_GENES_TRACK_HEIGHT,
        circle_kwargs=None,
        line_kwargs=None,
        show=True,
    ):
        """Plot CNV HMM data for a single sample, together with a genes track,
        using bokeh.

        Parameters
        ----------
        sample : str or int
            Sample identifier or index within sample set.
        region : str
            Chromosome arm (e.g., "2L"), gene name (e.g., "AGAP007280") or
            genomic region defined with coordinates (e.g.,
            "2L:44989425-44998059").
        sample_set : str, optional
            Sample set identifier.
        y_max : str or int, optional
            Maximum Y axis value.
        width : int, optional
            Plot width in pixels (px).
        track_height : int, optional
            Height of CNV HMM track in pixels (px).
        genes_height : int, optional
            Height of genes track in pixels (px).
        circle_kwargs : dict, optional
            Passed through to bokeh circle() function.
        line_kwargs : dict, optional
            Passed through to bokeh line() function.
        show : bool, optional
            If true, show the plot.

        Returns
        -------
        fig : Figure
            Bokeh figure.

        """
        debug = self._log.debug

        import bokeh.layouts as bklay
        import bokeh.plotting as bkplt

        debug("plot the main track")
        fig1 = self.plot_cnv_hmm_coverage_track(
            sample=sample,
            sample_set=sample_set,
            region=region,
            y_max=y_max,
            width=width,
            height=track_height,
            circle_kwargs=circle_kwargs,
            line_kwargs=line_kwargs,
            show=False,
        )
        fig1.xaxis.visible = False

        debug("plot genes track")
        fig2 = self.plot_genes(
            region=region,
            width=width,
            height=genes_height,
            x_range=fig1.x_range,
            show=False,
        )

        debug("combine plots into a single figure")
        fig = bklay.gridplot(
            [fig1, fig2], ncols=1, toolbar_location="above", merge_tools=True
        )

        if show:
            bkplt.show(fig)

        return fig

    def plot_cnv_hmm_heatmap_track(
        self,
        region,
        sample_sets=None,
        sample_query=None,
        max_coverage_variance=DEFAULT_MAX_COVERAGE_VARIANCE,
        width=DEFAULT_GENOME_PLOT_WIDTH,
        row_height=7,
        height=None,
        show=True,
    ):
        """Plot CNV HMM data for multiple samples as a heatmap, using bokeh.

        Parameters
        ----------
        region : str
            Chromosome arm (e.g., "2L"), gene name (e.g., "AGAP007280") or
            genomic region defined with coordinates (e.g.,
            "2L:44989425-44998059").
        sample_sets : str or list of str, optional
            Can be a sample set identifier (e.g., "AG1000G-AO") or a list of
            sample set identifiers (e.g., ["AG1000G-BF-A", "AG1000G-BF-B"]) or a
            release identifier (e.g., "3.0") or a list of release identifiers.
        sample_query : str, optional
            A pandas query string which will be evaluated against the sample
            metadata e.g., "taxon == 'coluzzii' and country == 'Burkina Faso'".
        max_coverage_variance : float, optional
            Remove samples if coverage variance exceeds this value.
        width : int, optional
            Plot width in pixels (px).
        row_height : int, optional
            Plot height per row (sample) in pixels (px).
        height : int, optional
            Absolute plot height in pixels (px), overrides row_height.
        show : bool, optional
            If true, show the plot.

        Returns
        -------
        fig : Figure
            Bokeh figure.

        """
        debug = self._log.debug

        import bokeh.models as bkmod
        import bokeh.palettes as bkpal
        import bokeh.plotting as bkplt

        region = self.resolve_region(region)

        debug("access HMM data")
        ds_cnv = self.cnv_hmm(
            region=region,
            sample_sets=sample_sets,
            sample_query=sample_query,
            max_coverage_variance=max_coverage_variance,
        )

        debug("access copy number data")
        cn = ds_cnv["call_CN"].values
        ncov = ds_cnv["call_NormCov"].values
        start = ds_cnv["variant_position"].values
        end = ds_cnv["variant_end"].values
        n_windows, n_samples = cn.shape

        debug("figure out X axis limits from data")
        x_min = start[0]
        x_max = end[-1]

        debug("set up plot title")
        title = "CNV HMM"
        if sample_sets is not None:
            if isinstance(sample_sets, (list, tuple)):
                sample_sets_text = ", ".join(sample_sets)
            else:
                sample_sets_text = sample_sets
            title += f" - {sample_sets_text}"
        if sample_query is not None:
            title += f" ({sample_query})"

        debug("figure out plot height")
        if height is None:
            plot_height = 100 + row_height * n_samples
        else:
            plot_height = height

        debug("set up figure")
        xwheel_zoom = bkmod.WheelZoomTool(dimensions="width", maintain_focus=False)
        tooltips = [
            ("Position", "$x{0,0}"),
            ("Sample ID", "@sample_id"),
            ("HMM state", "@hmm_state"),
            ("Normalised coverage", "@norm_cov"),
        ]
        fig = bkplt.figure(
            title=title,
            plot_width=width,
            plot_height=plot_height,
            tools=["xpan", "xzoom_in", "xzoom_out", xwheel_zoom, "reset"],
            active_scroll=xwheel_zoom,
            active_drag="xpan",
            toolbar_location="above",
            x_range=bkmod.Range1d(x_min, x_max, bounds="auto"),
            y_range=(-0.5, n_samples - 0.5),
            tooltips=tooltips,
        )

        debug("set up palette and color mapping")
        palette = ("#cccccc",) + bkpal.PuOr5
        color_mapper = bkmod.LinearColorMapper(low=-1.5, high=4.5, palette=palette)

        debug("plot the HMM copy number data as an image")
        sample_id = ds_cnv["sample_id"].values
        sample_id_tiled = np.broadcast_to(sample_id[np.newaxis, :], cn.shape)
        data = dict(
            hmm_state=[cn.T],
            norm_cov=[ncov.T],
            sample_id=[sample_id_tiled.T],
            x=[x_min],
            y=[-0.5],
            dw=[n_windows * 300],
            dh=[n_samples],
        )
        fig.image(
            source=data,
            image="hmm_state",
            x="x",
            y="y",
            dw="dw",
            dh="dh",
            color_mapper=color_mapper,
        )

        debug("tidy")
        fig.yaxis.axis_label = "Samples"
        _bokeh_style_genome_xaxis(fig, region.contig)
        fig.yaxis.ticker = bkmod.FixedTicker(
            ticks=np.arange(len(sample_id)),
        )
        fig.yaxis.major_label_overrides = {i: s for i, s in enumerate(sample_id)}
        fig.yaxis.major_label_text_font_size = f"{row_height}px"

        debug("add color bar")
        color_bar = bkmod.ColorBar(
            title="Copy number",
            color_mapper=color_mapper,
            major_label_overrides={
                -1: "unknown",
                4: "4+",
            },
            major_label_policy=bkmod.AllLabels(),
        )
        fig.add_layout(color_bar, "right")

        if show:
            bkplt.show(fig)

        return fig

    def plot_cnv_hmm_heatmap(
        self,
        region,
        sample_sets=None,
        sample_query=None,
        max_coverage_variance=DEFAULT_MAX_COVERAGE_VARIANCE,
        width=DEFAULT_GENOME_PLOT_WIDTH,
        row_height=7,
        track_height=None,
        genes_height=DEFAULT_GENES_TRACK_HEIGHT,
        show=True,
    ):
        """Plot CNV HMM data for multiple samples as a heatmap, with a genes
        track, using bokeh.

        Parameters
        ----------
        region : str
            Chromosome arm (e.g., "2L"), gene name (e.g., "AGAP007280") or
            genomic region defined with coordinates (e.g.,
            "2L:44989425-44998059").
        sample_sets : str or list of str, optional
            Can be a sample set identifier (e.g., "AG1000G-AO") or a list of
            sample set identifiers (e.g., ["AG1000G-BF-A", "AG1000G-BF-B"]) or a
            release identifier (e.g., "3.0") or a list of release identifiers.
        sample_query : str, optional
            A pandas query string which will be evaluated against the sample
            metadata e.g., "taxon == 'coluzzii' and country == 'Burkina Faso'".
        max_coverage_variance : float, optional
            Remove samples if coverage variance exceeds this value.
        width : int, optional
            Plot width in pixels (px).
        row_height : int, optional
            Plot height per row (sample) in pixels (px).
        track_height : int, optional
            Absolute plot height for HMM track in pixels (px), overrides
            row_height.
        genes_height : int, optional
            Height of genes track in pixels (px).
        show : bool, optional
            If true, show the plot.

        Returns
        -------
        fig : Figure
            Bokeh figure.

        """
        debug = self._log.debug

        import bokeh.layouts as bklay
        import bokeh.plotting as bkplt

        debug("plot the main track")
        fig1 = self.plot_cnv_hmm_heatmap_track(
            region=region,
            sample_sets=sample_sets,
            sample_query=sample_query,
            max_coverage_variance=max_coverage_variance,
            width=width,
            row_height=row_height,
            height=track_height,
            show=False,
        )
        fig1.xaxis.visible = False

        debug("plot genes track")
        fig2 = self.plot_genes(
            region=region,
            width=width,
            height=genes_height,
            x_range=fig1.x_range,
            show=False,
        )

        debug("combine plots into a single figure")
        fig = bklay.gridplot(
            [fig1, fig2], ncols=1, toolbar_location="above", merge_tools=True
        )

        if show:
            bkplt.show(fig)

        return fig

    def igv(self, region, tracks=None):
        """Create an IGV browser and display it within the notebook.

        Parameters
        ----------
        region: str or Region
            Genomic region defined with coordinates, e.g., "2L:2422600-2422700".
        tracks : list of dict, optional
            Configuration for any additional tracks.

        Returns
        -------
        browser : igv_notebook.Browser

        """
        debug = self._log.debug

        debug("resolve region")
        region = self.resolve_region(region)

        import igv_notebook

        config = {
            "reference": {
                "id": "AgamP4",
                "name": "Anopheles gambiae (PEST)",
                "fastaURL": f"{GCS_URL}{GENOME_FASTA_PATH}",
                "indexURL": f"{GCS_URL}{GENOME_FAI_PATH}",
                "tracks": [
                    {
                        "name": "Genes",
                        "url": f"{GCS_URL}{self._genome_feature_GFF_path}",
                        "indexed": False,
                    }
                ],
            },
            "locus": str(region),
        }
        if tracks:
            config["tracks"] = tracks

        debug(config)

        igv_notebook.init()
        browser = igv_notebook.Browser(config)

        return browser

    def wgs_data_catalog(self, sample_set):
        """Load a data catalog providing URLs for downloading BAM, VCF and Zarr
        files for samples in a given sample set.

        Parameters
        ----------
        sample_set : str
            Sample set identifier.

        Returns
        -------
        df : pandas.DataFrame
            One row per sample, columns provide URLs.

        """
        debug = self._log.debug

        debug("look up release for sample set")
        release = self._lookup_release(sample_set=sample_set)
        release_path = _release_to_path(release=release)

        if release == "3.0":

            debug("special handling for 3.0 as data catalogs have a different format")

            debug("load alignments catalog")
            alignments_path = f"{self._base_path}/{release_path}/alignments/catalog.csv"
            with self._fs.open(alignments_path) as f:
                alignments_df = pd.read_csv(f, na_values="").query(
                    f"sample_set == '{sample_set}'"
                )

            debug("load SNP genotypes catalog")
            genotypes_path = (
                f"{self._base_path}/{release_path}/snp_genotypes/per_sample/catalog.csv"
            )
            with self._fs.open(genotypes_path) as f:
                genotypes_df = pd.read_csv(f, na_values="").query(
                    f"sample_set == '{sample_set}'"
                )

            debug("join catalogs")
            df = pd.merge(
                left=alignments_df, right=genotypes_df, on="sample_id", how="inner"
            )

            debug("normalise columns")
            df = df[["sample_id", "bam_path", "vcf_path", "zarr_path"]]
            df = df.rename(
                columns={
                    "bam_path": "alignments_bam",
                    "vcf_path": "snp_genotypes_vcf",
                    "zarr_path": "snp_genotypes_zarr",
                }
            )

        else:

            debug("load data catalog")
            path = f"{self._base_path}/{release_path}/metadata/general/{sample_set}/wgs_snp_data.csv"
            with self._fs.open(path) as f:
                df = pd.read_csv(f, na_values="")

            debug("normalise columns")
            df = df[
                [
                    "sample_id",
                    "alignments_bam",
                    "snp_genotypes_vcf",
                    "snp_genotypes_zarr",
                ]
            ]

        return df

    def view_alignments(
        self,
        region,
        sample,
        visibility_window=20_000,
    ):
        """Launch IGV and view sequence read alignments and SNP genotypes from
        the given sample.

        Parameters
        ----------
        region: str or Region
            Genomic region defined with coordinates, e.g., "2L:2422600-2422700".
        sample : str
            Sample identifier, e.g., "AR0001-C".
        visibility_window : int, optional
            Zoom level in base pairs at which alignment and SNP data will become
            visible.

        Notes
        -----
        Only samples from the Ag3.0 release are currently supported.

        """
        debug = self._log.debug

        debug("look up sample set for sample")
        sample_rec = self.sample_metadata().set_index("sample_id").loc[sample]
        sample_set = sample_rec["sample_set"]

        debug("load data catalog")
        df_cat = self.wgs_data_catalog(sample_set=sample_set)

        debug("locate record for sample")
        cat_rec = df_cat.set_index("sample_id").loc[sample]
        bam_url = cat_rec["alignments_bam"]
        vcf_url = cat_rec["snp_genotypes_vcf"]
        debug(bam_url)
        debug(vcf_url)

        tracks = []

        # https://github.com/igvteam/igv-notebook/issues/3 -- resolved now
        debug("set up site filters tracks")
        region = self.resolve_region(region)
        contig = region.contig
        for site_mask in self._site_mask_ids():
            site_filters_vcf_url = f"gs://vo_agam_release/v3/site_filters/{self._site_filters_analysis}/vcf/{site_mask}/{contig}_sitefilters.vcf.gz"  # noqa
            debug(site_filters_vcf_url)
            track_config = {
                "name": f"Filters - {site_mask}",
                "url": site_filters_vcf_url,
                "indexURL": f"{site_filters_vcf_url}.tbi",
                "format": "vcf",
                "type": "variant",
                "visibilityWindow": visibility_window,  # bp
                "height": 30,
                "colorBy": "FILTER",
                "colorTable": {
                    "PASS": "#00cc96",
                    "*": "#ef553b",
                },
            }
            tracks.append(track_config)

        debug("add SNPs track")
        tracks.append(
            {
                "name": "SNPs",
                "url": vcf_url,
                "indexURL": f"{vcf_url}.tbi",
                "format": "vcf",
                "type": "variant",
                "visibilityWindow": visibility_window,  # bp
                "height": 50,
            }
        )

        debug("add alignments track")
        tracks.append(
            {
                "name": "Alignments",
                "url": bam_url,
                "indexURL": f"{bam_url}.bai",
                "format": "bam",
                "type": "alignment",
                "visibilityWindow": visibility_window,  # bp
                "height": 500,
            }
        )

        debug("create IGV browser")
        self.igv(region=region, tracks=tracks)

    def results_cache_get(self, *, name, params):
        debug = self._log.debug
        if self._results_cache is None:
            raise CacheMiss
        params = params.copy()
        params["cohorts_analysis"] = self._cohorts_analysis
        params["species_analysis"] = self._species_analysis
        params["site_filters_analysis"] = self._site_filters_analysis
        cache_key, _ = hash_params(params)
        cache_path = self._results_cache / name / cache_key
        results_path = cache_path / "results.npz"
        if not results_path.exists():
            raise CacheMiss
        results = np.load(results_path)
        debug(f"loaded {name}/{cache_key}")
        return results

    def results_cache_set(self, *, name, params, results):
        debug = self._log.debug
        if self._results_cache is None:
            debug("no results cache has been configured, do nothing")
            return
        params = params.copy()
        params["cohorts_analysis"] = self._cohorts_analysis
        params["species_analysis"] = self._species_analysis
        params["site_filters_analysis"] = self._site_filters_analysis
        cache_key, params_json = hash_params(params)
        cache_path = self._results_cache / name / cache_key
        cache_path.mkdir(exist_ok=True, parents=True)
        params_path = cache_path / "params.json"
        results_path = cache_path / "results.npz"
        with params_path.open(mode="w") as f:
            f.write(params_json)
        np.savez_compressed(results_path, **results)
        debug(f"saved {name}/{cache_key}")

    def snp_allele_counts(
        self,
        region,
        sample_sets=None,
        sample_query=None,
        site_mask=None,
        site_class=None,
        cohort_size=None,
        random_seed=42,
    ):
        """Compute SNP allele counts. This returns the number of times each
        SNP allele was observed in the selected samples.

        Parameters
        ----------
        region : str or Region
            Chromosome arm (e.g., "2L"), gene name (e.g., "AGAP007280") or
            genomic region defined with coordinates (e.g.,
            "2L:44989425-44998059").
        sample_sets : str or list of str, optional
            Can be a sample set identifier (e.g., "AG1000G-AO") or a list of
            sample set identifiers (e.g., ["AG1000G-BF-A", "AG1000G-BF-B"]) or a
            release identifier (e.g., "3.0") or a list of release identifiers.
        sample_query : str, optional
            A pandas query string which will be evaluated against the sample
            metadata e.g., "taxon == 'coluzzii' and country == 'Burkina Faso'".
        site_mask : {"gamb_colu_arab", "gamb_colu", "arab"}
            Site filters mask to apply.
        site_class : str, optional
            Select sites belonging to one of the following classes: CDS_DEG_4,
            (4-fold degenerate coding sites), CDS_DEG_2_SIMPLE (2-fold simple
            degenerate coding sites), CDS_DEG_0 (non-degenerate coding sites),
            INTRON_SHORT (introns shorter than 100 bp), INTRON_LONG (introns
            longer than 200 bp), INTRON_SPLICE_5PRIME (intron within 2 bp of
            5' splice site), INTRON_SPLICE_3PRIME (intron within 2 bp of 3'
            splice site), UTR_5PRIME (5' untranslated region), UTR_3PRIME (3'
            untranslated region), INTERGENIC (intergenic, more than 10 kbp from
            a gene).
        cohort_size : int, optional
            If provided, randomly down-sample to the given cohort size before
            computing allele counts.
        random_seed : int, optional
            Random seed used for down-sampling.

        Returns
        -------
        ac : np.ndarray
            A numpy array of shape (n_variants, 4), where the first column has
            the reference allele (0) counts, the second column has the first
            alternate allele (1) counts, the third column has the second
            alternate allele (2) counts, and the fourth column has the third
            alternate allele (3) counts.

        Notes
        -----
        This computation may take some time to run, depending on your computing
        environment. Results of this computation will be cached and re-used if
        the `results_cache` parameter was set when instantiating the Ag3 class.

        """

        # change this name if you ever change the behaviour of this function,
        # to invalidate any previously cached data
        name = "ag3_snp_allele_counts_v2"

        # normalize params for consistent hash value
        if isinstance(sample_query, str):
            # resolve query to a list of integers for more cache hits
            df_samples = self.sample_metadata(sample_sets=sample_sets)
            loc_samples = df_samples.eval(sample_query).values
            sample_query = np.nonzero(loc_samples)[0].tolist()
        params = dict(
            region=self.resolve_region(region).to_dict(),
            sample_sets=self._prep_sample_sets_arg(sample_sets=sample_sets),
            sample_query=sample_query,
            site_mask=site_mask,
            site_class=site_class,
            cohort_size=cohort_size,
            random_seed=random_seed,
        )

        try:
            results = self.results_cache_get(name=name, params=params)

        except CacheMiss:
            results = self._snp_allele_counts(**params)
            self.results_cache_set(name=name, params=params, results=results)

        ac = results["ac"]
        return ac

    def _snp_allele_counts(
        self,
        *,
        region,
        sample_sets,
        sample_query,
        site_mask,
        site_class,
        cohort_size,
        random_seed,
    ):
        debug = self._log.debug

        debug("access SNP calls")
        ds_snps = self.snp_calls(
            region=region,
            sample_sets=sample_sets,
            sample_query=sample_query,
            site_mask=site_mask,
            site_class=site_class,
            cohort_size=cohort_size,
            random_seed=random_seed,
        )
        gt = ds_snps["call_genotype"]

        debug("set up and run allele counts computation")
        gt = allel.GenotypeDaskArray(gt.data)
        ac = gt.count_alleles(max_allele=3)
        with self._dask_progress(desc="Compute SNP allele counts"):
            ac = ac.compute()

        debug("return plain numpy array")
        results = dict(ac=ac.values)

        return results

    def pca(
        self,
        region,
        n_snps,
        thin_offset=0,
        sample_sets=None,
        sample_query=None,
        site_mask="gamb_colu_arab",
        min_minor_ac=2,
        max_missing_an=0,
        n_components=20,
    ):
        """Run a principal components analysis (PCA) using biallelic SNPs from
        the selected genome region and samples.

        Parameters
        ----------
        region : str
            Chromosome arm (e.g., "2L"), gene name (e.g., "AGAP007280") or
            genomic region defined with coordinates (e.g.,
            "2L:44989425-44998059").
        n_snps : int
            The desired number of SNPs to use when running the analysis.
            SNPs will be evenly thinned to approximately this number.
        thin_offset : int, optional
            Starting index for SNP thinning. Change this to repeat the analysis
            using a different set of SNPs.
        sample_sets : str or list of str, optional
            Can be a sample set identifier (e.g., "AG1000G-AO") or a list of
            sample set identifiers (e.g., ["AG1000G-BF-A", "AG1000G-BF-B"]) or a
            release identifier (e.g., "3.0") or a list of release identifiers.
        sample_query : str, optional
            A pandas query string which will be evaluated against the sample
            metadata e.g., "taxon == 'coluzzii' and country == 'Burkina Faso'".
        site_mask : {"gamb_colu_arab", "gamb_colu", "arab"}
            Site filters mask to apply.
        min_minor_ac : int, optional
            The minimum minor allele count. SNPs with a minor allele count
            below this value will be excluded prior to thinning.
        max_missing_an : int, optional
            The maximum number of missing allele calls to accept. SNPs with
            more than this value will be excluded prior to thinning. Set to 0
            (default) to require no missing calls.
        n_components : int, optional
            Number of components to return.

        Returns
        -------
        df_pca : pandas.DataFrame
            A dataframe of sample metadata, with columns "PC1", "PC2", "PC3",
            etc., added.
        evr : np.ndarray
            An array of explained variance ratios, one per component.

        Notes
        -----
        This computation may take some time to run, depending on your computing
        environment. Results of this computation will be cached and re-used if
        the `results_cache` parameter was set when instantiating the Ag3 class.

        """
        debug = self._log.debug

        # change this name if you ever change the behaviour of this function, to
        # invalidate any previously cached data
        name = "ag3_pca_v1"

        debug("normalize params for consistent hash value")
        params = dict(
            region=self.resolve_region(region).to_dict(),
            n_snps=n_snps,
            thin_offset=thin_offset,
            sample_sets=self._prep_sample_sets_arg(sample_sets=sample_sets),
            sample_query=sample_query,
            site_mask=site_mask,
            min_minor_ac=min_minor_ac,
            max_missing_an=max_missing_an,
            n_components=n_components,
        )

        debug("try to retrieve results from the cache")
        try:
            results = self.results_cache_get(name=name, params=params)

        except CacheMiss:
            results = self._pca(**params)
            self.results_cache_set(name=name, params=params, results=results)

        debug("unpack results")
        coords = results["coords"]
        evr = results["evr"]

        debug("add coords to sample metadata dataframe")
        df_samples = self.sample_metadata(
            sample_sets=sample_sets,
            sample_query=sample_query,
        )
        df_coords = pd.DataFrame(
            {f"PC{i + 1}": coords[:, i] for i in range(n_components)}
        )
        df_pca = pd.concat([df_samples, df_coords], axis="columns")

        return df_pca, evr

    def _pca(
        self,
        *,
        region,
        n_snps,
        thin_offset,
        sample_sets,
        sample_query,
        site_mask,
        min_minor_ac,
        max_missing_an,
        n_components,
    ):
        debug = self._log.debug

        debug("access SNP calls")
        ds_snps = self.snp_calls(
            region=region,
            sample_sets=sample_sets,
            sample_query=sample_query,
            site_mask=site_mask,
        )
        debug(
            f"{ds_snps.dims['variants']:,} variants, {ds_snps.dims['samples']:,} samples"
        )

        debug("perform allele count")
        ac = self.snp_allele_counts(
            region=region,
            sample_sets=sample_sets,
            sample_query=sample_query,
            site_mask=site_mask,
        )
        n_chroms = ds_snps.dims["samples"] * 2
        an_called = ac.sum(axis=1)
        an_missing = n_chroms - an_called

        debug("ascertain sites")
        ac = allel.AlleleCountsArray(ac)
        min_ref_ac = min_minor_ac
        max_ref_ac = n_chroms - min_minor_ac
        # here we choose biallelic sites involving the reference allele
        loc_sites = (
            ac.is_biallelic()
            & (ac[:, 0] >= min_ref_ac)
            & (ac[:, 0] <= max_ref_ac)
            & (an_missing <= max_missing_an)
        )
        debug(f"ascertained {np.count_nonzero(loc_sites):,} sites")

        debug("thin sites to approximately desired number")
        loc_sites = np.nonzero(loc_sites)[0]
        thin_step = max(loc_sites.shape[0] // n_snps, 1)
        loc_sites_thinned = loc_sites[thin_offset::thin_step]
        debug(f"thinned to {np.count_nonzero(loc_sites_thinned):,} sites")

        debug("access genotypes")
        gt = ds_snps["call_genotype"].data
        gt_asc = da.take(gt, loc_sites_thinned, axis=0)
        gn_asc = allel.GenotypeDaskArray(gt_asc).to_n_alt()
        with self._dask_progress(desc="Load SNP genotypes"):
            gn_asc = gn_asc.compute()

        debug("remove any sites where all genotypes are identical")
        loc_var = np.any(gn_asc != gn_asc[:, 0, np.newaxis], axis=1)
        gn_var = np.compress(loc_var, gn_asc, axis=0)
        debug(f"final shape {gn_var.shape}")

        debug("run the PCA")
        coords, model = allel.pca(gn_var, n_components=n_components)

        debug("work around sign indeterminacy")
        for i in range(n_components):
            c = coords[:, i]
            if np.abs(c.min()) > np.abs(c.max()):
                coords[:, i] = c * -1

        results = dict(coords=coords, evr=model.explained_variance_ratio_)
        return results

    def plot_pca_variance(self, evr, width=900, height=400, **kwargs):
        """Plot explained variance ratios from a principal components analysis
        (PCA) using a plotly bar plot.

        Parameters
        ----------
        evr : np.ndarray
            An array of explained variance ratios, one per component.
        width : int, optional
            Plot width in pixels (px).
        height : int, optional
            Plot height in pixels (px).
        **kwargs
            Passed through to px.bar().

        Returns
        -------
        fig : Figure
            A plotly figure.

        """
        debug = self._log.debug

        import plotly.express as px

        debug("prepare plotting variables")
        y = evr * 100  # convert to percent
        x = [str(i + 1) for i in range(len(y))]

        debug("set up plotting options")
        plot_kwargs = dict(
            labels={
                "x": "Principal component",
                "y": "Explained variance (%)",
            },
            template="simple_white",
            width=width,
            height=height,
        )
        debug("apply any user overrides")
        plot_kwargs.update(kwargs)

        debug("make a bar plot")
        fig = px.bar(x=x, y=y, **plot_kwargs)

        return fig

    def plot_pca_coords(
        self,
        data,
        x="PC1",
        y="PC2",
        color=None,
        symbol=None,
        jitter_frac=0.02,
        random_seed=42,
        width=900,
        height=600,
        marker_size=10,
        **kwargs,
    ):
        """Plot sample coordinates from a principal components analysis (PCA)
        as a plotly scatter plot.

        Parameters
        ----------
        data : pandas.DataFrame
            A dataframe of sample metadata, with columns "PC1", "PC2", "PC3",
            etc., added.
        x : str, optional
            Name of principal component to plot on the X axis.
        y : str, optional
            Name of principal component to plot on the Y axis.
        color : str, optional
            Name of column in the input dataframe to use to color the markers.
        symbol : str, optional
            Name of column in the input dataframe to use to choose marker symbols.
        jitter_frac : float, optional
            Randomly jitter points by this fraction of their range.
        random_seed : int, optional
            Random seed for jitter.
        width : int, optional
            Plot width in pixels (px).
        height : int, optional
            Plot height in pixels (px).
        marker_size : int, optional
            Marker size.

        Returns
        -------
        fig : Figure
            A plotly figure.

        """
        debug = self._log.debug

        import plotly.express as px

        debug(
            "set up data - copy and shuffle so that we don't get systematic over-plotting"
        )
        # TODO does the shuffling actually work?
        data = (
            data.copy().sample(frac=1, random_state=random_seed).reset_index(drop=True)
        )

        debug(
            "apply jitter if desired - helps spread out points when tightly clustered"
        )
        if jitter_frac:
            np.random.seed(random_seed)
            data[x] = jitter(data[x], jitter_frac)
            data[y] = jitter(data[y], jitter_frac)

        debug("convenience variables")
        data["country_location"] = data["country"] + " - " + data["location"]

        debug("set up plotting options")
        hover_data = [
            "partner_sample_id",
            "sample_set",
            "taxon",
            "country",
            "admin1_iso",
            "admin1_name",
            "admin2_name",
            "location",
            "year",
            "month",
        ]
        plot_kwargs = dict(
            width=width,
            height=height,
            color=color,
            symbol=symbol,
            template="simple_white",
            hover_name="sample_id",
            hover_data=hover_data,
            opacity=0.9,
            render_mode="svg",
        )

        debug("special handling for taxon color")
        if color == "taxon":
            _setup_taxon_colors(plot_kwargs)

        debug("apply any user overrides")
        plot_kwargs.update(kwargs)

        debug("2D scatter plot")
        fig = px.scatter(data, x=x, y=y, **plot_kwargs)

        debug("tidy up")
        fig.update_layout(
            legend=dict(itemsizing="constant"),
        )
        fig.update_traces(marker={"size": marker_size})

        return fig

    def plot_pca_coords_3d(
        self,
        data,
        x="PC1",
        y="PC2",
        z="PC3",
        color=None,
        symbol=None,
        jitter_frac=0.02,
        random_seed=42,
        width=900,
        height=600,
        marker_size=5,
        **kwargs,
    ):
        """Plot sample coordinates from a principal components analysis (PCA)
        as a plotly 3D scatter plot.

        Parameters
        ----------
        data : pandas.DataFrame
            A dataframe of sample metadata, with columns "PC1", "PC2", "PC3",
            etc., added.
        x : str, optional
            Name of principal component to plot on the X axis.
        y : str, optional
            Name of principal component to plot on the Y axis.
        z : str, optional
            Name of principal component to plot on the Z axis.
        color : str, optional
            Name of column in the input dataframe to use to color the markers.
        symbol : str, optional
            Name of column in the input dataframe to use to choose marker symbols.
        jitter_frac : float, optional
            Randomly jitter points by this fraction of their range.
        random_seed : int, optional
            Random seed for jitter.
        width : int, optional
            Plot width in pixels (px).
        height : int, optional
            Plot height in pixels (px).
        marker_size : int, optional
            Marker size.

        Returns
        -------
        fig : Figure
            A plotly figure.

        """
        debug = self._log.debug

        import plotly.express as px

        debug(
            "set up data - copy and shuffle so that we don't get systematic over-plotting"
        )
        # TODO does this actually work?
        data = (
            data.copy().sample(frac=1, random_state=random_seed).reset_index(drop=True)
        )

        debug(
            "apply jitter if desired - helps spread out points when tightly clustered"
        )
        if jitter_frac:
            np.random.seed(random_seed)
            data[x] = jitter(data[x], jitter_frac)
            data[y] = jitter(data[y], jitter_frac)
            data[z] = jitter(data[z], jitter_frac)

        debug("convenience variables")
        data["country_location"] = data["country"] + " - " + data["location"]

        debug("set up plotting options")
        hover_data = [
            "partner_sample_id",
            "sample_set",
            "taxon",
            "country",
            "admin1_iso",
            "admin1_name",
            "admin2_name",
            "location",
            "year",
            "month",
        ]
        plot_kwargs = dict(
            width=width,
            height=height,
            hover_name="sample_id",
            hover_data=hover_data,
            color=color,
            symbol=symbol,
        )

        debug("special handling for taxon color")
        if color == "taxon":
            _setup_taxon_colors(plot_kwargs)

        debug("apply any user overrides")
        plot_kwargs.update(kwargs)

        debug("3D scatter plot")
        fig = px.scatter_3d(data, x=x, y=y, z=z, **plot_kwargs)

        debug("tidy up")
        fig.update_layout(
            scene=dict(aspectmode="cube"),
            legend=dict(itemsizing="constant"),
        )
        fig.update_traces(marker={"size": marker_size})

        return fig

    def plot_snps_track(
        self,
        region,
        sample_sets=None,
        sample_query=None,
        site_mask="gamb_colu_arab",
        width=800,
        height=120,
        max_snps=200_000,
        x_range=None,
        show=True,
    ):
        """Plot SNPs in a given genome region. SNPs are shown as rectangles,
        with segregating and non-segregating SNPs positioned on different levels,
        and coloured by site filter.

        Parameters
        ----------
        region : str
            Chromosome arm (e.g., "2L"), gene name (e.g., "AGAP007280") or
            genomic region defined with coordinates (e.g.,
            "2L:44989425-44998059").
        sample_sets : str or list of str, optional
            Can be a sample set identifier (e.g., "AG1000G-AO") or a list of
            sample set identifiers (e.g., ["AG1000G-BF-A", "AG1000G-BF-B"]) or a
            release identifier (e.g., "3.0") or a list of release identifiers.
        sample_query : str, optional
            A pandas query string which will be evaluated against the sample
            metadata e.g., "taxon == 'coluzzii' and country == 'Burkina Faso'".
        site_mask : str, optional
            Site filters mask to apply.
        width : int, optional
            Width of plot in pixels (px).
        height : int, optional
            Height of plot in pixels (px).
        max_snps : int, optional
            Maximum number of SNPs to plot.
        x_range : bokeh.models.Range1d, optional
            X axis range (for linking to other tracks).
        show : bool, optional
            If True, show the plot.

        Returns
        -------
        fig : Figure
            Bokeh figure.


        """
        debug = self._log.debug

        import bokeh.models as bkmod
        import bokeh.palettes as bkpal
        import bokeh.plotting as bkplt

        debug("resolve and check region")
        region = self.resolve_region(region)
        if (
            (region.start is None)
            or (region.end is None)
            or ((region.end - region.start) > max_snps)
        ):
            raise ValueError("Region is too large, please provide a smaller region.")

        debug("compute allele counts")
        ac = allel.AlleleCountsArray(
            self.snp_allele_counts(
                region=region,
                sample_sets=sample_sets,
                sample_query=sample_query,
            )
        )
        an = ac.sum(axis=1)
        is_seg = ac.is_segregating()
        is_var = ac.is_variant()
        allelism = ac.allelism()

        debug("obtain SNP variants data")
        ds_sites = self.snp_variants(
            region=region,
        ).compute()

        debug("build a dataframe")
        pos = ds_sites["variant_position"].values
        alleles = ds_sites["variant_allele"].values.astype("U")
        cols = {
            "pos": pos,
            "allele_0": alleles[:, 0],
            "allele_1": alleles[:, 1],
            "allele_2": alleles[:, 2],
            "allele_3": alleles[:, 3],
            "ac_0": ac[:, 0],
            "ac_1": ac[:, 1],
            "ac_2": ac[:, 2],
            "ac_3": ac[:, 3],
            "an": an,
            "is_seg": is_seg,
            "is_var": is_var,
            "allelism": allelism,
            "pass_gamb_colu_arab": ds_sites[
                "variant_filter_pass_gamb_colu_arab"
            ].values,
            "pass_gamb_colu": ds_sites["variant_filter_pass_gamb_colu"].values,
            "pass_arab": ds_sites["variant_filter_pass_arab"].values,
        }
        data = pd.DataFrame(cols)

        debug("create figure")
        xwheel_zoom = bkmod.WheelZoomTool(dimensions="width", maintain_focus=False)
        pos = data["pos"].values
        x_min = pos[0]
        x_max = pos[-1]
        if x_range is None:
            x_range = bkmod.Range1d(x_min, x_max, bounds="auto")

        tooltips = [
            ("Position", "$x{0,0}"),
            (
                "Alleles",
                "@allele_0 (@ac_0), @allele_1 (@ac_1), @allele_2 (@ac_2), @allele_3 (@ac_3)",
            ),
            ("No. alleles", "@allelism"),
            ("Allele calls", "@an"),
            ("Pass gamb_colu_arab", "@pass_gamb_colu_arab"),
            ("Pass gamb_colu", "@pass_gamb_colu"),
            ("Pass arab", "@pass_arab"),
        ]

        fig = bkplt.figure(
            title="SNPs",
            tools=["xpan", "xzoom_in", "xzoom_out", xwheel_zoom, "reset"],
            active_scroll=xwheel_zoom,
            active_drag="xpan",
            plot_width=width,
            plot_height=height,
            toolbar_location="above",
            x_range=x_range,
            y_range=(0.5, 2.5),
            tooltips=tooltips,
        )
        hover_tool = fig.select(type=bkmod.HoverTool)
        hover_tool.names = ["snps"]

        debug("plot gaps in the reference genome")
        seq = self.genome_sequence(region=region.contig).compute()
        is_n = (seq == b"N") | (seq == b"n")
        loc_n_start = ~is_n[:-1] & is_n[1:]
        loc_n_stop = is_n[:-1] & ~is_n[1:]
        n_starts = np.nonzero(loc_n_start)[0]
        n_stops = np.nonzero(loc_n_stop)[0]
        df_n_runs = pd.DataFrame(
            {"left": n_starts + 1.6, "right": n_stops + 1.4, "top": 2.5, "bottom": 0.5}
        )
        fig.quad(
            top="top",
            bottom="bottom",
            left="left",
            right="right",
            color="#cccccc",
            source=df_n_runs,
            name="gaps",
        )

        debug("plot SNPs")
        color_pass = bkpal.Colorblind6[3]
        color_fail = bkpal.Colorblind6[5]
        data["left"] = data["pos"] - 0.4
        data["right"] = data["pos"] + 0.4
        data["bottom"] = np.where(data["is_seg"], 1.6, 0.6)
        data["top"] = data["bottom"] + 0.8
        data["color"] = np.where(data[f"pass_{site_mask}"], color_pass, color_fail)
        fig.quad(
            top="top",
            bottom="bottom",
            left="left",
            right="right",
            color="color",
            source=data,
            name="snps",
        )
        # TODO add legend?

        debug("tidy plot")
        fig.yaxis.ticker = bkmod.FixedTicker(
            ticks=[1, 2],
        )
        fig.yaxis.major_label_overrides = {
            1: "Non-segregating",
            2: "Segregating",
        }
        fig.xaxis.axis_label = f"Contig {region.contig} position (bp)"
        fig.xaxis.ticker = bkmod.AdaptiveTicker(min_interval=1)
        fig.xaxis.minor_tick_line_color = None
        fig.xaxis[0].formatter = bkmod.NumeralTickFormatter(format="0,0")

        if show:
            bkplt.show(fig)

        return fig

    def plot_snps(
        self,
        region,
        sample_sets=None,
        sample_query=None,
        site_mask="gamb_colu_arab",
        width=800,
        track_height=80,
        genes_height=120,
        max_snps=200_000,
        show=True,
    ):
        """Plot SNPs in a given genome region. SNPs are shown as rectangles,
        with segregating and non-segregating SNPs positioned on different levels,
        and coloured by site filter.

        Parameters
        ----------
        region : str
            Chromosome arm (e.g., "2L"), gene name (e.g., "AGAP007280") or
            genomic region defined with coordinates (e.g.,
            "2L:44989425-44998059").
        sample_sets : str or list of str, optional
            Can be a sample set identifier (e.g., "AG1000G-AO") or a list of
            sample set identifiers (e.g., ["AG1000G-BF-A", "AG1000G-BF-B"]) or a
            release identifier (e.g., "3.0") or a list of release identifiers.
        sample_query : str, optional
            A pandas query string which will be evaluated against the sample
            metadata e.g., "taxon == 'coluzzii' and country == 'Burkina Faso'".
        site_mask : str, optional
            Site filters mask to apply.
        width : int, optional
            Width of plot in pixels (px).
        track_height : int, optional
            Height of SNPs track in pixels (px).
        genes_height : int, optional
            Height of genes track in pixels (px).
        max_snps : int, optional
            Maximum number of SNPs to show.
        show : bool, optional
            If True, show the plot.

        Returns
        -------
        fig : Figure
            Bokeh figure.

        """
        debug = self._log.debug

        import bokeh.layouts as bklay
        import bokeh.plotting as bkplt

        debug("plot SNPs track")
        fig1 = self.plot_snps_track(
            region=region,
            sample_sets=sample_sets,
            sample_query=sample_query,
            site_mask=site_mask,
            width=width,
            height=track_height,
            max_snps=max_snps,
            show=False,
        )
        fig1.xaxis.visible = False

        debug("plot genes track")
        fig2 = self.plot_genes(
            region=region,
            width=width,
            height=genes_height,
            x_range=fig1.x_range,
            show=False,
        )

        fig = bklay.gridplot(
            [fig1, fig2], ncols=1, toolbar_location="above", merge_tools=True
        )

        if show:
            bkplt.show(fig)

        return fig

    def aim_variants(self, aims):
        """Open ancestry informative marker variants.

        Parameters
        ----------
        aims : {'gamb_vs_colu', 'gambcolu_vs_arab'}
            Which ancestry informative markers to use.

        Returns
        -------
        ds : xarray.Dataset
            A dataset containing AIM positions and discriminating alleles.

        """
        try:
            ds = self._cache_aim_variants[aims]
        except KeyError:
            path = f"{self._base_path}/reference/aim_defs_20220528/{aims}.zarr"
            store = init_zarr_store(fs=self._fs, path=path)
            ds = xr.open_zarr(store, concat_characters=False)
            ds = ds.set_coords(["variant_contig", "variant_position"])
            self._cache_aim_variants[aims] = ds
        return ds.copy(deep=False)

    def _aim_calls_dataset(self, *, aims, sample_set):
        release = self._lookup_release(sample_set=sample_set)
        release_path = _release_to_path(release)
        path = f"gs://vo_agam_release/{release_path}/aim_calls_20220528/{sample_set}/{aims}.zarr"
        store = init_zarr_store(fs=self._fs, path=path)
        ds = xr.open_zarr(store=store, concat_characters=False)
        ds = ds.set_coords(["variant_contig", "variant_position", "sample_id"])
        return ds

    def aim_calls(
        self,
        aims,
        sample_sets=None,
        sample_query=None,
    ):
        """Access ancestry informative marker SNP sites, alleles and genotype
        calls.

        Parameters
        ----------
        aims : {'gamb_vs_colu', 'gambcolu_vs_arab'}
            Which ancestry informative markers to use.
        sample_sets : str or list of str, optional
            Can be a sample set identifier (e.g., "AG1000G-AO") or a list of
            sample set identifiers (e.g., ["AG1000G-BF-A", "AG1000G-BF-B"]) or a
            release identifier (e.g., "3.0") or a list of release identifiers.
        sample_query : str, optional
            A pandas query string which will be evaluated against the sample
            metadata e.g., "taxon == 'coluzzii' and country == 'Burkina Faso'".

        Returns
        -------
        ds : xarray.Dataset
            A dataset containing AIM SNP sites, alleles and genotype calls.

        """
        debug = self._log.debug

        debug("normalise parameters")
        sample_sets = self._prep_sample_sets_arg(sample_sets=sample_sets)

        debug("access SNP calls and concatenate multiple sample sets and/or regions")
        ly = []
        for s in sample_sets:
            y = self._aim_calls_dataset(
                aims=aims,
                sample_set=s,
            )
            ly.append(y)

        debug("concatenate data from multiple sample sets")
        ds = xarray_concat(ly, dim=DIM_SAMPLE)

        debug("handle sample query")
        if sample_query is not None:
            df_samples = self.sample_metadata(sample_sets=sample_sets)
            loc_samples = df_samples.eval(sample_query).values
            if np.count_nonzero(loc_samples) == 0:
                raise ValueError(f"No samples found for query {sample_query!r}")
            ds = ds.isel(samples=loc_samples)

        return ds

    def plot_aim_heatmap(
        self,
        aims,
        sample_sets=None,
        sample_query=None,
        sort=True,
        row_height=4,
        colors="T10",
        xgap=0,
        ygap=0.5,
    ):
        """Plot a heatmap of ancestry-informative marker (AIM) genotypes.

        Parameters
        ----------
        aims : {'gamb_vs_colu', 'gambcolu_vs_arab'}
            Which ancestry informative markers to use.
        sample_sets : str or list of str, optional
            Can be a sample set identifier (e.g., "AG1000G-AO") or a list of
            sample set identifiers (e.g., ["AG1000G-BF-A", "AG1000G-BF-B"]) or a
            release identifier (e.g., "3.0") or a list of release identifiers.
        sample_query : str, optional
            A pandas query string which will be evaluated against the sample
            metadata e.g., "taxon == 'coluzzii' and country == 'Burkina Faso'".
        sort : bool, optional
            If true (default), sort the samples by the total fraction of AIM
            alleles for the second species in the comparison.
        row_height : int, optional
            Height per sample in px.
        colors : str, optional
            Choose your favourite color palette.
        xgap : float, optional
            Creates lines between columns (variants).
        ygap : float, optional
            Creates lines between rows (samples).

        Returns
        -------
        fig : plotly.graph_objects.Figure

        """

        debug = self._log.debug

        import allel
        import plotly.express as px
        import plotly.graph_objects as go
        from plotly.subplots import make_subplots

        debug("load AIM calls")
        ds = self.aim_calls(
            aims=aims,
            sample_sets=sample_sets,
            sample_query=sample_query,
        ).compute()
        samples = ds["sample_id"].values
        variant_contig = ds["variant_contig"].values

        debug("count variants per contig")
        contigs = ds.attrs["contigs"]
        col_widths = [
            np.count_nonzero(variant_contig == contigs.index(contig))
            for contig in contigs
        ]
        debug(col_widths)

        debug("access and transform genotypes")
        gt = allel.GenotypeArray(ds["call_genotype"].values)
        gn = gt.to_n_alt(fill=-1)

        if sort:
            debug("sort by AIM fraction")
            ac = np.sum(gt == 1, axis=(0, 2))
            an = np.sum(gt >= 0, axis=(0, 2))
            af = ac / an
            ix_sorted = np.argsort(af)
            gn = np.take(gn, ix_sorted, axis=1)
            samples = np.take(samples, ix_sorted, axis=0)

        debug("set up colors")
        # https://en.wiktionary.org/wiki/abandon_hope_all_ye_who_enter_here
        if colors.lower() == "plotly":
            palette = px.colors.qualitative.Plotly
            color_gc = palette[3]
            color_gc_a = palette[9]
            color_a = palette[2]
            color_g = palette[0]
            color_g_c = palette[9]
            color_c = palette[1]
            color_m = "white"
        elif colors.lower() == "set1":
            palette = px.colors.qualitative.Set1
            color_gc = palette[3]
            color_gc_a = palette[4]
            color_a = palette[2]
            color_g = palette[1]
            color_g_c = palette[5]
            color_c = palette[0]
            color_m = "white"
        elif colors.lower() == "g10":
            palette = px.colors.qualitative.G10
            color_gc = palette[4]
            color_gc_a = palette[2]
            color_a = palette[3]
            color_g = palette[0]
            color_g_c = palette[2]
            color_c = palette[8]
            color_m = "white"
        elif colors.lower() == "t10":
            palette = px.colors.qualitative.T10
            color_gc = palette[6]
            color_gc_a = palette[5]
            color_a = palette[4]
            color_g = palette[0]
            color_g_c = palette[5]
            color_c = palette[2]
            color_m = "white"
        else:
            raise ValueError("unsupported colors")
        if aims == "gambcolu_vs_arab":
            colors = [color_m, color_gc, color_gc_a, color_a]
        else:
            colors = [color_m, color_g, color_g_c, color_c]
        species = aims.split("_vs_")

        debug("create subplots")
        fig = make_subplots(
            rows=1,
            cols=len(contigs),
            shared_yaxes=True,
            column_titles=contigs,
            row_titles=None,
            column_widths=col_widths,
            x_title="Variants",
            y_title="Samples",
            horizontal_spacing=0.01,
            vertical_spacing=0.01,
        )

        for j, contig in enumerate(contigs):
            debug(f"plot {contig}")
            loc_contig = variant_contig == j
            gn_contig = np.compress(loc_contig, gn, axis=0)
            fig.add_trace(
                go.Heatmap(
                    y=samples,
                    z=gn_contig.T,
                    # construct a discrete color scale
                    # https://plotly.com/python/colorscales/#constructing-a-discrete-or-discontinuous-color-scale
                    colorscale=[
                        [0 / 4, colors[0]],
                        [1 / 4, colors[0]],
                        [1 / 4, colors[1]],
                        [2 / 4, colors[1]],
                        [2 / 4, colors[2]],
                        [3 / 4, colors[2]],
                        [3 / 4, colors[3]],
                        [4 / 4, colors[3]],
                    ],
                    zmin=-1.5,
                    zmax=2.5,
                    xgap=xgap,
                    ygap=ygap,  # this creates faint lines between rows
                    colorbar=dict(
                        title="AIM genotype",
                        tickmode="array",
                        tickvals=[-1, 0, 1, 2],
                        ticktext=[
                            "missing",
                            f"{species[0]}/{species[0]}",
                            f"{species[0]}/{species[1]}",
                            f"{species[1]}/{species[1]}",
                        ],
                        len=100,
                        lenmode="pixels",
                        y=1,
                        yanchor="top",
                        outlinewidth=1,
                        outlinecolor="black",
                    ),
                    hovertemplate=dedent(
                        """
                        Variant index: %{x}<br>
                        Sample: %{y}<br>
                        Genotype: %{z}
                        <extra></extra>
                    """
                    ),
                ),
                row=1,
                col=j + 1,
            )

        fig.update_xaxes(
            tickmode="array",
            tickvals=[],
        )

        fig.update_yaxes(
            tickmode="array",
            tickvals=[],
        )

        fig.update_layout(
            title=f"AIMs - {aims}",
            height=max(300, row_height * len(samples) + 100),
        )

        return fig

    def _block_jackknife_cohort_diversity_stats(
        self, *, cohort_label, ac, n_jack, confidence_level
    ):
        debug = self._log.debug

        debug("set up for diversity calculations")
        n_sites = ac.shape[0]
        ac = allel.AlleleCountsArray(ac)
        n = ac.sum(axis=1).max()  # number of chromosomes sampled
        n_sites = min(n_sites, ac.shape[0])  # number of sites
        block_length = n_sites // n_jack  # number of sites in each block
        n_sites_j = n_sites - block_length  # number of sites in each jackknife resample

        debug("compute scaling constants")
        a1 = np.sum(1 / np.arange(1, n))
        a2 = np.sum(1 / (np.arange(1, n) ** 2))
        b1 = (n + 1) / (3 * (n - 1))
        b2 = 2 * (n**2 + n + 3) / (9 * n * (n - 1))
        c1 = b1 - (1 / a1)
        c2 = b2 - ((n + 2) / (a1 * n)) + (a2 / (a1**2))
        e1 = c1 / a1
        e2 = c2 / (a1**2 + a2)

        debug(
            "compute some intermediates ahead of time, to minimise computation during jackknife resampling"
        )
        mpd_data = allel.mean_pairwise_difference(ac, fill=0)
        # N.B., here we compute the number of segregating sites as the number
        # of alleles minus 1. This follows the sgkit and tskit implementations,
        # and is different from scikit-allel.
        seg_data = ac.allelism() - 1

        debug("compute estimates from all data")
        theta_pi_abs_data = np.sum(mpd_data)
        theta_pi_data = theta_pi_abs_data / n_sites
        S_data = np.sum(seg_data)
        theta_w_abs_data = S_data / a1
        theta_w_data = theta_w_abs_data / n_sites
        d_data = theta_pi_abs_data - theta_w_abs_data
        d_stdev_data = np.sqrt((e1 * S_data) + (e2 * S_data * (S_data - 1)))
        tajima_d_data = d_data / d_stdev_data

        debug("set up for jackknife resampling")
        jack_theta_pi = []
        jack_theta_w = []
        jack_tajima_d = []

        debug("begin jackknife resampling")
        for i in range(n_jack):

            # locate block to delete
            block_start = i * block_length
            block_stop = block_start + block_length
            loc_j = np.ones(n_sites, dtype=bool)
            loc_j[block_start:block_stop] = False
            assert np.count_nonzero(loc_j) == n_sites_j

            # resample data and compute statistics

            # theta_pi
            mpd_j = mpd_data[loc_j]
            theta_pi_abs_j = np.sum(mpd_j)
            theta_pi_j = theta_pi_abs_j / n_sites_j
            jack_theta_pi.append(theta_pi_j)

            # theta_w
            seg_j = seg_data[loc_j]
            S_j = np.sum(seg_j)
            theta_w_abs_j = S_j / a1
            theta_w_j = theta_w_abs_j / n_sites_j
            jack_theta_w.append(theta_w_j)

            # tajima_d
            d_j = theta_pi_abs_j - theta_w_abs_j
            d_stdev_j = np.sqrt((e1 * S_j) + (e2 * S_j * (S_j - 1)))
            tajima_d_j = d_j / d_stdev_j
            jack_tajima_d.append(tajima_d_j)

        # calculate jackknife stats
        (
            theta_pi_estimate,
            theta_pi_bias,
            theta_pi_std_err,
            theta_pi_ci_err,
            theta_pi_ci_low,
            theta_pi_ci_upp,
        ) = jackknife_ci(
            stat_data=theta_pi_data,
            jack_stat=jack_theta_pi,
            confidence_level=confidence_level,
        )
        (
            theta_w_estimate,
            theta_w_bias,
            theta_w_std_err,
            theta_w_ci_err,
            theta_w_ci_low,
            theta_w_ci_upp,
        ) = jackknife_ci(
            stat_data=theta_w_data,
            jack_stat=jack_theta_w,
            confidence_level=confidence_level,
        )
        (
            tajima_d_estimate,
            tajima_d_bias,
            tajima_d_std_err,
            tajima_d_ci_err,
            tajima_d_ci_low,
            tajima_d_ci_upp,
        ) = jackknife_ci(
            stat_data=tajima_d_data,
            jack_stat=jack_tajima_d,
            confidence_level=confidence_level,
        )

        return dict(
            cohort=cohort_label,
            theta_pi=theta_pi_data,
            theta_pi_estimate=theta_pi_estimate,
            theta_pi_bias=theta_pi_bias,
            theta_pi_std_err=theta_pi_std_err,
            theta_pi_ci_err=theta_pi_ci_err,
            theta_pi_ci_low=theta_pi_ci_low,
            theta_pi_ci_upp=theta_pi_ci_upp,
            theta_w=theta_w_data,
            theta_w_estimate=theta_w_estimate,
            theta_w_bias=theta_w_bias,
            theta_w_std_err=theta_w_std_err,
            theta_w_ci_err=theta_w_ci_err,
            theta_w_ci_low=theta_w_ci_low,
            theta_w_ci_upp=theta_w_ci_upp,
            tajima_d=tajima_d_data,
            tajima_d_estimate=tajima_d_estimate,
            tajima_d_bias=tajima_d_bias,
            tajima_d_std_err=tajima_d_std_err,
            tajima_d_ci_err=tajima_d_ci_err,
            tajima_d_ci_low=tajima_d_ci_low,
            tajima_d_ci_upp=tajima_d_ci_upp,
        )

    def cohort_diversity_stats(
        self,
        cohort,
        cohort_size,
        region,
        site_mask,
        site_class,
        sample_sets=None,
        random_seed=42,
        n_jack=200,
        confidence_level=0.95,
    ):
        """Compute genetic diversity summary statistics for a cohort of
        individuals.

        Parameters
        ----------
        cohort : str or (str, str)
            Either a string giving one of the predefined cohort labels, or a
            pair of strings giving a custom cohort label and a sample query to
            select samples in the cohort.
        cohort_size : int
            Number of individuals to use for computation of summary statistics.
            If the cohort is larger than this size, it will be randomly
            down-sampled.
        region : str
            Chromosome arm (e.g., "2L"), gene name (e.g., "AGAP007280") or
            genomic region defined with coordinates (e.g.,
            "2L:44989425-44998059").
        site_mask : {"gamb_colu_arab", "gamb_colu", "arab"}
            Site filters mask to apply.
        site_class : str, optional
            Select sites belonging to one of the following classes: CDS_DEG_4,
            (4-fold degenerate coding sites), CDS_DEG_2_SIMPLE (2-fold simple
            degenerate coding sites), CDS_DEG_0 (non-degenerate coding sites),
            INTRON_SHORT (introns shorter than 100 bp), INTRON_LONG (introns
            longer than 200 bp), INTRON_SPLICE_5PRIME (intron within 2 bp of
            5' splice site), INTRON_SPLICE_3PRIME (intron within 2 bp of 3'
            splice site), UTR_5PRIME (5' untranslated region), UTR_3PRIME (3'
            untranslated region), INTERGENIC (intergenic, more than 10 kbp from
            a gene).
        sample_sets : str or list of str, optional
            Can be a sample set identifier (e.g., "AG1000G-AO") or a list of
            sample set identifiers (e.g., ["AG1000G-BF-A", "AG1000G-BF-B"]) or a
            release identifier (e.g., "3.0") or a list of release identifiers.
        random_seed : int, optional
            Seed for random number generator.
        n_jack : int, optional
            Number of blocks to divide the data into for the block jackknife
            estimation of confidence intervals. N.B., larger is not necessarily
            better.
        confidence_level : float, optional
            Confidence level to use for confidence interval calculation. 0.95
            means 95% confidence interval.

        Returns
        -------
        stats : pandas.Series
            A series with summary statistics and their confidence intervals.

        """

        debug = self._log.debug

        debug("process cohort parameter")
        cohort_query = None
        if isinstance(cohort, str):
            # assume it is one of the predefined cohorts
            cohort_label = cohort
            df_samples = self.sample_metadata(sample_sets=sample_sets)
            cohort_cols = [c for c in df_samples.columns if c.startswith("cohort_")]
            for c in cohort_cols:
                if cohort in set(df_samples[c]):
                    cohort_query = f"{c} == '{cohort}'"
                    break
            if cohort_query is None:
                raise ValueError(f"unknown cohort: {cohort}")

        elif isinstance(cohort, (list, tuple)) and len(cohort) == 2:
            cohort_label, cohort_query = cohort

        else:
            raise TypeError(r"invalid cohort parameter: {cohort!r}")

        debug("access allele counts")
        ac = self.snp_allele_counts(
            region=region,
            site_mask=site_mask,
            site_class=site_class,
            sample_query=cohort_query,
            sample_sets=sample_sets,
            cohort_size=cohort_size,
            random_seed=random_seed,
        )

        debug("compute diversity stats")
        stats = self._block_jackknife_cohort_diversity_stats(
            cohort_label=cohort_label,
            ac=ac,
            n_jack=n_jack,
            confidence_level=confidence_level,
        )

        debug("compute some extra cohort variables")
        df_samples = self.sample_metadata(
            sample_sets=sample_sets, sample_query=cohort_query
        )
        extra_fields = [
            ("taxon", "unique"),
            ("year", "unique"),
            ("month", "unique"),
            ("country", "unique"),
            ("admin1_iso", "unique"),
            ("admin1_name", "unique"),
            ("admin2_name", "unique"),
            ("longitude", "mean"),
            ("latitude", "mean"),
        ]
        for field, agg in extra_fields:
            if agg == "unique":
                vals = df_samples[field].sort_values().unique()
                if len(vals) == 0:
                    val = np.nan
                elif len(vals) == 1:
                    val = vals[0]
                else:
                    val = vals.tolist()
            elif agg == "mean":
                vals = df_samples[field]
                if len(vals) == 0:
                    val = np.nan
                else:
                    val = np.mean(vals)
            else:
                val = np.nan
            stats[field] = val

        return pd.Series(stats)

    def diversity_stats(
        self,
        cohorts,
        cohort_size,
        region,
        site_mask,
        site_class,
        sample_query=None,
        sample_sets=None,
        random_seed=42,
        n_jack=200,
        confidence_level=0.95,
    ):
        """Compute genetic diversity summary statistics for multiple cohorts.

        Parameters
        ----------
        cohorts : str or dict
            Either a string giving one of the predefined cohort columns, or a
            dictionary mapping cohort labels to sample queries.
        cohort_size : int
            Number of individuals to use for computation of summary statistics.
            If the cohort is larger than this size, it will be randomly
            down-sampled.
        region : str
            Chromosome arm (e.g., "2L"), gene name (e.g., "AGAP007280") or
            genomic region defined with coordinates (e.g.,
            "2L:44989425-44998059").
        site_mask : {"gamb_colu_arab", "gamb_colu", "arab"}
            Site filters mask to apply.
        site_class : str, optional
            Select sites belonging to one of the following classes: CDS_DEG_4,
            (4-fold degenerate coding sites), CDS_DEG_2_SIMPLE (2-fold simple
            degenerate coding sites), CDS_DEG_0 (non-degenerate coding sites),
            INTRON_SHORT (introns shorter than 100 bp), INTRON_LONG (introns
            longer than 200 bp), INTRON_SPLICE_5PRIME (intron within 2 bp of
            5' splice site), INTRON_SPLICE_3PRIME (intron within 2 bp of 3'
            splice site), UTR_5PRIME (5' untranslated region), UTR_3PRIME (3'
            untranslated region), INTERGENIC (intergenic, more than 10 kbp from
            a gene).
        sample_query : str, optional
            A pandas query string which will be evaluated against the sample
            metadata e.g., "taxon == 'coluzzii' and country == 'Burkina Faso'".
        sample_sets : str or list of str, optional
            Can be a sample set identifier (e.g., "AG1000G-AO") or a list of
            sample set identifiers (e.g., ["AG1000G-BF-A", "AG1000G-BF-B"]) or a
            release identifier (e.g., "3.0") or a list of release identifiers.
        random_seed : int, optional
            Seed for random number generator.
        n_jack : int, optional
            Number of blocks to divide the data into for the block jackknife
            estimation of confidence intervals. N.B., larger is not necessarily
            better.
        confidence_level : float, optional
            Confidence level to use for confidence interval calculation. 0.95
            means 95% confidence interval.

        Returns
        -------
        df_stats : pandas.DataFrame
            A DataFrame where each row provides summary statistics and their
            confidence intervals for a single cohort.

        """
        debug = self._log.debug
        info = self._log.info

        debug("set up cohorts")
        if isinstance(cohorts, dict):
            # user has supplied a custom dictionary mapping cohort identifiers
            # to pandas queries
            cohort_queries = cohorts

        elif isinstance(cohorts, str):
            # user has supplied one of the predefined cohort sets

            df_samples = self.sample_metadata(
                sample_sets=sample_sets, sample_query=sample_query
            )

            # determine column in dataframe - allow abbreviation
            if cohorts.startswith("cohort_"):
                cohorts_col = cohorts
            else:
                cohorts_col = "cohort_" + cohorts
            if cohorts_col not in df_samples.columns:
                raise ValueError(f"{cohorts_col!r} is not a known cohort set")

            # find cohort labels and build queries dictionary
            cohort_labels = sorted(df_samples[cohorts_col].dropna().unique())
            cohort_queries = {coh: f"{cohorts_col} == '{coh}'" for coh in cohort_labels}

        else:
            raise TypeError("cohorts parameter should be dict or str")

        debug("handle sample_query parameter")
        if sample_query is not None:
            cohort_queries = {
                cohort_label: f"({cohort_query}) and ({sample_query})"
                for cohort_label, cohort_query in cohort_queries.items()
            }

        debug("check cohort sizes, drop any cohorts which are too small")
        cohort_queries_checked = dict()
        for cohort_label, cohort_query in cohort_queries.items():
            df_cohort_samples = self.sample_metadata(
                sample_sets=sample_sets, sample_query=cohort_query
            )
            n_samples = len(df_cohort_samples)
            if n_samples < cohort_size:
                info(
                    f"cohort ({cohort_label}) has insufficient samples ({n_samples}) for requested cohort size ({cohort_size}), dropping"  # noqa
                )  # noqa
            else:
                cohort_queries_checked[cohort_label] = cohort_query

        debug("compute diversity stats for cohorts")
        all_stats = []
        for cohort_label, cohort_query in cohort_queries_checked.items():
            stats = self.cohort_diversity_stats(
                cohort=(cohort_label, cohort_query),
                cohort_size=cohort_size,
                region=region,
                site_mask=site_mask,
                site_class=site_class,
                sample_sets=sample_sets,
                random_seed=random_seed,
                n_jack=n_jack,
                confidence_level=confidence_level,
            )
            all_stats.append(stats)
        df_stats = pd.DataFrame(all_stats)

        return df_stats

    def plot_diversity_stats(
        self,
        df_stats,
        color=None,
        bar_plot_height=450,
        bar_width=30,
        scatter_plot_height=500,
        scatter_plot_width=500,
        template="plotly_white",
        plot_kwargs=None,
    ):
        """Plot diversity statistics.

        Parameters
        ----------
        df_stats : pandas.DataFrame
            Output from diversity_stats().
        color : str, optional
            Column to color by.
        bar_plot_height : int, optional
            Height of bar plots in pixels (px).
        bar_width : int, optional
            Width per bar in pixels (px).
        scatter_plot_height : int, optional
            Height of scatter plot in pixels (px).
        scatter_plot_width : int, optional
            Width of scatter plot in pixels (px).
        template : str, optional
            Plotly template.
        plot_kwargs : dict, optional
            Extra plotting parameters

        """
        debug = self._log.debug
        import plotly.express as px

        debug("set up common plotting parameters")
        if plot_kwargs is None:
            plot_kwargs = dict()
        default_plot_kwargs = dict(
            hover_name="cohort",
            hover_data=[
                "taxon",
                "country",
                "admin1_iso",
                "admin1_name",
                "admin2_name",
                "longitude",
                "latitude",
                "year",
                "month",
            ],
            labels={
                "theta_pi_estimate": r"$\widehat{\theta}_{\pi}$",
                "theta_w_estimate": r"$\widehat{\theta}_{w}$",
                "tajima_d_estimate": r"$D$",
                "cohort": "Cohort",
                "taxon": "Taxon",
                "country": "Country",
            },
        )
        if color == "taxon":
            _setup_taxon_colors(plot_kwargs=default_plot_kwargs)
        default_plot_kwargs.update(plot_kwargs)
        plot_kwargs = default_plot_kwargs
        bar_plot_width = 300 + bar_width * len(df_stats)

        debug("nucleotide diversity bar plot")
        fig = px.bar(
            data_frame=df_stats,
            x="cohort",
            y="theta_pi_estimate",
            error_y="theta_pi_ci_err",
            title="Nucleotide diversity",
            color=color,
            height=bar_plot_height,
            width=bar_plot_width,
            template=template,
            **plot_kwargs,
        )
        fig.show()

        debug("Watterson's estimator bar plot")
        fig = px.bar(
            data_frame=df_stats,
            x="cohort",
            y="theta_w_estimate",
            error_y="theta_w_ci_err",
            title="Watterson's estimator",
            color=color,
            height=bar_plot_height,
            width=bar_plot_width,
            template=template,
            **plot_kwargs,
        )
        fig.show()

        debug("Tajima's D bar plot")
        fig = px.bar(
            data_frame=df_stats,
            x="cohort",
            y="tajima_d_estimate",
            error_y="tajima_d_ci_err",
            title="Tajima's D",
            color=color,
            height=bar_plot_height,
            width=bar_plot_width,
            template=template,
            **plot_kwargs,
        )
        fig.show()

        debug("scatter plot comparing diversity estimators")
        fig = px.scatter(
            data_frame=df_stats,
            x="theta_pi_estimate",
            y="theta_w_estimate",
            error_x="theta_pi_ci_err",
            error_y="theta_w_ci_err",
            title="Diversity estimators",
            color=color,
            width=scatter_plot_width,
            height=scatter_plot_height,
            template=template,
            **plot_kwargs,
        )
        fig.show()

    def plot_samples_interactive_map(
        self,
        sample_sets=None,
        sample_query=None,
        basemap=None,
        center=(-2, 20),
        zoom=3,
        min_samples=1,
    ):
        """Plot an interactive map showing sampling locations using ipyleaflet.

        Parameters
        ----------
        sample_sets : str or list of str, optional
            Can be a sample set identifier (e.g., "AG1000G-AO") or a list of
            sample set identifiers (e.g., ["AG1000G-BF-A", "AG1000G-BF-B"]) or a
            release identifier (e.g., "3.0") or a list of release identifiers.
        sample_query : str, optional
            A pandas query string which will be evaluated against the sample
            metadata e.g., "taxon == 'coluzzii' and country == 'Burkina Faso'".
        basemap : dict
            Basemap description coming from ipyleaflet.basemaps.
        center : tuple of int, optional
            Location to center the map.
        zoom : int, optional
            Initial zoom level.
        min_samples : int, optional
            Minimum number of samples required to show a marker for a given
            location.

        Returns
        -------
        samples_map : ipyleaflet.Map
            Ipyleaflet map widget.

        """
        debug = self._log.debug

        import ipyleaflet

        debug("load sample metadata")
        df_samples = self.sample_metadata(
            sample_sets=sample_sets, sample_query=sample_query
        )

        debug("compute locations")
        pivot_location_taxon = df_samples.pivot_table(
            index=[
                "country",
                "admin1_iso",
                "admin1_name",
                "admin2_name",
                "location",
                "latitude",
                "longitude",
            ],
            columns=["taxon"],
            values="sample_id",
            aggfunc="count",
            fill_value=0,
        )

        debug("create a map")
        if basemap is None:
            basemap = ipyleaflet.basemaps.Esri.WorldImagery
        samples_map = ipyleaflet.Map(
            center=center,
            zoom=zoom,
            basemap=basemap,
        )
        samples_map.add_control(ipyleaflet.ScaleControl(position="bottomleft"))
        # make the map a bit taller than the default
        samples_map.layout.height = "500px"

        debug("add markers")
        taxa = df_samples["taxon"].dropna().sort_values().unique()
        for _, row in pivot_location_taxon.reset_index().iterrows():
            title = (
                f"Location: {row.location} ({row.latitude:.3f}, {row.longitude:.3f})"
            )
            title += f"\nAdmin level 2: {row.admin2_name}"
            title += f"\nAdmin level 1: {row.admin1_name} ({row.admin1_iso})"
            title += f"\nCountry: {row.country}"
            title += "\nNo. specimens: "
            all_n = 0
            for taxon in taxa:
                n = row[taxon]
                all_n += n
                if n > 0:
                    title += f"{n} {taxon}; "
            if all_n >= min_samples:
                marker = ipyleaflet.Marker(
                    location=(row.latitude, row.longitude),
                    draggable=False,
                    title=title,
                )
                samples_map.add_layer(marker)

        return samples_map

    def count_samples(
        self,
        sample_sets=None,
        sample_query=None,
        index=(
            "country",
            "admin1_iso",
            "admin1_name",
            "admin2_name",
            "year",
        ),
        columns="taxon",
    ):
        """Create a pivot table showing numbers of samples available by space,
        time and taxon.

        Parameters
        ----------
        sample_sets : str or list of str, optional
            Can be a sample set identifier (e.g., "AG1000G-AO") or a list of
            sample set identifiers (e.g., ["AG1000G-BF-A", "AG1000G-BF-B"]) or a
            release identifier (e.g., "3.0") or a list of release identifiers.
        sample_query : str, optional
            A pandas query string which will be evaluated against the sample
            metadata e.g., "taxon == 'coluzzii' and country == 'Burkina Faso'".
        index : str or tuple of str
            Sample metadata columns to use for the index.
        columns : str or tuple of str
            Sample metadata columns to use for the columns.

        Returns
        -------
        df : pandas.DataFrame
            Pivot table of sample counts.

        """
        debug = self._log.debug

        debug("load sample metadata")
        df_samples = self.sample_metadata(
            sample_sets=sample_sets, sample_query=sample_query
        )

        debug("create pivot table")
        df_pivot = df_samples.pivot_table(
            index=index,
            columns=columns,
            values="sample_id",
            aggfunc="count",
            fill_value=0,
        )

        return df_pivot

    def _lookup_sample(self, sample, sample_set=None):
        df_samples = self.sample_metadata(sample_sets=sample_set).set_index("sample_id")
        sample_rec = None
        if isinstance(sample, str):
            sample_rec = df_samples.loc[sample]
        elif isinstance(sample, int):
            sample_rec = df_samples.iloc[sample]
        else:
            type_error(name="sample", value=sample, expectation=(str, int))
        return sample_rec

    def _plot_heterozygosity_track(
        self,
        *,
        sample_id,
        sample_set,
        windows,
        counts,
        region,
        window_size,
        y_max,
        width,
        height,
        circle_kwargs,
        show,
        x_range,
    ):
        debug = self._log.debug

        import bokeh.models as bkmod
        import bokeh.plotting as bkplt

        region = self.resolve_region(region)

        # pos axis
        window_pos = windows.mean(axis=1)

        # het axis
        window_het = counts / window_size

        # determine plotting limits
        if x_range is None:
            if region.start is not None:
                x_min = region.start
            else:
                x_min = 0
            if region.end is not None:
                x_max = region.end
            else:
                x_max = len(self.genome_sequence(region.contig))
            x_range = bkmod.Range1d(x_min, x_max, bounds="auto")

        debug("create a figure for plotting")
        xwheel_zoom = bkmod.WheelZoomTool(dimensions="width", maintain_focus=False)
        fig = bkplt.figure(
            title=f"{sample_id} ({sample_set})",
            tools=["xpan", "xzoom_in", "xzoom_out", xwheel_zoom, "reset"],
            active_scroll=xwheel_zoom,
            active_drag="xpan",
            plot_width=width,
            plot_height=height,
            toolbar_location="above",
            x_range=x_range,
            y_range=(0, y_max),
        )

        debug("plot heterozygosity")
        data = pd.DataFrame(
            {
                "position": window_pos,
                "heterozygosity": window_het,
            }
        )
        if circle_kwargs is None:
            circle_kwargs = dict()
        circle_kwargs.setdefault("size", 3)
        fig.circle(x="position", y="heterozygosity", source=data, **circle_kwargs)

        debug("tidy up the plot")
        fig.yaxis.axis_label = "Heterozygosity (bp⁻¹)"
        _bokeh_style_genome_xaxis(fig, region.contig)

        if show:
            bkplt.show(fig)

        return fig

    def plot_heterozygosity_track(
        self,
        sample,
        region,
        site_mask,
        window_size,
        sample_set=None,
        y_max=0.03,
        width=DEFAULT_GENOME_PLOT_WIDTH,
        height=200,
        circle_kwargs=None,
        show=True,
        x_range=None,
    ):
        """Plot windowed heterozygosity for a single sample over a genome
        region.

        Parameters
        ----------
        sample : str or int
            Sample identifier or index within sample set.
        region : str
            Chromosome arm (e.g., "2L"), gene name (e.g., "AGAP007280") or
            genomic region defined with coordinates (e.g.,
            "2L:44989425-44998059").
        site_mask : {"gamb_colu_arab", "gamb_colu", "arab"}
            Site filters mask to apply.
        window_size : int
            Number of sites per window.
        sample_set : str, optional
            Sample set identifier. Not needed if sample parameter gives a sample
            identifier.
        y_max : float, optional
            Y axis limit.
        width : int, optional
            Plot width in pixels (px).
        height : int, optional
            Plot height in pixels (px).
        circle_kwargs : dict, optional
            Passed through to bokeh circle() function.
        show : bool, optional
            If true, show the plot.
        x_range : bokeh.models.Range1d, optional
            X axis range (for linking to other tracks).

        Returns
        -------
        fig : Figure
            Bokeh figure.

        """
        debug = self._log.debug

        debug("compute windowed heterozygosity")
        sample_id, sample_set, windows, counts = self._sample_count_het(
            sample=sample,
            region=region,
            site_mask=site_mask,
            window_size=window_size,
            sample_set=sample_set,
        )

        debug("plot heterozygosity")
        fig = self._plot_heterozygosity_track(
            sample_id=sample_id,
            sample_set=sample_set,
            windows=windows,
            counts=counts,
            region=region,
            window_size=window_size,
            y_max=y_max,
            width=width,
            height=height,
            circle_kwargs=circle_kwargs,
            show=show,
            x_range=x_range,
        )

        return fig

    def plot_heterozygosity(
        self,
        sample,
        region,
        site_mask,
        window_size,
        sample_set=None,
        y_max=0.03,
        width=DEFAULT_GENOME_PLOT_WIDTH,
        track_height=170,
        genes_height=DEFAULT_GENES_TRACK_HEIGHT,
        circle_kwargs=None,
        show=True,
    ):
        """Plot windowed heterozygosity for a single sample over a genome
        region.

        Parameters
        ----------
        sample : str or int
            Sample identifier or index within sample set.
        region : str
            Chromosome arm (e.g., "2L"), gene name (e.g., "AGAP007280") or
            genomic region defined with coordinates (e.g.,
            "2L:44989425-44998059").
        site_mask : {"gamb_colu_arab", "gamb_colu", "arab"}
            Site filters mask to apply.
        window_size : int
            Number of sites per window.
        sample_set : str, optional
            Sample set identifier. Not needed if sample parameter gives a sample
            identifier.
        y_max : float, optional
            Y axis limit.
        width : int, optional
            Plot width in pixels (px).
        track_height : int, optional
            Heterozygosity track height in pixels (px).
        genes_height : int, optional
            Genes track height in pixels (px).
        circle_kwargs : dict, optional
            Passed through to bokeh circle() function.
        show : bool, optional
            If true, show the plot.

        Returns
        -------
        fig : Figure
            Bokeh figure.

        """

        debug = self._log.debug

        import bokeh.layouts as bklay
        import bokeh.plotting as bkplt

        # normalise to support multiple samples
        if isinstance(sample, (list, tuple)):
            samples = sample
        else:
            samples = [sample]

        debug("plot first sample track")
        fig1 = self.plot_heterozygosity_track(
            sample=samples[0],
            sample_set=sample_set,
            region=region,
            site_mask=site_mask,
            window_size=window_size,
            y_max=y_max,
            width=width,
            height=track_height,
            circle_kwargs=circle_kwargs,
            show=False,
        )
        fig1.xaxis.visible = False
        figs = [fig1]

        debug("plot remaining sample tracks")
        for sample in samples[1:]:
            fig_het = self.plot_heterozygosity_track(
                sample=sample,
                sample_set=sample_set,
                region=region,
                site_mask=site_mask,
                window_size=window_size,
                y_max=y_max,
                width=width,
                height=track_height,
                circle_kwargs=circle_kwargs,
                show=False,
                x_range=fig1.x_range,
            )
            fig_het.xaxis.visible = False
            figs.append(fig_het)

        debug("plot genes track")
        fig_genes = self.plot_genes(
            region=region,
            width=width,
            height=genes_height,
            x_range=fig1.x_range,
            show=False,
        )
        figs.append(fig_genes)

        debug("combine plots into a single figure")
        fig_all = bklay.gridplot(
            figs, ncols=1, toolbar_location="above", merge_tools=True
        )

        if show:
            bkplt.show(fig_all)

        return fig_all

    def _sample_count_het(
        self,
        sample,
        region,
        site_mask,
        window_size,
        sample_set=None,
    ):
        debug = self._log.debug

        region = self.resolve_region(region)

        debug("access sample metadata, look up sample")
        sample_rec = self._lookup_sample(sample=sample, sample_set=sample_set)
        sample_id = sample_rec.name  # sample_id
        sample_set = sample_rec["sample_set"]

        debug("access SNPs, select data for sample")
        ds_snps = self.snp_calls(
            region=region, sample_sets=sample_set, site_mask=site_mask
        )
        ds_snps_sample = ds_snps.set_index(samples="sample_id").sel(samples=sample_id)

        # snp positions
        pos = ds_snps_sample["variant_position"].values

        # access genotypes
        gt = allel.GenotypeDaskVector(ds_snps_sample["call_genotype"].data)

        # compute het
        with self._dask_progress(desc="Compute heterozygous genotypes"):
            is_het = gt.is_het().compute()

        # compute window coordinates
        windows = allel.moving_statistic(
            values=pos,
            statistic=lambda x: [x[0], x[-1]],
            size=window_size,
        )

        # compute windowed heterozygosity
        counts = allel.moving_statistic(
            values=is_het,
            statistic=np.sum,
            size=window_size,
        )

        return sample_id, sample_set, windows, counts

    def roh_hmm(
        self,
        sample,
        region,
        site_mask,
        window_size,
        sample_set=None,
        phet_roh=0.001,
        phet_nonroh=(0.003, 0.01),
        transition=1e-3,
    ):
        """Infer runs of homozygosity for a single sample over a genome region.

        Parameters
        ----------
        sample : str or int
            Sample identifier or index within sample set.
        region : str
            Chromosome arm (e.g., "2L"), gene name (e.g., "AGAP007280") or
            genomic region defined with coordinates (e.g.,
            "2L:44989425-44998059").
        site_mask : {"gamb_colu_arab", "gamb_colu", "arab"}
            Site filters mask to apply.
        window_size : int
            Number of sites per window.
        sample_set : str, optional
            Sample set identifier. Not needed if sample parameter gives a sample
            identifier.
        phet_roh: float, optional
            Probability of observing a heterozygote in a ROH.
        phet_nonroh: tuple of floats, optional
            One or more probabilities of observing a heterozygote outside a ROH.
        transition: float, optional
           Probability of moving between states. A larger window size may call
           for a larger transitional probability.

        Returns
        -------
        df_roh : pandas.DataFrame
            A DataFrame where each row provides data about a single run of
            homozygosity.

        """
        debug = self._log.debug

        region = self.resolve_region(region)

        debug("compute windowed heterozygosity")
        sample_id, sample_set, windows, counts = self._sample_count_het(
            sample=sample,
            region=region,
            site_mask=site_mask,
            window_size=window_size,
            sample_set=sample_set,
        )

        debug("compute runs of homozygosity")
        df_roh = _roh_hmm_predict(
            windows=windows,
            counts=counts,
            phet_roh=phet_roh,
            phet_nonroh=phet_nonroh,
            transition=transition,
            window_size=window_size,
            sample_id=sample_id,
            contig=region.contig,
        )

        return df_roh

    def plot_roh_track(
        self,
        df_roh,
        region,
        width=DEFAULT_GENOME_PLOT_WIDTH,
        height=100,
        show=True,
        x_range=None,
        title="Runs of homozygosity",
    ):
        debug = self._log.debug

        import bokeh.models as bkmod
        import bokeh.plotting as bkplt

        debug("handle region parameter - this determines the genome region to plot")
        region = self.resolve_region(region)
        contig = region.contig
        start = region.start
        end = region.end
        if start is None:
            start = 0
        if end is None:
            end = len(self.genome_sequence(contig))

        debug("define x axis range")
        if x_range is None:
            x_range = bkmod.Range1d(start, end, bounds="auto")

        debug(
            "we're going to plot each gene as a rectangle, so add some additional columns"
        )
        data = df_roh.copy()
        data["bottom"] = 0.2
        data["top"] = 0.8

        debug("make a figure")
        xwheel_zoom = bkmod.WheelZoomTool(dimensions="width", maintain_focus=False)
        fig = bkplt.figure(
            title=title,
            plot_width=width,
            plot_height=height,
            tools=[
                "xpan",
                "xzoom_in",
                "xzoom_out",
                xwheel_zoom,
                "reset",
                "tap",
                "hover",
            ],
            active_scroll=xwheel_zoom,
            active_drag="xpan",
            x_range=x_range,
        )

        debug("now plot the ROH as rectangles")
        fig.quad(
            bottom="bottom",
            top="top",
            left="roh_start",
            right="roh_stop",
            source=data,
            line_width=0.5,
            fill_alpha=0.5,
        )

        debug("tidy up the plot")
        fig.y_range = bkmod.Range1d(0, 1)
        fig.ygrid.visible = False
        fig.yaxis.ticker = []
        _bokeh_style_genome_xaxis(fig, region.contig)

        if show:
            bkplt.show(fig)

        return fig

    def plot_roh(
        self,
        sample,
        region,
        site_mask,
        window_size,
        sample_set=None,
        phet_roh=0.001,
        phet_nonroh=(0.003, 0.01),
        transition=1e-3,
        y_max=0.03,
        width=DEFAULT_GENOME_PLOT_WIDTH,
        heterozygosity_height=170,
        roh_height=50,
        genes_height=DEFAULT_GENES_TRACK_HEIGHT,
        circle_kwargs=None,
        show=True,
    ):
        """Plot windowed heterozygosity and inferred runs of homozygosity for a
        single sample over a genome region.

        Parameters
        ----------
        sample : str or int
            Sample identifier or index within sample set.
        region : str
            Chromosome arm (e.g., "2L"), gene name (e.g., "AGAP007280") or
            genomic region defined with coordinates (e.g.,
            "2L:44989425-44998059").
        site_mask : {"gamb_colu_arab", "gamb_colu", "arab"}
            Site filters mask to apply.
        window_size : int
            Number of sites per window.
        sample_set : str, optional
            Sample set identifier. Not needed if sample parameter gives a sample
            identifier.
        phet_roh: float, optional
            Probability of observing a heterozygote in a ROH.
        phet_nonroh: tuple of floats, optional
            One or more probabilities of observing a heterozygote outside a ROH.
        transition: float, optional
           Probability of moving between states. A larger window size may call
           for a larger transitional probability.
        y_max : float, optional
            Y axis limit.
        width : int, optional
            Plot width in pixels (px).
        heterozygosity_height : int, optional
            Heterozygosity track height in pixels (px).
        roh_height : int, optional
            ROH track height in pixels (px).
        genes_height : int, optional
            Genes track height in pixels (px).
        circle_kwargs : dict, optional
            Passed through to bokeh circle() function.
        show : bool, optional
            If true, show the plot.

        Returns
        -------
        fig : Figure
            Bokeh figure.

        """

        debug = self._log.debug

        import bokeh.layouts as bklay
        import bokeh.plotting as bkplt

        region = self.resolve_region(region)

        debug("compute windowed heterozygosity")
        sample_id, sample_set, windows, counts = self._sample_count_het(
            sample=sample,
            region=region,
            site_mask=site_mask,
            window_size=window_size,
            sample_set=sample_set,
        )

        debug("plot_heterozygosity track")
        fig_het = self._plot_heterozygosity_track(
            sample_id=sample_id,
            sample_set=sample_set,
            windows=windows,
            counts=counts,
            region=region,
            window_size=window_size,
            y_max=y_max,
            width=width,
            height=heterozygosity_height,
            circle_kwargs=circle_kwargs,
            show=False,
            x_range=None,
        )
        fig_het.xaxis.visible = False
        figs = [fig_het]

        debug("compute runs of homozygosity")
        df_roh = _roh_hmm_predict(
            windows=windows,
            counts=counts,
            phet_roh=phet_roh,
            phet_nonroh=phet_nonroh,
            transition=transition,
            window_size=window_size,
            sample_id=sample_id,
            contig=region.contig,
        )

        debug("plot roh track")
        fig_roh = self.plot_roh_track(
            df_roh,
            region=region,
            width=width,
            height=roh_height,
            show=False,
            x_range=fig_het.x_range,
        )
        fig_roh.xaxis.visible = False
        figs.append(fig_roh)

        debug("plot genes track")
        fig_genes = self.plot_genes(
            region=region,
            width=width,
            height=genes_height,
            x_range=fig_het.x_range,
            show=False,
        )
        figs.append(fig_genes)

        debug("combine plots into a single figure")
        fig_all = bklay.gridplot(
            figs, ncols=1, toolbar_location="above", merge_tools=True
        )

        if show:
            bkplt.show(fig_all)

        return fig_all

    def h12_calibration(
        self,
        contig,
        analysis,
        sample_query=None,
        sample_sets=None,
        cohort_size=30,
        window_sizes=(100, 200, 500, 1000, 2000, 5000, 10000, 20000),
        random_seed=42,
    ):
        """Generate h12 GWSS calibration data for different window sizes.

        Parameters
        ----------
        contig: str
            Chromosome arm (e.g., "2L")
        analysis : {"arab", "gamb_colu", "gamb_colu_arab"}
            Which phasing analysis to use. If analysing only An. arabiensis, the
            "arab" analysis is best. If analysing only An. gambiae and An.
            coluzzii, the "gamb_colu" analysis is best. Otherwise, use the
            "gamb_colu_arab" analysis.
        sample_sets : str or list of str, optional
            Can be a sample set identifier (e.g., "AG1000G-AO") or a list of
            sample set identifiers (e.g., ["AG1000G-BF-A", "AG1000G-BF-B"]) or a
            release identifier (e.g., "3.0") or a list of release identifiers.
        sample_query : str, optional
            A pandas query string which will be evaluated against the sample
            metadata e.g., "taxon == 'coluzzii' and country == 'Burkina Faso'".
        cohort_size : int, optional
            If provided, randomly down-sample to the given cohort size.
        window_sizes : int or list of int, optional
            The sizes of windows used to calculate h12 over. Multiple window
            sizes should be used to calibrate the optimal size for h12 analysis.
        random_seed : int, optional
            Random seed used for down-sampling.

        Returns
        -------
        calibration runs : list of numpy.ndarrays
            A list of h12 calibration run arrays for each window size, containing
            values and percentiles.

        """

        # change this name if you ever change the behaviour of this function, to
        # invalidate any previously cached data
        name = "ag3_h12_calibration_v1"

        params = dict(
            contig=contig,
            analysis=analysis,
            window_sizes=window_sizes,
            sample_sets=self._prep_sample_sets_arg(sample_sets=sample_sets),
            sample_query=sample_query,
            cohort_size=cohort_size,
            random_seed=random_seed,
        )

        try:
            calibration_runs = self.results_cache_get(name=name, params=params)

        except CacheMiss:
            calibration_runs = self._h12_calibration(**params)
            self.results_cache_set(name=name, params=params, results=calibration_runs)

        return calibration_runs

    def _h12_calibration(
        self,
        contig,
        analysis,
        sample_query,
        sample_sets,
        cohort_size,
        window_sizes,
        random_seed,
    ):
        # access haplotypes
        ds_haps = self.haplotypes(
            region=contig,
            sample_sets=sample_sets,
            sample_query=sample_query,
            analysis=analysis,
            cohort_size=cohort_size,
            random_seed=random_seed,
        )

        gt = allel.GenotypeDaskArray(ds_haps["call_genotype"].data)
        with self._dask_progress(desc="Load haplotypes"):
            ht = gt.to_haplotypes().compute()

        calibration_runs = dict()
        for window_size in self._progress(window_sizes, desc="Compute H12"):
            h1, h12, h123, h2_h1 = allel.moving_garud_h(ht, size=window_size)
            calibration_runs[str(window_size)] = h12

        return calibration_runs

    def plot_h12_calibration(
        self,
        contig,
        analysis,
        sample_query=None,
        sample_sets=None,
        cohort_size=30,
        window_sizes=(100, 200, 500, 1000, 2000, 5000, 10000, 20000),
        random_seed=42,
        title=None,
    ):
        """Plot h12 GWSS calibration data for different window sizes.

        Parameters
        ----------
        contig: str
            Chromosome arm (e.g., "2L")
        analysis : {"arab", "gamb_colu", "gamb_colu_arab"}
            Which phasing analysis to use. If analysing only An. arabiensis, the
            "arab" analysis is best. If analysing only An. gambiae and An.
            coluzzii, the "gamb_colu" analysis is best. Otherwise, use the
            "gamb_colu_arab" analysis.
        sample_sets : str or list of str, optional
            Can be a sample set identifier (e.g., "AG1000G-AO") or a list of
            sample set identifiers (e.g., ["AG1000G-BF-A", "AG1000G-BF-B"]) or a
            release identifier (e.g., "3.0") or a list of release identifiers.
        sample_query : str, optional
            A pandas query string which will be evaluated against the sample
            metadata e.g., "taxon == 'coluzzii' and country == 'Burkina Faso'".
        cohort_size : int, optional
            If provided, randomly down-sample to the given cohort size.
        window_sizes : int or list of int, optional
            The sizes of windows used to calculate h12 over. Multiple window
            sizes should be used to calibrate the optimal size for h12 analysis.
        random_seed : int, optional
            Random seed used for down-sampling.
        title : str, optional
            If provided, title string is used to label plot.

        Returns
        -------
        fig : figure
            A plot showing h12 calibration run percentiles for different window
            sizes.

        """

        import bokeh.models as bkmod
        import bokeh.plotting as bkplt

        # get H12 values
        calibration_runs = self.h12_calibration(
            contig=contig,
            analysis=analysis,
            sample_query=sample_query,
            sample_sets=sample_sets,
            window_sizes=window_sizes,
            cohort_size=cohort_size,
            random_seed=random_seed,
        )

        # compute summaries
        q50 = [np.median(calibration_runs[str(window)]) for window in window_sizes]
        q25 = [
            np.percentile(calibration_runs[str(window)], 25) for window in window_sizes
        ]
        q75 = [
            np.percentile(calibration_runs[str(window)], 75) for window in window_sizes
        ]
        q05 = [
            np.percentile(calibration_runs[str(window)], 5) for window in window_sizes
        ]
        q95 = [
            np.percentile(calibration_runs[str(window)], 95) for window in window_sizes
        ]

        # make plot
        fig = bkplt.figure(plot_width=700, plot_height=400, x_axis_type="log")
        fig.patch(
            window_sizes + window_sizes[::-1],
            q75 + q25[::-1],
            alpha=0.75,
            line_width=2,
            legend_label="25-75%",
        )
        fig.patch(
            window_sizes + window_sizes[::-1],
            q95 + q05[::-1],
            alpha=0.5,
            line_width=2,
            legend_label="5-95%",
        )
        fig.line(
            window_sizes, q50, line_color="black", line_width=4, legend_label="median"
        )
        fig.circle(window_sizes, q50, color="black", fill_color="black", size=8)

        fig.xaxis.ticker = window_sizes
        fig.x_range = bkmod.Range1d(window_sizes[0], window_sizes[-1])
        if title is None:
            title = sample_query
        fig.title = title
        bkplt.show(fig)

    def h12_gwss(
        self,
        contig,
        analysis,
        window_size,
        sample_sets=None,
        sample_query=None,
        cohort_size=30,
        random_seed=42,
    ):
        """Run h12 GWSS.

        Parameters
        ----------
        contig: str
            Chromosome arm (e.g., "2L")
        analysis : {"arab", "gamb_colu", "gamb_colu_arab"}
            Which phasing analysis to use. If analysing only An. arabiensis, the
            "arab" analysis is best. If analysing only An. gambiae and An.
            coluzzii, the "gamb_colu" analysis is best. Otherwise, use the
            "gamb_colu_arab" analysis.
        window_size : int
            The size of windows used to calculate h12 over.
        sample_sets : str or list of str, optional
            Can be a sample set identifier (e.g., "AG1000G-AO") or a list of
            sample set identifiers (e.g., ["AG1000G-BF-A", "AG1000G-BF-B"]) or a
            release identifier (e.g., "3.0") or a list of release identifiers.
        sample_query : str, optional
            A pandas query string which will be evaluated against the sample
            metadata e.g., "taxon == 'coluzzii' and country == 'Burkina Faso'".
        cohort_size : int, optional
            If provided, randomly down-sample to the given cohort size.
        random_seed : int, optional
            Random seed used for down-sampling.

        Returns
        -------
        x : numpy.ndarray
            An array containing the window centre point genomic positions.
        h12 : numpy.ndarray
            An array with h12 statistic values for each window.

        """
        # change this name if you ever change the behaviour of this function, to
        # invalidate any previously cached data
        name = "ag3_h12_gwss_v1"

        params = dict(
            contig=contig,
            analysis=analysis,
            window_size=window_size,
            sample_sets=self._prep_sample_sets_arg(sample_sets=sample_sets),
            sample_query=sample_query,
            cohort_size=cohort_size,
            random_seed=random_seed,
        )

        try:
            results = self.results_cache_get(name=name, params=params)

        except CacheMiss:
            results = self._h12_gwss(**params)
            self.results_cache_set(name=name, params=params, results=results)

        x = results["x"]
        h12 = results["h12"]

        return x, h12

    def _h12_gwss(
        self,
        contig,
        analysis,
        window_size,
        sample_sets,
        sample_query,
        cohort_size,
        random_seed,
    ):

        ds_haps = self.haplotypes(
            region=contig,
            analysis=analysis,
            sample_query=sample_query,
            sample_sets=sample_sets,
            cohort_size=cohort_size,
            random_seed=random_seed,
        )

        gt = allel.GenotypeDaskArray(ds_haps["call_genotype"].data)
        with self._dask_progress(desc="Load haplotypes"):
            ht = gt.to_haplotypes().compute()
        pos = ds_haps["variant_position"].values

        h1, h12, h123, h2_h1 = allel.moving_garud_h(ht, size=window_size)

        x = allel.moving_statistic(pos, statistic=np.mean, size=window_size)

        results = dict(x=x, h12=h12)

        return results

    def plot_h12_gwss_track(
        self,
        contig,
        analysis,
        window_size,
        sample_sets=None,
        sample_query=None,
        cohort_size=30,
        random_seed=42,
        title=None,
        width=DEFAULT_GENOME_PLOT_WIDTH,
        height=200,
        show=True,
        x_range=None,
    ):
        """Plot h12 GWSS data.

        Parameters
        ----------
        contig: str
            Chromosome arm (e.g., "2L")
        analysis : {"arab", "gamb_colu", "gamb_colu_arab"}
            Which phasing analysis to use. If analysing only An. arabiensis, the
            "arab" analysis is best. If analysing only An. gambiae and An.
            coluzzii, the "gamb_colu" analysis is best. Otherwise, use the
            "gamb_colu_arab" analysis.
        window_size : int
            The size of windows used to calculate h12 over.
        sample_sets : str or list of str, optional
            Can be a sample set identifier (e.g., "AG1000G-AO") or a list of
            sample set identifiers (e.g., ["AG1000G-BF-A", "AG1000G-BF-B"]) or a
            release identifier (e.g., "3.0") or a list of release identifiers.
        sample_query : str, optional
            A pandas query string which will be evaluated against the sample
            metadata e.g., "taxon == 'coluzzii' and country == 'Burkina Faso'".
        cohort_size : int, optional
            If provided, randomly down-sample to the given cohort size.
        random_seed : int, optional
            Random seed used for down-sampling.
        title : str, optional
            If provided, title string is used to label plot.
        width : int, optional
            Plot width in pixels (px).
        height : int. optional
            Plot height in pixels (px).
        show : bool, optional
            If True, show the plot.
        x_range : bokeh.models.Range1d, optional
            X axis range (for linking to other tracks).

        Returns
        -------
        fig : figure
            A plot showing windowed h12 statistic across chosen contig.
        """

        import bokeh.models as bkmod
        import bokeh.plotting as bkplt

        # compute H12
        x, h12 = self.h12_gwss(
            contig=contig,
            analysis=analysis,
            window_size=window_size,
            cohort_size=cohort_size,
            sample_query=sample_query,
            sample_sets=sample_sets,
            random_seed=random_seed,
        )

        # determine X axis range
        x_min = x[0]
        x_max = x[-1]
        if x_range is None:
            x_range = bkmod.Range1d(x_min, x_max, bounds="auto")

        # create a figure
        xwheel_zoom = bkmod.WheelZoomTool(dimensions="width", maintain_focus=False)
        if title is None:
            title = sample_query
        fig = bkplt.figure(
            title=title,
            tools=["xpan", "xzoom_in", "xzoom_out", xwheel_zoom, "reset"],
            active_scroll=xwheel_zoom,
            active_drag="xpan",
            plot_width=width,
            plot_height=height,
            toolbar_location="above",
            x_range=x_range,
            y_range=(0, 1),
        )

        # plot H12
        fig.circle(
            x=x,
            y=h12,
            size=3,
            line_width=0.5,
            line_color="black",
            fill_color=None,
        )

        # tidy up the plot
        fig.yaxis.axis_label = "H12"
        fig.yaxis.ticker = [0, 1]
        _bokeh_style_genome_xaxis(fig, contig)

        if show:
            bkplt.show(fig)

        return fig

    def plot_h12_gwss(
        self,
        contig,
        analysis,
        window_size,
        sample_sets=None,
        sample_query=None,
        cohort_size=30,
        random_seed=42,
        title=None,
        width=DEFAULT_GENOME_PLOT_WIDTH,
        track_height=170,
        genes_height=DEFAULT_GENES_TRACK_HEIGHT,
    ):
        """Plot h12 GWSS data.

        Parameters
        ----------
        contig: str
            Chromosome arm (e.g., "2L")
        analysis : {"arab", "gamb_colu", "gamb_colu_arab"}
            Which phasing analysis to use. If analysing only An. arabiensis, the
            "arab" analysis is best. If analysing only An. gambiae and An.
            coluzzii, the "gamb_colu" analysis is best. Otherwise, use the
            "gamb_colu_arab" analysis.
        window_size : int
            The size of windows used to calculate h12 over.
        sample_sets : str or list of str, optional
            Can be a sample set identifier (e.g., "AG1000G-AO") or a list of
            sample set identifiers (e.g., ["AG1000G-BF-A", "AG1000G-BF-B"]) or a
            release identifier (e.g., "3.0") or a list of release identifiers.
        sample_query : str, optional
            A pandas query string which will be evaluated against the sample
            metadata e.g., "taxon == 'coluzzii' and country == 'Burkina Faso'".
        cohort_size : int, optional
            If provided, randomly down-sample to the given cohort size.
        random_seed : int, optional
            Random seed used for down-sampling.
        title : str, optional
            If provided, title string is used to label plot.
        width : int, optional
            Plot width in pixels (px).
        track_height : int. optional
            GWSS track height in pixels (px).
        genes_height : int. optional
            Gene track height in pixels (px).

        Returns
        -------
        fig : figure
            A plot showing windowed h12 statistic with gene track on x-axis.
        """

        import bokeh.layouts as bklay
        import bokeh.plotting as bkplt

        # gwss track
        fig1 = self.plot_h12_gwss_track(
            contig=contig,
            analysis=analysis,
            window_size=window_size,
            sample_sets=sample_sets,
            sample_query=sample_query,
            cohort_size=cohort_size,
            random_seed=random_seed,
            title=title,
            width=width,
            height=track_height,
            show=False,
        )

        fig1.xaxis.visible = False

        # plot genes
        fig2 = self.plot_genes(
            region=contig,
            width=width,
            height=genes_height,
            x_range=fig1.x_range,
            show=False,
        )

        # combine plots into a single figure
        fig = bklay.gridplot(
            [fig1, fig2], ncols=1, toolbar_location="above", merge_tools=True
        )

        bkplt.show(fig)

<<<<<<< HEAD
    def plot_haplotype_clustering(
        self,
        region,
        analysis,
        sample_sets=None,
        sample_query=None,
        color=None,
        symbol=None,
        linkage_method="single",
        count_sort=True,
        distance_sort=False,
        cohort_size=None,
        random_seed=42,
        width=1000,
        height=500,
        **kwargs,
    ):
        """Hierarchically cluster haplotypes in region and produce an interactive plot.
        Parameters
        ----------
        region: str or list of str or Region or list of Region
            Chromosome arm (e.g., "2L"), gene name (e.g., "AGAP007280"), genomic
            region defined with coordinates (e.g., "2L:44989425-44998059") or a
            named tuple with genomic location `Region(contig, start, end)`.
            Multiple values can be provided as a list, in which case data will
            be concatenated, e.g., ["3R", "3L"].
=======
    def h1x_gwss(
        self,
        contig,
        analysis,
        window_size,
        cohort1_query,
        cohort2_query,
        sample_sets=None,
        cohort_size=30,
        random_seed=42,
    ):
        """Run a H1X genome-wide scan to detect genome regions with
        shared selective sweeps between two cohorts.

        Parameters
        ----------
        contig: str
            Chromosome arm (e.g., "2L")
>>>>>>> d6ed4149
        analysis : {"arab", "gamb_colu", "gamb_colu_arab"}
            Which phasing analysis to use. If analysing only An. arabiensis, the
            "arab" analysis is best. If analysing only An. gambiae and An.
            coluzzii, the "gamb_colu" analysis is best. Otherwise, use the
            "gamb_colu_arab" analysis.
<<<<<<< HEAD
=======
        window_size : int
            The size of windows used to calculate h12 over.
        cohort1_query : str
            A pandas query string which will be evaluated against the sample
            metadata e.g., "taxon == 'coluzzii' and country == 'Burkina Faso'".
        cohort2_query : str
            A pandas query string which will be evaluated against the sample
            metadata e.g., "taxon == 'coluzzii' and country == 'Burkina Faso'".
>>>>>>> d6ed4149
        sample_sets : str or list of str, optional
            Can be a sample set identifier (e.g., "AG1000G-AO") or a list of
            sample set identifiers (e.g., ["AG1000G-BF-A", "AG1000G-BF-B"]) or a
            release identifier (e.g., "3.0") or a list of release identifiers.
<<<<<<< HEAD
        sample_query : str, optional
            A pandas query string which will be evaluated against the sample
            metadata e.g., "taxon == 'coluzzii' and country == 'Burkina Faso'".
        color : str, optional
            Identifies a column in the sample metadata which determines the colour
            of dendrogram leaves (haplotypes).
        symbol : str, optional
            Identifies a column in the sample metadata which determines the shape
            of dendrogram leaves (haplotypes).
        linkage_method: str, optional
            The linkage algorithm to use, valid options are 'single', 'complete',
            'average', 'weighted', 'centroid', 'median' and 'ward'. See the Linkage
            Methods section of the scipy.cluster.hierarchy.linkage docs for full
            descriptions.
        count_sort: bool, optional
            For each node n, the order (visually, from left-to-right) n's two descendent
            links are plotted is determined by this parameter. If True, the child with
            the minimum number of original objects in its cluster is plotted first. Note
            distance_sort and count_sort cannot both be True.
        distance_sort: bool, optional
            For each node n, the order (visually, from left-to-right) n's two descendent
            links are plotted is determined by this parameter. If True, The child with the
            minimum distance between its direct descendents is plotted first.
=======
>>>>>>> d6ed4149
        cohort_size : int, optional
            If provided, randomly down-sample to the given cohort size.
        random_seed : int, optional
            Random seed used for down-sampling.
<<<<<<< HEAD
        width : int, optional
            The figure width in pixels
        height: int, optional
            The figure height in pixels
        """
        import plotly.express as px
        from scipy.cluster.hierarchy import linkage

        from .plotly_dendrogram import create_dendrogram

        debug = self._log.debug

        ds_haps = self.haplotypes(
            region=region,
            analysis=analysis,
            sample_query=sample_query,
            sample_sets=sample_sets,
=======

        Returns
        -------
        x : numpy.ndarray
            An array containing the window centre point genomic positions.
        h1x : numpy.ndarray
            An array with H1X statistic values for each window.

        """
        # change this name if you ever change the behaviour of this function, to
        # invalidate any previously cached data
        name = "ag3_h1x_gwss_v1"

        params = dict(
            contig=contig,
            analysis=analysis,
            window_size=window_size,
            cohort1_query=cohort1_query,
            cohort2_query=cohort2_query,
            sample_sets=self._prep_sample_sets_arg(sample_sets=sample_sets),
>>>>>>> d6ed4149
            cohort_size=cohort_size,
            random_seed=random_seed,
        )

<<<<<<< HEAD
        gt = allel.GenotypeDaskArray(ds_haps["call_genotype"].data)
        with self._dask_progress(desc="Load haplotypes"):
            ht = gt.to_haplotypes().compute()

        debug("load sample metadata")
        df_samples = self.sample_metadata(
            sample_sets=sample_sets, sample_query=sample_query
        )
        debug("align sample metadata with haplotypes")
        phased_samples = ds_haps["sample_id"].values.tolist()
        df_samples_phased = (
            df_samples.set_index("sample_id").loc[phased_samples].reset_index()
        )

        debug("set up plotting options")
        hover_data = [
            "sample_id",
            "partner_sample_id",
            "sample_set",
            "taxon",
            "country",
            "admin1_iso",
            "admin1_name",
            "admin2_name",
            "location",
            "year",
            "month",
        ]

        plot_kwargs = dict(
            template="simple_white",
            hover_name="sample_id",
            hover_data=hover_data,
            render_mode="svg",
        )

        debug("special handling for taxon color")
        if color == "taxon":
            _setup_taxon_colors(plot_kwargs)

        debug("apply any user overrides")
        plot_kwargs.update(kwargs)

        debug("Create dendrogram with plotly")
        # set labels as the index which we extract to reorder metadata
        leaf_labels = np.arange(ht.shape[1])
        # get the max distance, required to set xmin, xmax, which we need xmin to be slightly below 0
        max_dist = _get_max_hamming_distance(
            ht.T, metric="hamming", linkage_method=linkage_method
        )
        fig = create_dendrogram(
            ht.T,
            distfun=lambda x: _hamming_to_snps(x),
            linkagefun=lambda x: linkage(x, method=linkage_method),
            labels=leaf_labels,
            color_threshold=0,
            count_sort=count_sort,
            distance_sort=distance_sort,
        )
        fig.update_traces(
            hoverinfo="y",
            line=dict(width=0.5, color="black"),
        )
        fig.update_layout(
            width=width,
            height=height,
            autosize=True,
            hovermode="closest",
            plot_bgcolor="white",
            yaxis_title="Distance (no. SNPs)",
            xaxis_title="Haplotypes",
            showlegend=True,
        )

        # Repeat the dataframe so there is one row of metadata for each haplotype
        df_samples_phased_haps = pd.DataFrame(
            np.repeat(df_samples_phased.values, 2, axis=0)
        )
        df_samples_phased_haps.columns = df_samples_phased.columns
        # select only columns in hover_data
        df_samples_phased_haps = df_samples_phased_haps[hover_data]
        debug("Reorder haplotype metadata to align with haplotype clustering")
        df_samples_phased_haps = df_samples_phased_haps.loc[
            fig.layout.xaxis["ticktext"]
        ]
        fig.update_xaxes(mirror=False, showgrid=True, showticklabels=False, ticks="")
        fig.update_yaxes(
            mirror=False, showgrid=True, showline=True, range=[-2, max_dist + 1]
        )

        debug("Add scatterplot with hover text")
        fig.add_traces(
            list(
                px.scatter(
                    df_samples_phased_haps,
                    x=fig.layout.xaxis["tickvals"],
                    y=np.repeat(-1, len(ht.T)),
                    color=color,
                    symbol=symbol,
                    **plot_kwargs,
                ).select_traces()
            )
        )

        fig.show()


def _hamming_to_snps(h):
    """
    Cluster haplotype array and return the number of SNP differences
    """
    from scipy.spatial.distance import pdist

    dist = pdist(h, metric="hamming")
    dist *= h.shape[1]
    return dist


def _get_max_hamming_distance(h, metric="hamming", linkage_method="single"):
    """
    Find the maximum hamming distance between haplotypes
    """
    from scipy.cluster.hierarchy import linkage

    Z = linkage(h, metric=metric, method=linkage_method)

    # Get the distances column
    dists = Z[:, 2]
    # Convert to the number of SNP differences
    dists *= h.shape[1]
    # Return the maximum
    return dists.max()
=======
        try:
            results = self.results_cache_get(name=name, params=params)

        except CacheMiss:
            results = self._h1x_gwss(**params)
            self.results_cache_set(name=name, params=params, results=results)

        x = results["x"]
        h1x = results["h1x"]

        return x, h1x

    def _h1x_gwss(
        self,
        contig,
        analysis,
        window_size,
        sample_sets,
        cohort1_query,
        cohort2_query,
        cohort_size,
        random_seed,
    ):

        # access haplotype datasets for each cohort
        ds1 = self.haplotypes(
            region=contig,
            analysis=analysis,
            sample_query=cohort1_query,
            sample_sets=sample_sets,
            cohort_size=cohort_size,
            random_seed=random_seed,
        )
        ds2 = self.haplotypes(
            region=contig,
            analysis=analysis,
            sample_query=cohort2_query,
            sample_sets=sample_sets,
            cohort_size=cohort_size,
            random_seed=random_seed,
        )

        # load data into memory
        gt1 = allel.GenotypeDaskArray(ds1["call_genotype"].data)
        with self._dask_progress(desc="Load haplotypes for cohort 1"):
            ht1 = gt1.to_haplotypes().compute()
        gt2 = allel.GenotypeDaskArray(ds2["call_genotype"].data)
        with self._dask_progress(desc="Load haplotypes for cohort 2"):
            ht2 = gt2.to_haplotypes().compute()
        pos = ds1["variant_position"].values

        # run H1X scan
        h1x = _moving_h1x(ht1, ht2, size=window_size)

        # compute window midpoints
        x = allel.moving_statistic(pos, statistic=np.mean, size=window_size)

        results = dict(x=x, h1x=h1x)

        return results

    def plot_h1x_gwss_track(
        self,
        contig,
        analysis,
        window_size,
        cohort1_query,
        cohort2_query,
        sample_sets=None,
        cohort_size=30,
        random_seed=42,
        title=None,
        width=DEFAULT_GENOME_PLOT_WIDTH,
        height=200,
        show=True,
        x_range=None,
    ):
        """Run and plot a H1X genome-wide scan to detect genome regions
        with shared selective sweeps between two cohorts.

        Parameters
        ----------
        contig: str
            Chromosome arm (e.g., "2L")
        analysis : {"arab", "gamb_colu", "gamb_colu_arab"}
            Which phasing analysis to use. If analysing only An. arabiensis, the
            "arab" analysis is best. If analysing only An. gambiae and An.
            coluzzii, the "gamb_colu" analysis is best. Otherwise, use the
            "gamb_colu_arab" analysis.
        window_size : int
            The size of windows used to calculate h12 over.
        cohort1_query : str
            A pandas query string which will be evaluated against the sample
            metadata e.g., "taxon == 'coluzzii' and country == 'Burkina Faso'".
        cohort2_query : str
            A pandas query string which will be evaluated against the sample
            metadata e.g., "taxon == 'coluzzii' and country == 'Burkina Faso'".
        sample_sets : str or list of str, optional
            Can be a sample set identifier (e.g., "AG1000G-AO") or a list of
            sample set identifiers (e.g., ["AG1000G-BF-A", "AG1000G-BF-B"]) or a
            release identifier (e.g., "3.0") or a list of release identifiers.
        cohort_size : int, optional
            If provided, randomly down-sample to the given cohort size.
        random_seed : int, optional
            Random seed used for down-sampling.
        title : str, optional
            If provided, title string is used to label plot.
        width : int, optional
            Plot width in pixels (px).
        height : int. optional
            Plot height in pixels (px).
        show : bool, optional
            If True, show the plot.
        x_range : bokeh.models.Range1d, optional
            X axis range (for linking to other tracks).

        Returns
        -------
        fig : figure
            A plot showing windowed H1X statistic across chosen contig.
        """

        import bokeh.models as bkmod
        import bokeh.plotting as bkplt

        # compute H1X
        x, h1x = self.h1x_gwss(
            contig=contig,
            analysis=analysis,
            window_size=window_size,
            cohort_size=cohort_size,
            cohort1_query=cohort1_query,
            cohort2_query=cohort2_query,
            sample_sets=sample_sets,
            random_seed=random_seed,
        )

        # determine X axis range
        x_min = x[0]
        x_max = x[-1]
        if x_range is None:
            x_range = bkmod.Range1d(x_min, x_max, bounds="auto")

        # create a figure
        xwheel_zoom = bkmod.WheelZoomTool(dimensions="width", maintain_focus=False)
        if title is None:
            title = f"Cohort 1: {cohort1_query}\nCohort 2: {cohort2_query}"
        fig = bkplt.figure(
            title=title,
            tools=["xpan", "xzoom_in", "xzoom_out", xwheel_zoom, "reset"],
            active_scroll=xwheel_zoom,
            active_drag="xpan",
            plot_width=width,
            plot_height=height,
            toolbar_location="above",
            x_range=x_range,
            y_range=(0, 1),
        )

        # plot H1X
        fig.circle(
            x=x,
            y=h1x,
            size=3,
            line_width=0.5,
            line_color="black",
            fill_color=None,
        )

        # tidy up the plot
        fig.yaxis.axis_label = "H1X"
        fig.yaxis.ticker = [0, 1]
        _bokeh_style_genome_xaxis(fig, contig)

        if show:
            bkplt.show(fig)

        return fig

    def plot_h1x_gwss(
        self,
        contig,
        analysis,
        window_size,
        cohort1_query,
        cohort2_query,
        sample_sets=None,
        cohort_size=30,
        random_seed=42,
        title=None,
        width=DEFAULT_GENOME_PLOT_WIDTH,
        track_height=190,
        genes_height=DEFAULT_GENES_TRACK_HEIGHT,
    ):
        """Run and plot a H1X genome-wide scan to detect genome regions
        with shared selective sweeps between two cohorts.

        Parameters
        ----------
        contig: str
            Chromosome arm (e.g., "2L")
        analysis : {"arab", "gamb_colu", "gamb_colu_arab"}
            Which phasing analysis to use. If analysing only An. arabiensis, the
            "arab" analysis is best. If analysing only An. gambiae and An.
            coluzzii, the "gamb_colu" analysis is best. Otherwise, use the
            "gamb_colu_arab" analysis.
        window_size : int
            The size of windows used to calculate h12 over.
        cohort1_query : str
            A pandas query string which will be evaluated against the sample
            metadata e.g., "taxon == 'coluzzii' and country == 'Burkina Faso'".
        cohort2_query : str
            A pandas query string which will be evaluated against the sample
            metadata e.g., "taxon == 'coluzzii' and country == 'Burkina Faso'".
        sample_sets : str or list of str, optional
            Can be a sample set identifier (e.g., "AG1000G-AO") or a list of
            sample set identifiers (e.g., ["AG1000G-BF-A", "AG1000G-BF-B"]) or a
            release identifier (e.g., "3.0") or a list of release identifiers.
        cohort_size : int, optional
            If provided, randomly down-sample to the given cohort size.
        random_seed : int, optional
            Random seed used for down-sampling.
        title : str, optional
            If provided, title string is used to label plot.
        width : int, optional
            Plot width in pixels (px).
        track_height : int. optional
            GWSS track height in pixels (px).
        genes_height : int. optional
            Gene track height in pixels (px).

        Returns
        -------
        fig : figure
            A plot showing windowed H1X statistic with gene track on x-axis.

        """

        import bokeh.layouts as bklay
        import bokeh.plotting as bkplt

        # gwss track
        fig1 = self.plot_h1x_gwss_track(
            contig=contig,
            analysis=analysis,
            window_size=window_size,
            cohort1_query=cohort1_query,
            cohort2_query=cohort2_query,
            sample_sets=sample_sets,
            cohort_size=cohort_size,
            random_seed=random_seed,
            title=title,
            width=width,
            height=track_height,
            show=False,
        )

        fig1.xaxis.visible = False

        # plot genes
        fig2 = self.plot_genes(
            region=contig,
            width=width,
            height=genes_height,
            x_range=fig1.x_range,
            show=False,
        )

        # combine plots into a single figure
        fig = bklay.gridplot(
            [fig1, fig2], ncols=1, toolbar_location="above", merge_tools=True
        )

        bkplt.show(fig)


def _haplotype_frequencies(h):
    """Compute haplotype frequencies, returning a dictionary that maps
    haplotype hash values to frequencies."""
    n = h.shape[1]
    hashes = [hash(h[:, i].tobytes()) for i in range(n)]
    counts = Counter(hashes)
    freqs = {key: count / n for key, count in counts.items()}
    return freqs


def _haplotype_joint_frequencies(ha, hb):
    """Compute the joint frequency of haplotypes in two difference
    cohorts. Returns a dictionary mapping haplotype hash values to
    the product of frequencies in each cohort."""
    frqa = _haplotype_frequencies(ha)
    frqb = _haplotype_frequencies(hb)
    keys = set(frqa.keys()) | set(frqb.keys())
    joint_freqs = {key: frqa.get(key, 0) * frqb.get(key, 0) for key in keys}
    return joint_freqs


def _h1x(ha, hb):
    """Compute H1X, the sum of joint haplotype frequencies between
    two cohorts, which is a summary statistic useful for detecting
    shared selective sweeps."""
    jf = _haplotype_joint_frequencies(ha, hb)
    return np.sum(list(jf.values()))


def _moving_h1x(ha, hb, size, start=0, stop=None, step=None):
    """Compute H1X in moving windows.

    Parameters
    ----------
    ha : array_like, int, shape (n_variants, n_haplotypes)
        Haplotype array for the first cohort.
    hb : array_like, int, shape (n_variants, n_haplotypes)
        Haplotype array for the second cohort.
    size : int
        The window size (number of variants).
    start : int, optional
        The index at which to start.
    stop : int, optional
        The index at which to stop.
    step : int, optional
        The number of variants between start positions of windows. If not
        given, defaults to the window size, i.e., non-overlapping windows.

    Returns
    -------
    h1x : ndarray, float, shape (n_windows,)
        H1X values (sum of squares of joint haplotype frequencies).

    """

    assert ha.ndim == hb.ndim == 2
    assert ha.shape[0] == hb.shape[0]

    # construct moving windows
    windows = allel.index_windows(ha, size, start, stop, step)

    # compute statistics for each window
    out = np.array([_h1x(ha[i:j], hb[i:j]) for i, j in windows])

    return out
>>>>>>> d6ed4149


def _roh_hmm_predict(
    *,
    windows,
    counts,
    phet_roh,
    phet_nonroh,
    transition,
    window_size,
    sample_id,
    contig,
):
    # conditional import, pomegranate takes a long time to install on
    # linux due to lack of prebuilt wheels on PyPI
    from allel.stats.misc import tabulate_state_blocks

    # this implementation is based on scikit-allel, but modified to use
    # moving window computation of het counts
    from allel.stats.roh import _hmm_derive_transition_matrix
    from pomegranate import HiddenMarkovModel, PoissonDistribution

    # het probabilities
    het_px = np.concatenate([(phet_roh,), phet_nonroh])

    # start probabilities (all equal)
    start_prob = np.repeat(1 / het_px.size, het_px.size)

    # transition between underlying states
    transition_mx = _hmm_derive_transition_matrix(transition, het_px.size)

    # emission probability distribution
    dists = [PoissonDistribution(x * window_size) for x in het_px]

    # set up model
    # noinspection PyArgumentList
    model = HiddenMarkovModel.from_matrix(
        transition_probabilities=transition_mx, distributions=dists, starts=start_prob
    )

    # predict hidden states
    prediction = np.array(model.predict(counts[:, None]))

    # tabulate runs of homozygosity (state 0)
    # noinspection PyTypeChecker
    df_blocks = tabulate_state_blocks(prediction, states=list(range(len(het_px))))
    df_roh = df_blocks[(df_blocks["state"] == 0)].reset_index(drop=True)

    # adapt the dataframe for ROH
    df_roh["sample_id"] = sample_id
    df_roh["contig"] = contig
    df_roh["roh_start"] = df_roh["start_ridx"].apply(lambda y: windows[y, 0])
    df_roh["roh_stop"] = df_roh["stop_lidx"].apply(lambda y: windows[y, 1])
    df_roh["roh_length"] = df_roh["roh_stop"] - df_roh["roh_start"]
    df_roh.rename(columns={"is_marginal": "roh_is_marginal"}, inplace=True)

    return df_roh[
        [
            "sample_id",
            "contig",
            "roh_start",
            "roh_stop",
            "roh_length",
            "roh_is_marginal",
        ]
    ]


def _setup_taxon_colors(plot_kwargs):
    import plotly.express as px

    taxon_palette = px.colors.qualitative.Plotly
    taxon_color_map = {
        "gambiae": taxon_palette[0],
        "coluzzii": taxon_palette[1],
        "arabiensis": taxon_palette[2],
        "gcx1": taxon_palette[3],
        "gcx2": taxon_palette[4],
        "gcx3": taxon_palette[5],
        "intermediate_gambiae_coluzzii": taxon_palette[6],
        "intermediate_arabiensis_gambiae": taxon_palette[7],
    }
    plot_kwargs.setdefault("color_discrete_map", taxon_color_map)
    plot_kwargs.setdefault("category_orders", {"taxon": list(taxon_color_map.keys())})


def _locate_cohorts(*, cohorts, df_samples):

    # build cohort dictionary where key=cohort_id, value=loc_coh
    coh_dict = {}

    if isinstance(cohorts, dict):
        # user has supplied a custom dictionary mapping cohort identifiers
        # to pandas queries

        for coh, query in cohorts.items():
            # locate samples
            loc_coh = df_samples.eval(query).values
            coh_dict[coh] = loc_coh

    if isinstance(cohorts, str):
        # user has supplied one of the predefined cohort sets

        # fix the string to match columns
        if not cohorts.startswith("cohort_"):
            cohorts = "cohort_" + cohorts

        # check the given cohort set exists
        if cohorts not in df_samples.columns:
            raise ValueError(f"{cohorts!r} is not a known cohort set")
        cohort_labels = df_samples[cohorts].unique()

        # remove the nans and sort
        cohort_labels = sorted([c for c in cohort_labels if isinstance(c, str)])
        for coh in cohort_labels:
            loc_coh = df_samples[cohorts] == coh
            coh_dict[coh] = loc_coh.values

    return coh_dict


@numba.njit("Tuple((int8, int64))(int8[:], int8)")
def _cn_mode_1d(a, vmax):

    # setup intermediates
    m = a.shape[0]
    counts = np.zeros(vmax + 1, dtype=numba.int64)

    # initialise return values
    mode = numba.int8(-1)
    mode_count = numba.int64(0)

    # iterate over array values, keeping track of counts
    for i in range(m):
        v = a[i]
        if 0 <= v <= vmax:
            c = counts[v]
            c += 1
            counts[v] = c
            if c > mode_count:
                mode = v
                mode_count = c
            elif c == mode_count and v < mode:
                # consistency with scipy.stats, break ties by taking lower value
                mode = v

    return mode, mode_count


@numba.njit("Tuple((int8[:], int64[:]))(int8[:, :], int8)")
def _cn_mode(a, vmax):

    # setup intermediates
    n = a.shape[1]

    # setup outputs
    modes = np.zeros(n, dtype=numba.int8)
    counts = np.zeros(n, dtype=numba.int64)

    # iterate over columns, computing modes
    for j in range(a.shape[1]):
        mode, count = _cn_mode_1d(a[:, j], vmax)
        modes[j] = mode
        counts[j] = count

    return modes, counts


def _make_sample_period_month(row):
    year = row.year
    month = row.month
    if year > 0 and month > 0:
        return pd.Period(freq="M", year=year, month=month)
    else:
        return pd.NaT


def _make_sample_period_quarter(row):
    year = row.year
    month = row.month
    if year > 0 and month > 0:
        return pd.Period(freq="Q", year=year, month=month)
    else:
        return pd.NaT


def _make_sample_period_year(row):
    year = row.year
    if year > 0:
        return pd.Period(freq="A", year=year)
    else:
        return pd.NaT


@numba.njit
def _cohort_alt_allele_counts_melt_kernel(gt, indices, max_allele):

    n_variants = gt.shape[0]
    n_indices = indices.shape[0]
    ploidy = gt.shape[2]

    ac_alt_melt = np.zeros(n_variants * max_allele, dtype=np.int64)
    an = np.zeros(n_variants, dtype=np.int64)

    for i in range(n_variants):
        out_i_offset = (i * max_allele) - 1
        for j in range(n_indices):
            ix = indices[j]
            for k in range(ploidy):
                allele = gt[i, ix, k]
                if allele > 0:
                    out_i = out_i_offset + allele
                    ac_alt_melt[out_i] += 1
                    an[i] += 1
                elif allele == 0:
                    an[i] += 1

    return ac_alt_melt, an


def _cohort_alt_allele_counts_melt(gt, indices, max_allele):
    ac_alt_melt, an = _cohort_alt_allele_counts_melt_kernel(gt, indices, max_allele)
    an_melt = np.repeat(an, max_allele, axis=0)
    return ac_alt_melt, an_melt


def _make_snp_label(contig, position, ref_allele, alt_allele):
    return f"{contig}:{position:,} {ref_allele}>{alt_allele}"


def _make_snp_label_effect(contig, position, ref_allele, alt_allele, aa_change):
    label = f"{contig}:{position:,} {ref_allele}>{alt_allele}"
    if isinstance(aa_change, str):
        label += f" ({aa_change})"
    return label


def _make_snp_label_aa(aa_change, contig, position, ref_allele, alt_allele):
    label = f"{aa_change} ({contig}:{position:,} {ref_allele}>{alt_allele})"
    return label


def _make_gene_cnv_label(gene_id, gene_name, cnv_type):
    label = gene_id
    if isinstance(gene_name, str):
        label += f" ({gene_name})"
    label += f" {cnv_type}"
    return label


def _map_snp_to_aa_change_frq_ds(ds):

    # keep only variables that make sense for amino acid substitutions
    keep_vars = [
        "variant_contig",
        "variant_position",
        "variant_transcript",
        "variant_effect",
        "variant_impact",
        "variant_aa_pos",
        "variant_aa_change",
        "variant_ref_allele",
        "variant_ref_aa",
        "variant_alt_aa",
        "event_nobs",
    ]

    if ds.dims["variants"] == 1:

        # keep everything as-is, no need for aggregation
        ds_out = ds[keep_vars + ["variant_alt_allele", "event_count"]]

    else:

        # take the first value from all variants variables
        ds_out = ds[keep_vars].isel(variants=[0])

        # sum event count over variants
        count = ds["event_count"].values.sum(axis=0, keepdims=True)
        ds_out["event_count"] = ("variants", "cohorts"), count

        # collapse alt allele
        alt_allele = "{" + ",".join(ds["variant_alt_allele"].values) + "}"
        ds_out["variant_alt_allele"] = "variants", np.array([alt_allele], dtype=object)

    return ds_out


def _add_frequency_ci(ds, ci_method):
    from statsmodels.stats.proportion import proportion_confint

    if ci_method is not None:
        count = ds["event_count"].values
        nobs = ds["event_nobs"].values
        with np.errstate(divide="ignore", invalid="ignore"):
            frq_ci_low, frq_ci_upp = proportion_confint(
                count=count, nobs=nobs, method=ci_method
            )
        ds["event_frequency_ci_low"] = ("variants", "cohorts"), frq_ci_low
        ds["event_frequency_ci_upp"] = ("variants", "cohorts"), frq_ci_upp


def _prep_samples_for_cohort_grouping(*, df_samples, area_by, period_by):

    # take a copy, as we will modify the dataframe
    df_samples = df_samples.copy()

    # fix intermediate taxon values - we only want to build cohorts with clean
    # taxon calls, so we set intermediate values to None
    loc_intermediate_taxon = (
        df_samples["taxon"].str.startswith("intermediate").fillna(False)
    )
    df_samples.loc[loc_intermediate_taxon, "taxon"] = None

    # add period column
    if period_by == "year":
        make_period = _make_sample_period_year
    elif period_by == "quarter":
        make_period = _make_sample_period_quarter
    elif period_by == "month":
        make_period = _make_sample_period_month
    else:
        raise ValueError(
            f"Value for period_by parameter must be one of 'year', 'quarter', 'month'; found {period_by!r}."
        )
    sample_period = df_samples.apply(make_period, axis="columns")
    df_samples["period"] = sample_period

    # add area column for consistent output
    df_samples["area"] = df_samples[area_by]

    return df_samples


def _build_cohorts_from_sample_grouping(group_samples_by_cohort, min_cohort_size):

    # build cohorts dataframe
    df_cohorts = group_samples_by_cohort.agg(
        size=("sample_id", len),
        lat_mean=("latitude", "mean"),
        lat_max=("latitude", "mean"),
        lat_min=("latitude", "mean"),
        lon_mean=("longitude", "mean"),
        lon_max=("longitude", "mean"),
        lon_min=("longitude", "mean"),
    )
    # reset index so that the index fields are included as columns
    df_cohorts = df_cohorts.reset_index()

    # add cohort helper variables
    cohort_period_start = df_cohorts["period"].apply(lambda v: v.start_time)
    cohort_period_end = df_cohorts["period"].apply(lambda v: v.end_time)
    df_cohorts["period_start"] = cohort_period_start
    df_cohorts["period_end"] = cohort_period_end
    # create a label that is similar to the cohort metadata,
    # although this won't be perfect
    df_cohorts["label"] = df_cohorts.apply(
        lambda v: f"{v.area}_{v.taxon[:4]}_{v.period}", axis="columns"
    )

    # apply minimum cohort size
    df_cohorts = df_cohorts.query(f"size >= {min_cohort_size}").reset_index(drop=True)

    return df_cohorts


def _check_param_min_cohort_size(min_cohort_size):
    if not isinstance(min_cohort_size, int):
        raise TypeError(
            f"Type of parameter min_cohort_size must be int; found {type(min_cohort_size)}."
        )
    if min_cohort_size < 1:
        raise ValueError(
            f"Value of parameter min_cohort_size must be at least 1; found {min_cohort_size}."
        )


def _pandas_apply(f, df, columns):
    """Optimised alternative to pandas apply."""
    df = df.reset_index(drop=True)
    iterator = zip(*[df[c].values for c in columns])
    ret = pd.Series((f(*vals) for vals in iterator))
    return ret


def _region_str(region):
    """Convert a region to a string representation.

    Parameters
    ----------
    region : Region or list of Region
        The region to display.

    Returns
    -------
    out : str

    """
    if isinstance(region, list):
        if len(region) > 1:
            return "; ".join([_region_str(r) for r in region])
        else:
            region = region[0]

    # sanity check
    assert isinstance(region, Region)

    return str(region)


def _bokeh_style_genome_xaxis(fig, contig):
    """Standard styling for X axis of genome plots."""
    import bokeh.models as bkmod

    fig.xaxis.axis_label = f"Contig {contig} position (bp)"
    fig.xaxis.ticker = bkmod.AdaptiveTicker(min_interval=1)
    fig.xaxis.minor_tick_line_color = None
    fig.xaxis[0].formatter = bkmod.NumeralTickFormatter(format="0,0")<|MERGE_RESOLUTION|>--- conflicted
+++ resolved
@@ -8628,34 +8628,6 @@
 
         bkplt.show(fig)
 
-<<<<<<< HEAD
-    def plot_haplotype_clustering(
-        self,
-        region,
-        analysis,
-        sample_sets=None,
-        sample_query=None,
-        color=None,
-        symbol=None,
-        linkage_method="single",
-        count_sort=True,
-        distance_sort=False,
-        cohort_size=None,
-        random_seed=42,
-        width=1000,
-        height=500,
-        **kwargs,
-    ):
-        """Hierarchically cluster haplotypes in region and produce an interactive plot.
-        Parameters
-        ----------
-        region: str or list of str or Region or list of Region
-            Chromosome arm (e.g., "2L"), gene name (e.g., "AGAP007280"), genomic
-            region defined with coordinates (e.g., "2L:44989425-44998059") or a
-            named tuple with genomic location `Region(contig, start, end)`.
-            Multiple values can be provided as a list, in which case data will
-            be concatenated, e.g., ["3R", "3L"].
-=======
     def h1x_gwss(
         self,
         contig,
@@ -8669,19 +8641,15 @@
     ):
         """Run a H1X genome-wide scan to detect genome regions with
         shared selective sweeps between two cohorts.
-
         Parameters
         ----------
         contig: str
             Chromosome arm (e.g., "2L")
->>>>>>> d6ed4149
         analysis : {"arab", "gamb_colu", "gamb_colu_arab"}
             Which phasing analysis to use. If analysing only An. arabiensis, the
             "arab" analysis is best. If analysing only An. gambiae and An.
             coluzzii, the "gamb_colu" analysis is best. Otherwise, use the
             "gamb_colu_arab" analysis.
-<<<<<<< HEAD
-=======
         window_size : int
             The size of windows used to calculate h12 over.
         cohort1_query : str
@@ -8690,68 +8658,20 @@
         cohort2_query : str
             A pandas query string which will be evaluated against the sample
             metadata e.g., "taxon == 'coluzzii' and country == 'Burkina Faso'".
->>>>>>> d6ed4149
         sample_sets : str or list of str, optional
             Can be a sample set identifier (e.g., "AG1000G-AO") or a list of
             sample set identifiers (e.g., ["AG1000G-BF-A", "AG1000G-BF-B"]) or a
             release identifier (e.g., "3.0") or a list of release identifiers.
-<<<<<<< HEAD
-        sample_query : str, optional
-            A pandas query string which will be evaluated against the sample
-            metadata e.g., "taxon == 'coluzzii' and country == 'Burkina Faso'".
-        color : str, optional
-            Identifies a column in the sample metadata which determines the colour
-            of dendrogram leaves (haplotypes).
-        symbol : str, optional
-            Identifies a column in the sample metadata which determines the shape
-            of dendrogram leaves (haplotypes).
-        linkage_method: str, optional
-            The linkage algorithm to use, valid options are 'single', 'complete',
-            'average', 'weighted', 'centroid', 'median' and 'ward'. See the Linkage
-            Methods section of the scipy.cluster.hierarchy.linkage docs for full
-            descriptions.
-        count_sort: bool, optional
-            For each node n, the order (visually, from left-to-right) n's two descendent
-            links are plotted is determined by this parameter. If True, the child with
-            the minimum number of original objects in its cluster is plotted first. Note
-            distance_sort and count_sort cannot both be True.
-        distance_sort: bool, optional
-            For each node n, the order (visually, from left-to-right) n's two descendent
-            links are plotted is determined by this parameter. If True, The child with the
-            minimum distance between its direct descendents is plotted first.
-=======
->>>>>>> d6ed4149
         cohort_size : int, optional
             If provided, randomly down-sample to the given cohort size.
         random_seed : int, optional
             Random seed used for down-sampling.
-<<<<<<< HEAD
-        width : int, optional
-            The figure width in pixels
-        height: int, optional
-            The figure height in pixels
-        """
-        import plotly.express as px
-        from scipy.cluster.hierarchy import linkage
-
-        from .plotly_dendrogram import create_dendrogram
-
-        debug = self._log.debug
-
-        ds_haps = self.haplotypes(
-            region=region,
-            analysis=analysis,
-            sample_query=sample_query,
-            sample_sets=sample_sets,
-=======
-
         Returns
         -------
         x : numpy.ndarray
             An array containing the window centre point genomic positions.
         h1x : numpy.ndarray
             An array with H1X statistic values for each window.
-
         """
         # change this name if you ever change the behaviour of this function, to
         # invalidate any previously cached data
@@ -8764,145 +8684,10 @@
             cohort1_query=cohort1_query,
             cohort2_query=cohort2_query,
             sample_sets=self._prep_sample_sets_arg(sample_sets=sample_sets),
->>>>>>> d6ed4149
             cohort_size=cohort_size,
             random_seed=random_seed,
         )
 
-<<<<<<< HEAD
-        gt = allel.GenotypeDaskArray(ds_haps["call_genotype"].data)
-        with self._dask_progress(desc="Load haplotypes"):
-            ht = gt.to_haplotypes().compute()
-
-        debug("load sample metadata")
-        df_samples = self.sample_metadata(
-            sample_sets=sample_sets, sample_query=sample_query
-        )
-        debug("align sample metadata with haplotypes")
-        phased_samples = ds_haps["sample_id"].values.tolist()
-        df_samples_phased = (
-            df_samples.set_index("sample_id").loc[phased_samples].reset_index()
-        )
-
-        debug("set up plotting options")
-        hover_data = [
-            "sample_id",
-            "partner_sample_id",
-            "sample_set",
-            "taxon",
-            "country",
-            "admin1_iso",
-            "admin1_name",
-            "admin2_name",
-            "location",
-            "year",
-            "month",
-        ]
-
-        plot_kwargs = dict(
-            template="simple_white",
-            hover_name="sample_id",
-            hover_data=hover_data,
-            render_mode="svg",
-        )
-
-        debug("special handling for taxon color")
-        if color == "taxon":
-            _setup_taxon_colors(plot_kwargs)
-
-        debug("apply any user overrides")
-        plot_kwargs.update(kwargs)
-
-        debug("Create dendrogram with plotly")
-        # set labels as the index which we extract to reorder metadata
-        leaf_labels = np.arange(ht.shape[1])
-        # get the max distance, required to set xmin, xmax, which we need xmin to be slightly below 0
-        max_dist = _get_max_hamming_distance(
-            ht.T, metric="hamming", linkage_method=linkage_method
-        )
-        fig = create_dendrogram(
-            ht.T,
-            distfun=lambda x: _hamming_to_snps(x),
-            linkagefun=lambda x: linkage(x, method=linkage_method),
-            labels=leaf_labels,
-            color_threshold=0,
-            count_sort=count_sort,
-            distance_sort=distance_sort,
-        )
-        fig.update_traces(
-            hoverinfo="y",
-            line=dict(width=0.5, color="black"),
-        )
-        fig.update_layout(
-            width=width,
-            height=height,
-            autosize=True,
-            hovermode="closest",
-            plot_bgcolor="white",
-            yaxis_title="Distance (no. SNPs)",
-            xaxis_title="Haplotypes",
-            showlegend=True,
-        )
-
-        # Repeat the dataframe so there is one row of metadata for each haplotype
-        df_samples_phased_haps = pd.DataFrame(
-            np.repeat(df_samples_phased.values, 2, axis=0)
-        )
-        df_samples_phased_haps.columns = df_samples_phased.columns
-        # select only columns in hover_data
-        df_samples_phased_haps = df_samples_phased_haps[hover_data]
-        debug("Reorder haplotype metadata to align with haplotype clustering")
-        df_samples_phased_haps = df_samples_phased_haps.loc[
-            fig.layout.xaxis["ticktext"]
-        ]
-        fig.update_xaxes(mirror=False, showgrid=True, showticklabels=False, ticks="")
-        fig.update_yaxes(
-            mirror=False, showgrid=True, showline=True, range=[-2, max_dist + 1]
-        )
-
-        debug("Add scatterplot with hover text")
-        fig.add_traces(
-            list(
-                px.scatter(
-                    df_samples_phased_haps,
-                    x=fig.layout.xaxis["tickvals"],
-                    y=np.repeat(-1, len(ht.T)),
-                    color=color,
-                    symbol=symbol,
-                    **plot_kwargs,
-                ).select_traces()
-            )
-        )
-
-        fig.show()
-
-
-def _hamming_to_snps(h):
-    """
-    Cluster haplotype array and return the number of SNP differences
-    """
-    from scipy.spatial.distance import pdist
-
-    dist = pdist(h, metric="hamming")
-    dist *= h.shape[1]
-    return dist
-
-
-def _get_max_hamming_distance(h, metric="hamming", linkage_method="single"):
-    """
-    Find the maximum hamming distance between haplotypes
-    """
-    from scipy.cluster.hierarchy import linkage
-
-    Z = linkage(h, metric=metric, method=linkage_method)
-
-    # Get the distances column
-    dists = Z[:, 2]
-    # Convert to the number of SNP differences
-    dists *= h.shape[1]
-    # Return the maximum
-    return dists.max()
-=======
         try:
             results = self.results_cache_get(name=name, params=params)
 
@@ -8982,7 +8767,6 @@
     ):
         """Run and plot a H1X genome-wide scan to detect genome regions
         with shared selective sweeps between two cohorts.
-
         Parameters
         ----------
         contig: str
@@ -9018,7 +8802,6 @@
             If True, show the plot.
         x_range : bokeh.models.Range1d, optional
             X axis range (for linking to other tracks).
-
         Returns
         -------
         fig : figure
@@ -9099,7 +8882,6 @@
     ):
         """Run and plot a H1X genome-wide scan to detect genome regions
         with shared selective sweeps between two cohorts.
-
         Parameters
         ----------
         contig: str
@@ -9133,12 +8915,10 @@
             GWSS track height in pixels (px).
         genes_height : int. optional
             Gene track height in pixels (px).
-
         Returns
         -------
         fig : figure
             A plot showing windowed H1X statistic with gene track on x-axis.
-
         """
 
         import bokeh.layouts as bklay
@@ -9178,6 +8958,222 @@
 
         bkplt.show(fig)
 
+    def plot_haplotype_clustering(
+        self,
+        region,
+        analysis,
+        sample_sets=None,
+        sample_query=None,
+        color=None,
+        symbol=None,
+        linkage_method="single",
+        count_sort=True,
+        distance_sort=False,
+        cohort_size=None,
+        random_seed=42,
+        width=1000,
+        height=500,
+        **kwargs,
+    ):
+        """Hierarchically cluster haplotypes in region and produce an interactive plot.
+        Parameters
+        ----------
+        region: str or list of str or Region or list of Region
+            Chromosome arm (e.g., "2L"), gene name (e.g., "AGAP007280"), genomic
+            region defined with coordinates (e.g., "2L:44989425-44998059") or a
+            named tuple with genomic location `Region(contig, start, end)`.
+            Multiple values can be provided as a list, in which case data will
+            be concatenated, e.g., ["3R", "3L"].
+        analysis : {"arab", "gamb_colu", "gamb_colu_arab"}
+            Which phasing analysis to use. If analysing only An. arabiensis, the
+            "arab" analysis is best. If analysing only An. gambiae and An.
+            coluzzii, the "gamb_colu" analysis is best. Otherwise, use the
+            "gamb_colu_arab" analysis.
+        sample_sets : str or list of str, optional
+            Can be a sample set identifier (e.g., "AG1000G-AO") or a list of
+            sample set identifiers (e.g., ["AG1000G-BF-A", "AG1000G-BF-B"]) or a
+            release identifier (e.g., "3.0") or a list of release identifiers.
+        sample_query : str, optional
+            A pandas query string which will be evaluated against the sample
+            metadata e.g., "taxon == 'coluzzii' and country == 'Burkina Faso'".
+        color : str, optional
+            Identifies a column in the sample metadata which determines the colour
+            of dendrogram leaves (haplotypes).
+        symbol : str, optional
+            Identifies a column in the sample metadata which determines the shape
+            of dendrogram leaves (haplotypes).
+        linkage_method: str, optional
+            The linkage algorithm to use, valid options are 'single', 'complete',
+            'average', 'weighted', 'centroid', 'median' and 'ward'. See the Linkage
+            Methods section of the scipy.cluster.hierarchy.linkage docs for full
+            descriptions.
+        count_sort: bool, optional
+            For each node n, the order (visually, from left-to-right) n's two descendant
+            links are plotted is determined by this parameter. If True, the child with
+            the minimum number of original objects in its cluster is plotted first. Note
+            distance_sort and count_sort cannot both be True.
+        distance_sort: bool, optional
+            For each node n, the order (visually, from left-to-right) n's two descendant
+            links are plotted is determined by this parameter. If True, The child with the
+            minimum distance between its direct descendants is plotted first.
+        cohort_size : int, optional
+            If provided, randomly down-sample to the given cohort size.
+        random_seed : int, optional
+            Random seed used for down-sampling.
+        width : int, optional
+            The figure width in pixels
+        height: int, optional
+            The figure height in pixels
+        """
+        import plotly.express as px
+        from scipy.cluster.hierarchy import linkage
+
+        from .plotly_dendrogram import create_dendrogram
+
+        debug = self._log.debug
+
+        ds_haps = self.haplotypes(
+            region=region,
+            analysis=analysis,
+            sample_query=sample_query,
+            sample_sets=sample_sets,
+            cohort_size=cohort_size,
+            random_seed=random_seed,
+        )
+
+        gt = allel.GenotypeDaskArray(ds_haps["call_genotype"].data)
+        with self._dask_progress(desc="Load haplotypes"):
+            ht = gt.to_haplotypes().compute()
+
+        debug("load sample metadata")
+        df_samples = self.sample_metadata(
+            sample_sets=sample_sets, sample_query=sample_query
+        )
+        debug("align sample metadata with haplotypes")
+        phased_samples = ds_haps["sample_id"].values.tolist()
+        df_samples_phased = (
+            df_samples.set_index("sample_id").loc[phased_samples].reset_index()
+        )
+
+        debug("set up plotting options")
+        hover_data = [
+            "sample_id",
+            "partner_sample_id",
+            "sample_set",
+            "taxon",
+            "country",
+            "admin1_iso",
+            "admin1_name",
+            "admin2_name",
+            "location",
+            "year",
+            "month",
+        ]
+
+        plot_kwargs = dict(
+            template="simple_white",
+            hover_name="sample_id",
+            hover_data=hover_data,
+            render_mode="svg",
+        )
+
+        debug("special handling for taxon color")
+        if color == "taxon":
+            _setup_taxon_colors(plot_kwargs)
+
+        debug("apply any user overrides")
+        plot_kwargs.update(kwargs)
+
+        debug("Create dendrogram with plotly")
+        # set labels as the index which we extract to reorder metadata
+        leaf_labels = np.arange(ht.shape[1])
+        # get the max distance, required to set xmin, xmax, which we need xmin to be slightly below 0
+        max_dist = _get_max_hamming_distance(
+            ht.T, metric="hamming", linkage_method=linkage_method
+        )
+        fig = create_dendrogram(
+            ht.T,
+            distfun=lambda x: _hamming_to_snps(x),
+            linkagefun=lambda x: linkage(x, method=linkage_method),
+            labels=leaf_labels,
+            color_threshold=0,
+            count_sort=count_sort,
+            distance_sort=distance_sort,
+        )
+        fig.update_traces(
+            hoverinfo="y",
+            line=dict(width=0.5, color="black"),
+        )
+        fig.update_layout(
+            width=width,
+            height=height,
+            autosize=True,
+            hovermode="closest",
+            plot_bgcolor="white",
+            yaxis_title="Distance (no. SNPs)",
+            xaxis_title="Haplotypes",
+            showlegend=True,
+        )
+
+        # Repeat the dataframe so there is one row of metadata for each haplotype
+        df_samples_phased_haps = pd.DataFrame(
+            np.repeat(df_samples_phased.values, 2, axis=0)
+        )
+        df_samples_phased_haps.columns = df_samples_phased.columns
+        # select only columns in hover_data
+        df_samples_phased_haps = df_samples_phased_haps[hover_data]
+        debug("Reorder haplotype metadata to align with haplotype clustering")
+        df_samples_phased_haps = df_samples_phased_haps.loc[
+            fig.layout.xaxis["ticktext"]
+        ]
+        fig.update_xaxes(mirror=False, showgrid=True, showticklabels=False, ticks="")
+        fig.update_yaxes(
+            mirror=False, showgrid=True, showline=True, range=[-2, max_dist + 1]
+        )
+
+        debug("Add scatter plot with hover text")
+        fig.add_traces(
+            list(
+                px.scatter(
+                    df_samples_phased_haps,
+                    x=fig.layout.xaxis["tickvals"],
+                    y=np.repeat(-1, len(ht.T)),
+                    color=color,
+                    symbol=symbol,
+                    **plot_kwargs,
+                ).select_traces()
+            )
+        )
+
+        fig.show()
+
+
+def _hamming_to_snps(h):
+    """
+    Cluster haplotype array and return the number of SNP differences
+    """
+    from scipy.spatial.distance import pdist
+
+    dist = pdist(h, metric="hamming")
+    dist *= h.shape[1]
+    return dist
+
+
+def _get_max_hamming_distance(h, metric="hamming", linkage_method="single"):
+    """
+    Find the maximum hamming distance between haplotypes
+    """
+    from scipy.cluster.hierarchy import linkage
+
+    Z = linkage(h, metric=metric, method=linkage_method)
+
+    # Get the distances column
+    dists = Z[:, 2]
+    # Convert to the number of SNP differences
+    dists *= h.shape[1]
+    # Return the maximum
+    return dists.max()
+
 
 def _haplotype_frequencies(h):
     """Compute haplotype frequencies, returning a dictionary that maps
@@ -9210,7 +9206,6 @@
 
 def _moving_h1x(ha, hb, size, start=0, stop=None, step=None):
     """Compute H1X in moving windows.
-
     Parameters
     ----------
     ha : array_like, int, shape (n_variants, n_haplotypes)
@@ -9226,12 +9221,10 @@
     step : int, optional
         The number of variants between start positions of windows. If not
         given, defaults to the window size, i.e., non-overlapping windows.
-
     Returns
     -------
     h1x : ndarray, float, shape (n_windows,)
         H1X values (sum of squares of joint haplotype frequencies).
-
     """
 
     assert ha.ndim == hb.ndim == 2
@@ -9244,7 +9237,6 @@
     out = np.array([_h1x(ha[i:j], hb[i:j]) for i, j in windows])
 
     return out
->>>>>>> d6ed4149
 
 
 def _roh_hmm_predict(
