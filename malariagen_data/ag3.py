--- conflicted
+++ resolved
@@ -9,7 +9,7 @@
 from . import veff
 import allel
 
-<<<<<<< HEAD
+
 public_releases = ("v3",)
 gff3_path = (
     "reference/genome/agamp4/Anopheles-gambiae-PEST_BASEFEATURES_AgamP4.12.gff3.gz"
@@ -23,12 +23,12 @@
     joined_path = os.path.join(root_path, path)
     url = f"{protocol}://{joined_path}"
     return url
-=======
+
 DIM_VARIANT = "variants"
 DIM_ALLELE = "alleles"
 DIM_SAMPLE = "samples"
 DIM_PLOIDY = "ploidy"
->>>>>>> 16f05d04
+
 
 
 class Ag3:
@@ -67,16 +67,12 @@
         # process the url using fsspec
         pre = kwargs.pop("pre", False)
         fs, path = url_to_fs(url, **kwargs)
-<<<<<<< HEAD
+
         self._fs = fs
-        self._path = path
-=======
-        self.fs = fs
         # path compatibility, fsspec/gcsfs behaviour varies between version
         while path.endswith("/"):
             path = path[:-1]
-        self.path = path
->>>>>>> 16f05d04
+        self._path = path
 
         # discover which releases are available
         sub_dirs = [p.split("/")[-1] for p in self._fs.ls(self._path)]
@@ -95,14 +91,12 @@
         self._cache_snp_sites = None
         self._cache_snp_genotypes = dict()
         self._cache_genome = None
-<<<<<<< HEAD
-        self._cache_geneset = None
+
         self._cache_annotator = None
-=======
         self._cache_geneset = dict()
         self._cache_cross_metadata = None
         self._cache_site_annotations = None
->>>>>>> 16f05d04
+
 
     def sample_sets(self, release="v3"):
         """Access the manifest of sample sets.
@@ -522,16 +516,7 @@
         d = da.from_array(z, chunks=z.chunks)
         return d
 
-<<<<<<< HEAD
-    def _read_geneset(self):
-        if self._cache_geneset is None:
-            path = f"{self._path}/{gff3_path}"
-            with self._fs.open(path, mode="rb") as f:
-                self._cache_geneset = read_gff3(f, compression="gzip")
-        return self._cache_geneset
-
-=======
->>>>>>> 16f05d04
+
     def geneset(self, attributes=("ID", "Parent", "Name")):
         """Access genome feature annotations (AgamP4.12).
 
@@ -553,8 +538,8 @@
             df = self._cache_geneset[attributes]
 
         except KeyError:
-            path = f"{self.path}/reference/genome/agamp4/Anopheles-gambiae-PEST_BASEFEATURES_AgamP4.12.gff3.gz"
-            with self.fs.open(path, mode="rb") as f:
+            path = f"{self._path}/reference/genome/agamp4/Anopheles-gambiae-PEST_BASEFEATURES_AgamP4.12.gff3.gz"
+            with self._fs.open(path, mode="rb") as f:
                 df = read_gff3(f, compression="gzip")
             if attributes is not None:
                 df = unpack_gff3_attributes(df, attributes=attributes)
@@ -599,14 +584,13 @@
 
         return is_accessible
 
-<<<<<<< HEAD
     def snp_effects(self, transcript, site_mask):
 
         # take an AGAP transcript ID and get meta data from the gff using veff
         # first time sets up and caches ann object
         if self._cache_annotator is None:
             self._cache_annotator = veff.Annotator(
-                genome=self._open_genome(),
+                genome=self.open_genome(),
                 gff3_path=_path_to_url(self._fs, self._path, gff3_path),
             )
 
@@ -683,7 +667,7 @@
         # first time sets up and caches ann object
         if self._cache_annotator is None:
             self._cache_annotator = veff.Annotator(
-                genome=self._open_genome(),
+                genome=self.open_genome(),
                 gff3_path=_path_to_url(self._fs, self._path, gff3_path),
             )
 
@@ -726,7 +710,8 @@
         # build and return dataframe
 
         return df_meta, gt
-=======
+
+
     def cross_metadata(self):
         """Load a dataframe containing metadata about samples in colony crosses, including
         which samples are parents or progeny in which crosses.
@@ -739,7 +724,7 @@
 
         if self._cache_cross_metadata is None:
 
-            path = f"{self.path}/v3/metadata/crosses/crosses.fam"
+            path = f"{self._path}/v3/metadata/crosses/crosses.fam"
             fam_names = [
                 "cross",
                 "sample_id",
@@ -748,7 +733,7 @@
                 "sex",
                 "phenotype",
             ]
-            with self.fs.open(path) as f:
+            with self._fs.open(path) as f:
                 df = pandas.read_csv(
                     f,
                     sep="\t",
@@ -774,9 +759,9 @@
 
     def open_site_annotations(self):
         if self._cache_site_annotations is None:
-            path = f"{self.path}/reference/genome/agamp4/Anopheles-gambiae-PEST_SEQANNOTATION_AgamP4.12.zarr"
+            path = f"{self._path}/reference/genome/agamp4/Anopheles-gambiae-PEST_SEQANNOTATION_AgamP4.12.zarr"
             self._cache_site_annotations = zarr.open_consolidated(
-                self.fs.get_mapper(path)
+                self._fs.get_mapper(path)
             )
         return self._cache_site_annotations
 
@@ -875,4 +860,3 @@
         ds = xarray.Dataset(data_vars=data_vars, attrs=attrs)
 
         return ds
->>>>>>> 16f05d04
