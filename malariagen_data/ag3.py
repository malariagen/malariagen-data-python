import sys
import warnings
from bisect import bisect_left, bisect_right
from collections import Counter
from pathlib import Path
from textwrap import dedent

import allel
import dask
import dask.array as da
import ipinfo
import numba
import numpy as np
import pandas as pd
import xarray as xr
import zarr
from tqdm.auto import tqdm
from tqdm.dask import TqdmCallback

try:
    # noinspection PyPackageRequirements
    from google import colab
except ImportError:
    colab = None

import malariagen_data

from . import veff
from .util import (
    DIM_ALLELE,
    DIM_PLOIDY,
    DIM_SAMPLE,
    DIM_VARIANT,
    CacheMiss,
    LoggingHelper,
    Region,
    da_compress,
    da_from_zarr,
    dask_compress_dataset,
    hash_params,
    init_filesystem,
    init_zarr_store,
    jitter,
    locate_region,
    read_gff3,
    resolve_region,
    type_error,
    unpack_gff3_attributes,
    xarray_concat,
)

# silence dask performance warnings
dask.config.set(**{"array.slicing.split_large_chunks": False})

PUBLIC_RELEASES = ("3.0",)
GCS_URL = "gs://vo_agam_release/"
GENESET_GFF3_PATH = (
    "reference/genome/agamp4/Anopheles-gambiae-PEST_BASEFEATURES_AgamP4.12.gff3.gz"
)
GENOME_FASTA_PATH = (
    "reference/genome/agamp4/Anopheles-gambiae-PEST_CHROMOSOMES_AgamP4.fa"
)
GENOME_FAI_PATH = (
    "reference/genome/agamp4/Anopheles-gambiae-PEST_CHROMOSOMES_AgamP4.fa.fai"
)
GENOME_ZARR_PATH = (
    "reference/genome/agamp4/Anopheles-gambiae-PEST_CHROMOSOMES_AgamP4.zarr"
)
DEFAULT_SPECIES_ANALYSIS = "aim_20200422"
DEFAULT_SITE_FILTERS_ANALYSIS = "dt_20200416"
DEFAULT_COHORTS_ANALYSIS = "20211101"
CONTIGS = "2R", "2L", "3R", "3L", "X"
DEFAULT_GENOME_PLOT_WIDTH = 800  # width in px for bokeh genome plots
DEFAULT_GENES_TRACK_HEIGHT = 120  # height in px for bokeh genes track plots
DEFAULT_MAX_COVERAGE_VARIANCE = 0.2


AA_CHANGE_QUERY = (
    "effect in ['NON_SYNONYMOUS_CODING', 'START_LOST', 'STOP_LOST', 'STOP_GAINED']"
)

# Note regarding release identifiers and storage paths. Within the
# data storage, we have used path segments like "v3", "v3.1", "v3.2",
# etc., to separate data from different releases. There is an inconsistency
# in this convention, because the "v3" should have been "v3.0". To
# make the API more consistent, we would like to use consistent release
# identifiers like "3.0", "3.1", "3.2", etc., as parameter values and
# when release identifiers are added to returned dataframes. In order to
# achieve this, below we define two functions that allow mapping between
# these consistent release identifiers, and the less consistent release
# storage path segments.


def _release_to_path(release):
    """Compatibility function, allows us to use release identifiers like "3.0"
    and "3.1" in the public API, and map these internally into storage path
    segments."""
    if release == "3.0":
        # special case
        return "v3"
    elif release.startswith("3."):
        return f"v{release}"
    else:
        raise ValueError(f"Invalid release: {release!r}")


def _path_to_release(path):
    """Compatibility function, allows us to use release identifiers like "3.0"
    and "3.1" in the public API, and map these internally into storage path
    segments."""
    if path == "v3":
        return "3.0"
    elif path.startswith("v3."):
        return path[1:]
    else:
        raise RuntimeError(f"Unexpected release path: {path!r}")


class Ag3:
    """Provides access to data from Ag3.x releases.

    Parameters
    ----------
    url : str
        Base path to data. Give "gs://vo_agam_release/" to use Google Cloud
        Storage, or a local path on your file system if data have been
        downloaded.
    cohorts_analysis : str
        Cohort analysis version.
    species_analysis : {"aim_20200422", "pca_20200422"}, optional
        Species analysis version.
    site_filters_analysis : str, optional
        Site filters analysis version.
    bokeh_output_notebook : bool, optional
        If True (default), configure bokeh to output plots to the notebook.
    results_cache : str, optional
        Path to directory on local file system to save results.
    log : str or stream, optional
        File path or stream output for logging messages.
    debug : bool, optional
        Set to True to enable debug level logging.
    show_progress : bool, optional
        If True, show a progress bar during longer-running computations.
    check_location : bool, optional
        If True, use ipinfo to check the location of the client system.
    **kwargs
        Passed through to fsspec when setting up file system access.

    Examples
    --------
    Access data from Google Cloud Storage (default):

        >>> import malariagen_data
        >>> ag3 = malariagen_data.Ag3()

    Access data downloaded to a local file system:

        >>> ag3 = malariagen_data.Ag3("/local/path/to/vo_agam_release/")

    Access data from Google Cloud Storage, with caching on the local file system
    in a directory named "gcs_cache":

        >>> ag3 = malariagen_data.Ag3(
        ...     "simplecache::gs://vo_agam_release",
        ...     simplecache=dict(cache_storage="gcs_cache"),
        ... )

    Set up caching of some longer-running computations on the local file system,
    in a directory named "results_cache":

        >>> ag3 = malariagen_data.Ag3(results_cache="results_cache")

    """

    contigs = CONTIGS

    def __init__(
        self,
        url=GCS_URL,
        cohorts_analysis=DEFAULT_COHORTS_ANALYSIS,
        species_analysis=DEFAULT_SPECIES_ANALYSIS,
        site_filters_analysis=DEFAULT_SITE_FILTERS_ANALYSIS,
        bokeh_output_notebook=True,
        results_cache=None,
        log=sys.stdout,
        debug=False,
        show_progress=True,
        check_location=True,
        **kwargs,
    ):

        self._url = url
        self._pre = kwargs.pop("pre", False)
        self._cohorts_analysis = cohorts_analysis
        self._species_analysis = species_analysis
        self._site_filters_analysis = site_filters_analysis
        self._show_progress = show_progress

        # set up logging
        self._log = LoggingHelper(name=__name__, out=log, debug=debug)

        # set up filesystem
        self._fs, self._base_path = init_filesystem(url, **kwargs)

        # set up caches
        self._cache_releases = None
        self._cache_sample_sets = dict()
        self._cache_general_metadata = dict()
        self._cache_species_calls = dict()
        self._cache_site_filters = dict()
        self._cache_snp_sites = None
        self._cache_snp_genotypes = dict()
        self._cache_genome = None
        self._cache_annotator = None
        self._cache_geneset = dict()
        self._cache_cross_metadata = None
        self._cache_site_annotations = None
        self._cache_cnv_hmm = dict()
        self._cache_cnv_coverage_calls = dict()
        self._cache_cnv_discordant_read_calls = dict()
        self._cache_haplotypes = dict()
        self._cache_haplotype_sites = dict()
        self._cache_cohort_metadata = dict()
        self._cache_sample_metadata = dict()

        if results_cache is not None:
            results_cache = Path(results_cache).expanduser().resolve()
            results_cache.mkdir(parents=True, exist_ok=True)
        self._results_cache = results_cache

        # get bokeh to output plots to the notebook - this is a common gotcha,
        # users forget to do this and wonder why bokeh plots don't show
        if bokeh_output_notebook:
            import bokeh.io as bkio

            bkio.output_notebook(hide_banner=True)

        # Occasionally, colab will allocate a VM outside the US, e.g., in
        # Europe or Asia. Because the MalariaGEN data GCS bucket is located
        # in the US, this is usually bad for performance, because of
        # increased latency and lower bandwidth. Add a check for this and
        # issue a warning if not in the US.
        client_details = None
        if check_location:
            try:
                client_details = ipinfo.getHandler().getDetails()
                if GCS_URL in url and colab and client_details.country != "US":
                    warnings.warn(
                        dedent(
                            """
                        Your currently allocated Google Colab VM is not located in the US.
                        This usually means that data access will be substantially slower.
                        If possible, select "Runtime > Factory reset runtime" from the menu
                        to request a new VM and try again.
                    """
                        )
                    )

            except OSError:
                pass
        self._client_details = client_details

    @property
    def _client_location(self):
        details = self._client_details
        if details is not None:
            region = details.region
            country = details.country
            location = f"{region}, {country}"
            if colab:
                location += " (colab)"
            elif hasattr(details, "hostname"):
                hostname = details.hostname
                if hostname.endswith("googleusercontent.com"):
                    location += " (Google Cloud)"
        else:
            location = "unknown"
        return location

    def __repr__(self):
        text = (
            f"<MalariaGEN Ag3 API>\n"
            f"Storage URL             : {self._url}\n"
            f"Data releases available : {', '.join(self.releases)}\n"
            f"Results cache           : {self._results_cache}\n"
            f"Cohorts analysis        : {self._cohorts_analysis}\n"
            f"Species analysis        : {self._species_analysis}\n"
            f"Site filters analysis   : {self._site_filters_analysis}\n"
            f"Software version        : malariagen_data {malariagen_data.__version__}\n"
            f"Client location         : {self._client_location}\n"
            f"---\n"
            f"Please note that data are subject to terms of use,\n"
            f"for more information see https://www.malariagen.net/data\n"
            f"or contact data@malariagen.net. For API documentation see \n"
            f"https://malariagen.github.io/vector-data/ag3/api.html"
        )
        return text

    def _repr_html_(self):
        html = f"""
            <table class="malariagen-ag3">
                <thead>
                    <tr>
                        <th style="text-align: left" colspan="2">MalariaGEN Ag3 API</th>
                    </tr>
                    <tr><td colspan="2" style="text-align: left">
                        Please note that data are subject to terms of use,
                        for more information see <a href="https://www.malariagen.net/data">
                        the MalariaGEN website</a> or contact data@malariagen.net.
                        See also the <a href="https://malariagen.github.io/vector-data/ag3/api.html">Ag3 API docs</a>.
                    </td></tr>
                </thead>
                <tbody>
                    <tr>
                        <th style="text-align: left">
                            Storage URL
                        </th>
                        <td>{self._url}</td>
                    </tr>
                    <tr>
                        <th style="text-align: left">
                            Data releases available
                        </th>
                        <td>{', '.join(self.releases)}</td>
                    </tr>
                    <tr>
                        <th style="text-align: left">
                            Results cache
                        </th>
                        <td>{self._results_cache}</td>
                    </tr>
                    <tr>
                        <th style="text-align: left">
                            Cohorts analysis
                        </th>
                        <td>{self._cohorts_analysis}</td>
                    </tr>
                    <tr>
                        <th style="text-align: left">
                            Species analysis
                        </th>
                        <td>{self._species_analysis}</td>
                    </tr>
                    <tr>
                        <th style="text-align: left">
                            Site filters analysis
                        </th>
                        <td>{self._site_filters_analysis}</td>
                    </tr>
                    <tr>
                        <th style="text-align: left">
                            Software version
                        </th>
                        <td>malariagen_data {malariagen_data.__version__}</td>
                    </tr>
                    <tr>
                        <th style="text-align: left">
                            Client location
                        </th>
                        <td>{self._client_location}</td>
                    </tr>
                </tbody>
            </table>
        """
        return html

<<<<<<< HEAD
    def _progress(self, iterable, **kwargs):
        disable = not self._show_progress
        return tqdm(iterable, disable=disable, **kwargs)

    def _dask_progress(self, **kwargs):
        disable = not self._show_progress
        return TqdmCallback(disable=disable, **kwargs)

    def set_log_level(self, level):
        if self._log_handler is not None:
            self._log_handler.setLevel(level)

    def debug(self, msg):
        # get the name of the calling function, helps with debugging
        caller_name = sys._getframe().f_back.f_code.co_name
        msg = f"{caller_name}: {msg}"
        logger.debug(msg)
        # flush messages immediately
        if self._log_handler is not None:
            self._log_handler.flush()

    def info(self, msg):
        logger.info(msg)
        # flush messages immediately
        if self._log_handler is not None:
            self._log_handler.flush()

=======
>>>>>>> 8c622652
    @property
    def releases(self):
        """The releases for which data are available at the given storage
        location."""
        if self._cache_releases is None:
            if self._pre:
                # Here we discover which releases are available, by listing the storage
                # directory and examining the subdirectories. This may include "pre-releases"
                # where data may be incomplete.
                sub_dirs = [p.split("/")[-1] for p in self._fs.ls(self._base_path)]
                releases = tuple(
                    sorted(
                        [
                            _path_to_release(d)
                            for d in sub_dirs
                            if d.startswith("v3")
                            and self._fs.exists(f"{self._base_path}/{d}/manifest.tsv")
                        ]
                    )
                )
                if len(releases) == 0:
                    raise ValueError("No releases found.")
                self._cache_releases = releases
            else:
                self._cache_releases = PUBLIC_RELEASES
        return self._cache_releases

    def _read_sample_sets(self, *, release):
        """Read the manifest of sample sets for a given release."""
        release_path = _release_to_path(release)
        path = f"{self._base_path}/{release_path}/manifest.tsv"
        with self._fs.open(path) as f:
            df = pd.read_csv(f, sep="\t", na_values="")
        df["release"] = release
        return df

    def sample_sets(self, release=None):
        """Access a dataframe of sample sets.

        Parameters
        ----------
        release : str, optional
            Release identifier. Give "3.0" to access the Ag1000G phase 3 data
            release.

        Returns
        -------
        df : pandas.DataFrame
            A dataframe of sample sets, one row per sample set.

        """

        if release is None:
            # retrieve sample sets from all available releases
            release = self.releases

        if isinstance(release, str):
            # retrieve sample sets for a single release

            if release not in self.releases:
                raise ValueError(f"Release not available: {release!r}")

            try:
                df = self._cache_sample_sets[release]

            except KeyError:
                df = self._read_sample_sets(release=release)
                self._cache_sample_sets[release] = df

        elif isinstance(release, (list, tuple)):

            # check no duplicates
            counter = Counter(release)
            for k, v in counter.items():
                if v > 1:
                    raise ValueError(f"Duplicate values: {k!r}.")

            # retrieve sample sets from multiple releases
            df = pd.concat(
                [self.sample_sets(release=r) for r in release],
                axis=0,
                ignore_index=True,
            )

        else:
            raise TypeError

        return df.copy()

    @property
    def v3_wild(self):
        # legacy, convenience property to access sample sets from the
        # 3.0 release, excluding the lab crosses
        return [
            x
            for x in self.sample_sets(release="3.0")["sample_set"].tolist()
            if x != "AG1000G-X"
        ]

    def _lookup_release(self, *, sample_set):
        """Find which release a sample set was included in."""
        df_sample_sets = self.sample_sets().set_index("sample_set")
        try:
            return df_sample_sets.loc[sample_set]["release"]
        except KeyError:
            raise ValueError(f"No release found for sample set {sample_set!r}")

    def _read_general_metadata(self, *, sample_set):
        """Read metadata for a single sample set."""
        try:
            df = self._cache_general_metadata[sample_set]
        except KeyError:
            release = self._lookup_release(sample_set=sample_set)
            release_path = _release_to_path(release)
            path = f"{self._base_path}/{release_path}/metadata/general/{sample_set}/samples.meta.csv"
            with self._fs.open(path) as f:
                df = pd.read_csv(f, na_values="")

            # ensure all column names are lower case
            df.columns = [c.lower() for c in df.columns]

            # add a couple of columns for convenience
            df["sample_set"] = sample_set
            df["release"] = release

            self._cache_general_metadata[sample_set] = df
        return df.copy()

    def _read_species_calls(self, *, sample_set):
        """Read species calls for a single sample set."""
        key = sample_set
        try:
            df = self._cache_species_calls[key]

        except KeyError:
            release = self._lookup_release(sample_set=sample_set)
            release_path = _release_to_path(release)
            path_prefix = f"{self._base_path}/{release_path}/metadata"
            if self._species_analysis == "aim_20200422":
                path = f"{path_prefix}/species_calls_20200422/{sample_set}/samples.species_aim.csv"
            elif self._species_analysis == "pca_20200422":
                path = f"{path_prefix}/species_calls_20200422/{sample_set}/samples.species_pca.csv"
            else:
                raise ValueError(
                    f"Unknown species calling analysis: {self._species_analysis!r}"
                )
            with self._fs.open(path) as f:
                df = pd.read_csv(
                    f,
                    na_values="",
                    # ensure correct dtype even where all values are missing
                    dtype={
                        "species_gambcolu_arabiensis": object,
                        "species_gambiae_coluzzii": object,
                    },
                )

            # add a single species call column, for convenience
            def consolidate_species(s):
                species_gambcolu_arabiensis = s["species_gambcolu_arabiensis"]
                species_gambiae_coluzzii = s["species_gambiae_coluzzii"]
                if species_gambcolu_arabiensis == "arabiensis":
                    return "arabiensis"
                elif species_gambcolu_arabiensis == "intermediate":
                    return "intermediate_arabiensis_gambiae"
                elif species_gambcolu_arabiensis == "gamb_colu":
                    # look at gambiae_vs_coluzzii
                    if species_gambiae_coluzzii == "gambiae":
                        return "gambiae"
                    elif species_gambiae_coluzzii == "coluzzii":
                        return "coluzzii"
                    elif species_gambiae_coluzzii == "intermediate":
                        return "intermediate_gambiae_coluzzii"
                else:
                    # some individuals, e.g., crosses, have a missing species call
                    return np.nan

            df["species"] = df.apply(consolidate_species, axis=1)

            if self._species_analysis == "aim_20200422":
                # normalise column prefixes
                df = df.rename(
                    columns={
                        "aim_fraction_arab": "aim_species_fraction_arab",
                        "aim_fraction_colu": "aim_species_fraction_colu",
                        "species_gambcolu_arabiensis": "aim_species_gambcolu_arabiensis",
                        "species_gambiae_coluzzii": "aim_species_gambiae_coluzzii",
                        "species": "aim_species",
                    }
                )
            elif self._species_analysis == "pca_20200422":
                # normalise column prefixes
                df = df.rename(
                    # normalise column prefixes
                    columns={
                        "PC1": "pca_species_PC1",
                        "PC2": "pca_species_PC2",
                        "species_gambcolu_arabiensis": "pca_species_gambcolu_arabiensis",
                        "species_gambiae_coluzzii": "pca_species_gambiae_coluzzii",
                        "species": "pca_species",
                    }
                )

            # ensure all column names are lower case
            df.columns = [c.lower() for c in df.columns]

            self._cache_species_calls[key] = df

        return df.copy()

    def _prep_sample_sets_arg(self, *, sample_sets):
        """Common handling for the `sample_sets` parameter. For convenience, we
        allow this to be a single sample set, or a list of sample sets, or a
        release identifier, or a list of release identifiers."""

        if sample_sets is None:
            # all available sample sets
            sample_sets = self.sample_sets()["sample_set"].tolist()

        elif isinstance(sample_sets, str):

            if sample_sets.startswith("3."):
                # convenience, can use a release identifier to denote all sample sets
                # in a release
                sample_sets = self.sample_sets(release=sample_sets)[
                    "sample_set"
                ].tolist()

            else:
                # single sample set, normalise to always return a list
                sample_sets = [sample_sets]

        elif isinstance(sample_sets, (list, tuple)):
            # list or tuple of sample sets or releases
            prepped_sample_sets = []
            for s in sample_sets:
                # make a recursive call to handle the case where s is a release identifier
                sp = self._prep_sample_sets_arg(sample_sets=s)
                # make sure we end up with a flat list of sample sets
                if isinstance(sp, str):
                    prepped_sample_sets.append(sp)
                else:
                    prepped_sample_sets.extend(sp)
            sample_sets = prepped_sample_sets

        else:
            raise TypeError(
                f"Invalid type for sample_sets parameter; expected str, list or tuple; found: {sample_sets!r}"
            )

        # check all sample sets selected at most once
        counter = Counter(sample_sets)
        for k, v in counter.items():
            if v > 1:
                raise ValueError(
                    f"Bad value for sample_sets parameter, {k:!r} selected more than once."
                )

        return sample_sets

    def species_calls(self, sample_sets=None):
        """Access species calls for one or more sample sets.

        Parameters
        ----------
        sample_sets : str or list of str, optional
            Can be a sample set identifier (e.g., "AG1000G-AO") or a list of
            sample set identifiers (e.g., ["AG1000G-BF-A", "AG1000G-BF-B"] or a
            release identifier (e.g., "3.0") or a list of release identifiers.

        Returns
        -------
        df : pandas.DataFrame
            A dataframe of species calls for one or more sample sets, one row
            per sample.

        """

        sample_sets = self._prep_sample_sets_arg(sample_sets=sample_sets)

        # concatenate multiple sample sets
        dfs = [self._read_species_calls(sample_set=s) for s in sample_sets]
        df = pd.concat(dfs, axis=0, ignore_index=True)

        return df

    def _sample_metadata(self, *, sample_set):
        df = self._read_general_metadata(sample_set=sample_set)
        df_species = self._read_species_calls(sample_set=sample_set)
        df = df.merge(df_species, on="sample_id", sort=False)
        df_cohorts = self.sample_cohorts(sample_sets=sample_set)
        df = df.merge(df_cohorts, on="sample_id", sort=False)
        return df

    def sample_metadata(
        self,
        sample_sets=None,
        sample_query=None,
    ):
        """Access sample metadata for one or more sample sets.

        Parameters
        ----------
        sample_sets : str or list of str, optional
            Can be a sample set identifier (e.g., "AG1000G-AO") or a list of
            sample set identifiers (e.g., ["AG1000G-BF-A", "AG1000G-BF-B"]) or a
            release identifier (e.g., "3.0") or a list of release identifiers.
        sample_query : str, optional
            A pandas query string which will be evaluated against the sample
            metadata e.g., "taxon == 'coluzzii' and country == 'Burkina Faso'".

        Returns
        -------
        df_samples : pandas.DataFrame
            A dataframe of sample metadata, one row per sample.

        """

        sample_sets = self._prep_sample_sets_arg(sample_sets=sample_sets)
        cache_key = tuple(sample_sets)

        try:

            df_samples = self._cache_sample_metadata[cache_key]

        except KeyError:

            # concatenate multiple sample sets
            dfs = []
            # there can be some delay here due to network latency, so show progress
            sample_sets_iterator = self._progress(
                sample_sets, desc="Load sample metadata"
            )
            for s in sample_sets_iterator:
                df = self._sample_metadata(sample_set=s)
                dfs.append(df)
            df_samples = pd.concat(dfs, axis=0, ignore_index=True)
            self._cache_sample_metadata[cache_key] = df_samples

        # for convenience, apply a query
        if sample_query is not None:
            df_samples = df_samples.query(sample_query).reset_index(drop=True)

        return df_samples.copy()

    def open_site_filters(self, mask):
        """Open site filters zarr.

        Parameters
        ----------
        mask : {"gamb_colu_arab", "gamb_colu", "arab"}
            Mask to use.

        Returns
        -------
        root : zarr.hierarchy.Group

        """
        try:
            return self._cache_site_filters[mask]
        except KeyError:
            path = f"{self._base_path}/v3/site_filters/{self._site_filters_analysis}/{mask}/"
            store = init_zarr_store(fs=self._fs, path=path)
            root = zarr.open_consolidated(store=store)
            self._cache_site_filters[mask] = root
            return root

    def _site_filters(
        self,
        *,
        region,
        mask,
        field,
        inline_array,
        chunks,
    ):
        assert isinstance(region, Region)
        root = self.open_site_filters(mask=mask)
        z = root[f"{region.contig}/variants/{field}"]
        d = da_from_zarr(z, inline_array=inline_array, chunks=chunks)
        if region.start or region.end:
            pos = self.snp_sites(region=region.contig, field="POS")
            loc_region = locate_region(region, pos)
            d = d[loc_region]
        return d

    def site_filters(
        self,
        region,
        mask,
        field="filter_pass",
        inline_array=True,
        chunks="native",
    ):
        """Access SNP site filters.

        Parameters
        ----------
        region: str or list of str or Region or list of Region
            Chromosome arm (e.g., "2L"), gene name (e.g., "AGAP007280"), genomic
            region defined with coordinates (e.g., "2L:44989425-44998059") or a
            named tuple with genomic location `Region(contig, start, end)`.
            Multiple values can be provided as a list, in which case data will
            be concatenated, e.g., ["3R", "3L"].
        mask : {"gamb_colu_arab", "gamb_colu", "arab"}
            Mask to use.
        field : str, optional
            Array to access.
        inline_array : bool, optional
            Passed through to dask.from_array().
        chunks : str, optional
            If 'auto' let dask decide chunk size. If 'native' use native zarr
            chunks. Also, can be a target size, e.g., '200 MiB'.

        Returns
        -------
        d : dask.array.Array
            An array of boolean values identifying sites that pass the filters.

        """

        region = self.resolve_region(region)
        if isinstance(region, Region):
            region = [region]

        d = da.concatenate(
            [
                self._site_filters(
                    region=r,
                    mask=mask,
                    field=field,
                    inline_array=inline_array,
                    chunks=chunks,
                )
                for r in region
            ]
        )

        return d

    def open_snp_sites(self):
        """Open SNP sites zarr.

        Returns
        -------
        root : zarr.hierarchy.Group

        """
        if self._cache_snp_sites is None:
            path = f"{self._base_path}/v3/snp_genotypes/all/sites/"
            store = init_zarr_store(fs=self._fs, path=path)
            root = zarr.open_consolidated(store=store)
            self._cache_snp_sites = root
        return self._cache_snp_sites

    def _snp_sites(
        self,
        *,
        region,
        field,
        inline_array,
        chunks,
    ):
        assert isinstance(region, Region), type(region)
        root = self.open_snp_sites()
        z = root[f"{region.contig}/variants/{field}"]
        ret = da_from_zarr(z, inline_array=inline_array, chunks=chunks)
        if region.start or region.end:
            pos = root[f"{region.contig}/variants/POS"]
            loc_region = locate_region(region, pos)
            ret = ret[loc_region]
        return ret

    def snp_sites(
        self,
        region,
        field,
        site_mask=None,
        inline_array=True,
        chunks="native",
    ):
        """Access SNP site data (positions and alleles).

        Parameters
        ----------
        region: str or list of str or Region or list of Region
            Chromosome arm (e.g., "2L"), gene name (e.g., "AGAP007280"), genomic
            region defined with coordinates (e.g., "2L:44989425-44998059") or a
            named tuple with genomic location `Region(contig, start, end)`.
            Multiple values can be provided as a list, in which case data will
            be concatenated, e.g., ["3R", "3L"].
        field : {"POS", "REF", "ALT"}
            Array to access.
        site_mask : {"gamb_colu_arab", "gamb_colu", "arab"}
            Site filters mask to apply.
        inline_array : bool, optional
            Passed through to dask.array.from_array().
        chunks : str, optional
            If 'auto' let dask decide chunk size. If 'native' use native zarr
            chunks. Also, can be a target size, e.g., '200 MiB'.

        Returns
        -------
        d : dask.array.Array
            An array of either SNP positions, reference alleles or alternate
            alleles.

        """

        region = self.resolve_region(region)
        if isinstance(region, Region):
            region = [region]

        # concatenate
        ret = da.concatenate(
            [
                self._snp_sites(
                    region=r,
                    field=field,
                    chunks=chunks,
                    inline_array=inline_array,
                )
                for r in region
            ],
            axis=0,
        )

        if site_mask is not None:
            loc_sites = self.site_filters(
                region=region,
                mask=site_mask,
                chunks=chunks,
                inline_array=inline_array,
            )
            ret = da_compress(loc_sites, ret, axis=0)

        return ret

    def open_snp_genotypes(self, sample_set):
        """Open SNP genotypes zarr.

        Parameters
        ----------
        sample_set : str

        Returns
        -------
        root : zarr.hierarchy.Group

        """
        try:
            return self._cache_snp_genotypes[sample_set]
        except KeyError:
            release = self._lookup_release(sample_set=sample_set)
            release_path = _release_to_path(release)
            path = f"{self._base_path}/{release_path}/snp_genotypes/all/{sample_set}/"
            store = init_zarr_store(fs=self._fs, path=path)
            root = zarr.open_consolidated(store=store)
            self._cache_snp_genotypes[sample_set] = root
            return root

    def _snp_genotypes(self, *, region, sample_set, field, inline_array, chunks):
        # single contig, single sample set
        assert isinstance(region, Region)
        assert isinstance(sample_set, str)
        root = self.open_snp_genotypes(sample_set=sample_set)
        z = root[f"{region.contig}/calldata/{field}"]
        d = da_from_zarr(z, inline_array=inline_array, chunks=chunks)
        if region.start or region.end:
            pos = self.snp_sites(region=region.contig, field="POS")
            loc_region = locate_region(region, pos)
            d = d[loc_region]

        return d

    def snp_genotypes(
        self,
        region,
        sample_sets=None,
        field="GT",
        site_mask=None,
        inline_array=True,
        chunks="native",
    ):
        """Access SNP genotypes and associated data.

        Parameters
        ----------
        region: str or list of str or Region or list of Region
            Chromosome arm (e.g., "2L"), gene name (e.g., "AGAP007280"), genomic
            region defined with coordinates (e.g., "2L:44989425-44998059") or a
            named tuple with genomic location `Region(contig, start, end)`.
            Multiple values can be provided as a list, in which case data will
            be concatenated, e.g., ["3R", "3L"].
        sample_sets : str or list of str, optional
            Can be a sample set identifier (e.g., "AG1000G-AO") or a list of
            sample set identifiers (e.g., ["AG1000G-BF-A", "AG1000G-BF-B"]) or a
            release identifier (e.g., "3.0") or a list of release identifiers.
        field : {"GT", "GQ", "AD", "MQ"}
            Array to access.
        site_mask : {"gamb_colu_arab", "gamb_colu", "arab"}
            Site filters mask to apply.
        inline_array : bool, optional
            Passed through to dask.array.from_array().
        chunks : str, optional
            If 'auto' let dask decide chunk size. If 'native' use native zarr
            chunks. Also, can be a target size, e.g., '200 MiB'.

        Returns
        -------
        d : dask.array.Array
            An array of either genotypes (GT), genotype quality (GQ), allele
            depths (AD) or mapping quality (MQ) values.

        """

        # normalise parameters
        sample_sets = self._prep_sample_sets_arg(sample_sets=sample_sets)
        region = self.resolve_region(region)

        # normalise region to list to simplify concatenation logic
        if isinstance(region, Region):
            region = [region]

        # concatenate multiple sample sets and/or contigs
        lx = []
        for r in region:
            ly = []

            for s in sample_sets:
                y = self._snp_genotypes(
                    region=Region(r.contig, None, None),
                    sample_set=s,
                    field=field,
                    inline_array=inline_array,
                    chunks=chunks,
                )
                ly.append(y)

            # concatenate data from multiple sample sets
            x = da.concatenate(ly, axis=1)

            # locate region - do this only once, optimisation
            if r.start or r.end:
                pos = self.snp_sites(region=r.contig, field="POS")
                loc_region = locate_region(r, pos)
                x = x[loc_region]

            lx.append(x)

        # concatenate data from multiple regions
        d = da.concatenate(lx, axis=0)

        # apply site filters if requested
        if site_mask is not None:
            loc_sites = self.site_filters(
                region=region,
                mask=site_mask,
            )
            d = da_compress(loc_sites, d, axis=0)

        return d

    def open_genome(self):
        """Open the reference genome zarr.

        Returns
        -------
        root : zarr.hierarchy.Group
            Zarr hierarchy containing the reference genome sequence.

        """
        if self._cache_genome is None:
            path = f"{self._base_path}/{GENOME_ZARR_PATH}"
            store = init_zarr_store(fs=self._fs, path=path)
            self._cache_genome = zarr.open_consolidated(store=store)
        return self._cache_genome

    def genome_sequence(self, region, inline_array=True, chunks="native"):
        """Access the reference genome sequence.

        Parameters
        ----------
        region: str or list of str or Region or list of Region
            Chromosome arm (e.g., "2L"), gene name (e.g., "AGAP007280"), genomic
            region defined with coordinates (e.g., "2L:44989425-44998059") or a
            named tuple with genomic location `Region(contig, start, end)`.
            Multiple values can be provided as a list, in which case data will
            be concatenated, e.g., ["3R", "3L"].
        inline_array : bool, optional
            Passed through to dask.array.from_array().
        chunks : str, optional
            If 'auto' let dask decide chunk size. If 'native' use native zarr
            chunks. Also, can be a target size, e.g., '200 MiB'.

        Returns
        -------
        d : dask.array.Array
            An array of nucleotides giving the reference genome sequence for the
            given contig.

        """
        genome = self.open_genome()
        region = self.resolve_region(region)
        z = genome[region.contig]
        d = da_from_zarr(z, inline_array=inline_array, chunks=chunks)

        if region.start:
            slice_start = region.start - 1
        else:
            slice_start = None
        if region.end:
            slice_stop = region.end
        else:
            slice_stop = None
        loc_region = slice(slice_start, slice_stop)

        return d[loc_region]

    def geneset(self, region=None, attributes=("ID", "Parent", "Name", "description")):
        """Access genome feature annotations (AgamP4.12).

        Parameters
        ----------
        region: str or list of str or Region or list of Region
            Chromosome arm (e.g., "2L"), gene name (e.g., "AGAP007280"), genomic
            region defined with coordinates (e.g., "2L:44989425-44998059") or a
            named tuple with genomic location `Region(contig, start, end)`.
            Multiple values can be provided as a list, in which case data will
            be concatenated, e.g., ["3R", "3L"].
        attributes : list of str, optional
            Attribute keys to unpack into columns. Provide "*" to unpack all
            attributes.

        Returns
        -------
        df : pandas.DataFrame
            A dataframe of genome annotations, one row per feature.

        """

        if attributes is not None:
            attributes = tuple(attributes)

        try:
            df = self._cache_geneset[attributes]

        except KeyError:
            path = f"{self._base_path}/{GENESET_GFF3_PATH}"
            with self._fs.open(path, mode="rb") as f:
                df = read_gff3(f, compression="gzip")
            if attributes is not None:
                df = unpack_gff3_attributes(df, attributes=attributes)
            self._cache_geneset[attributes] = df

        # handle region
        if region is not None:

            region = self.resolve_region(region)

            # normalise to list to simplify concatenation logic
            if isinstance(region, Region):
                region = [region]

            # apply region query
            parts = []
            for r in region:
                df_part = df.query(f"contig == '{r.contig}'")
                if r.end is not None:
                    df_part = df_part.query(f"start <= {r.end}")
                if r.start is not None:
                    df_part = df_part.query(f"end >= {r.start}")
                parts.append(df_part)
            df = pd.concat(parts, axis=0)

        return df.reset_index(drop=True).copy()

    def _transcript_to_gene_name(self, transcript):
        df_geneset = self.geneset().set_index("ID")
        rec_transcript = df_geneset.loc[transcript]
        parent = rec_transcript["Parent"]
        rec_parent = df_geneset.loc[parent]

        # manual overrides
        if parent == "AGAP004707":
            parent_name = "Vgsc/para"
        else:
            parent_name = rec_parent["Name"]

        return parent_name

    def is_accessible(
        self,
        region,
        site_mask,
    ):
        """Compute genome accessibility array.

        Parameters
        ----------
        region: str or list of str or Region or list of Region
            Chromosome arm (e.g., "2L"), gene name (e.g., "AGAP007280"), genomic
            region defined with coordinates (e.g., "2L:44989425-44998059") or a
            named tuple with genomic location `Region(contig, start, end)`.
            Multiple values can be provided as a list, in which case data will
            be concatenated, e.g., ["3R", "3L"].
        site_mask : {"gamb_colu_arab", "gamb_colu", "arab"}
            Site filters mask to apply.

        Returns
        -------
        a : numpy.ndarray
            An array of boolean values identifying accessible genome sites.

        """

        # resolve region
        region = self.resolve_region(region)

        # determine contig sequence length
        seq_length = self.genome_sequence(region).shape[0]

        # setup output
        is_accessible = np.zeros(seq_length, dtype=bool)

        pos = self.snp_sites(region=region, field="POS").compute()
        if region.start:
            offset = region.start
        else:
            offset = 1

        # access site filters
        filter_pass = self.site_filters(
            region=region,
            mask=site_mask,
        ).compute()

        # assign values from site filters
        is_accessible[pos - offset] = filter_pass

        return is_accessible

    def _site_mask_ids(self):
        if self._site_filters_analysis == "dt_20200416":
            return "gamb_colu_arab", "gamb_colu", "arab"
        else:
            raise ValueError

    def _snp_df(self, *, transcript):
        """Set up a dataframe with SNP site and filter columns."""

        # get feature direct from geneset
        gs = self.geneset()
        feature = gs[gs["ID"] == transcript].squeeze()
        contig = feature.contig
        region = Region(contig, feature.start, feature.end)

        # grab pos, ref and alt for chrom arm from snp_sites
        pos = self.snp_sites(region=contig, field="POS")
        ref = self.snp_sites(region=contig, field="REF")
        alt = self.snp_sites(region=contig, field="ALT")
        loc_feature = locate_region(region, pos)
        pos = pos[loc_feature].compute()
        ref = ref[loc_feature].compute()
        alt = alt[loc_feature].compute()

        # access site filters
        filter_pass = dict()
        masks = self._site_mask_ids()
        for m in masks:
            x = self.site_filters(region=contig, mask=m)
            x = x[loc_feature].compute()
            filter_pass[m] = x

        # setup columns with contig, pos, ref, alt columns
        cols = {
            "contig": contig,
            "position": np.repeat(pos, 3),
            "ref_allele": np.repeat(ref.astype("U1"), 3),
            "alt_allele": alt.astype("U1").flatten(),
        }

        # add mask columns
        for m in masks:
            x = filter_pass[m]
            cols[f"pass_{m}"] = np.repeat(x, 3)

        # construct dataframe
        df_snps = pd.DataFrame(cols)

        return region, df_snps

    def _annotator(self):
        # setup variant effect annotator
        if self._cache_annotator is None:
            self._cache_annotator = veff.Annotator(
                genome=self.open_genome(), geneset=self.geneset()
            )
        return self._cache_annotator

    def snp_effects(
        self,
        transcript,
        site_mask=None,
    ):
        """Compute variant effects for a gene transcript.

        Parameters
        ----------
        transcript : str
            Gene transcript ID (AgamP4.12), e.g., "AGAP004707-RA".
        site_mask : {"gamb_colu_arab", "gamb_colu", "arab"}, optional
            Site filters mask to apply.

        Returns
        -------
        df : pandas.DataFrame
            A dataframe of all possible SNP variants and their effects, one row
            per variant.

        """

        # setup initial dataframe of SNPs
        _, df_snps = self._snp_df(transcript=transcript)

        # setup variant effect annotator
        ann = self._annotator()

        # apply mask if requested
        if site_mask is not None:
            loc_sites = df_snps[f"pass_{site_mask}"]
            df_snps = df_snps.loc[loc_sites]

        # reset index after filtering
        df_snps.reset_index(inplace=True, drop=True)

        # add effects to the dataframe
        ann.get_effects(transcript=transcript, variants=df_snps)

        return df_snps

    def snp_allele_frequencies(
        self,
        transcript,
        cohorts,
        sample_query=None,
        min_cohort_size=10,
        site_mask=None,
        sample_sets=None,
        drop_invariant=True,
        effects=True,
    ):
        """Compute per variant allele frequencies for a gene transcript.

        Parameters
        ----------
        transcript : str
            Gene transcript ID (AgamP4.12), e.g., "AGAP004707-RD".
        cohorts : str or dict
            If a string, gives the name of a predefined cohort set, e.g., one of
            {"admin1_month", "admin1_year", "admin2_month", "admin2_year"}.
            If a dict, should map cohort labels to sample queries, e.g.,
            `{"bf_2012_col": "country == 'Burkina Faso' and year == 2012 and
            taxon == 'coluzzii'"}`.
        sample_query : str, optional
            A pandas query string which will be evaluated against the sample
            metadata e.g., "taxon == 'coluzzii' and country == 'Burkina Faso'".
        min_cohort_size : int
            Minimum cohort size. Any cohorts below this size are omitted.
        site_mask : {"gamb_colu_arab", "gamb_colu", "arab"}
            Site filters mask to apply.
        sample_sets : str or list of str, optional
            Can be a sample set identifier (e.g., "AG1000G-AO") or a list of
            sample set identifiers (e.g., ["AG1000G-BF-A", "AG1000G-BF-B"]) or a
            release identifier (e.g., "3.0") or a list of release identifiers.
        drop_invariant : bool, optional
            If True, variants with no alternate allele calls in any cohorts are
            dropped from the result.
        effects : bool, optional
            If True, add SNP effect columns.

        Returns
        -------
        df : pandas.DataFrame
            A dataframe of SNP frequencies, one row per variant.

        Notes
        -----
        Cohorts with fewer samples than min_cohort_size will be excluded from
        output.

        """

        # check parameters
        _check_param_min_cohort_size(min_cohort_size)

        # access sample metadata
        df_samples = self.sample_metadata(sample_sets=sample_sets)

        # handle sample_query
        loc_samples = None
        if sample_query is not None:
            loc_samples = df_samples.eval(sample_query).values

        # setup initial dataframe of SNPs
        region, df_snps = self._snp_df(transcript=transcript)

        # get genotypes
        gt = self.snp_genotypes(
            region=region,
            sample_sets=sample_sets,
            field="GT",
        )

        # slice to feature location
        with self._dask_progress(desc="Load SNP genotypes"):
            gt = gt.compute()

        # build coh dict
        coh_dict = _locate_cohorts(cohorts=cohorts, df_samples=df_samples)

        # count alleles
        freq_cols = dict()
        cohorts_iterator = self._progress(
            coh_dict.items(), desc="Compute allele frequencies"
        )
        for coh, loc_coh in cohorts_iterator:
            # handle sample query
            if loc_samples is not None:
                loc_coh = loc_coh & loc_samples
            n_samples = np.count_nonzero(loc_coh)
            if n_samples >= min_cohort_size:
                gt_coh = np.compress(loc_coh, gt, axis=1)
                # count alleles
                ac_coh = allel.GenotypeArray(gt_coh).count_alleles(max_allele=3)
                # compute allele frequencies
                af_coh = ac_coh.to_frequencies()
                # add column to dict
                freq_cols["frq_" + coh] = af_coh[:, 1:].flatten()

        # build a dataframe with the frequency columns
        df_freqs = pd.DataFrame(freq_cols)

        # compute max_af
        df_max_af = pd.DataFrame({"max_af": df_freqs.max(axis=1)})

        # build the final dataframe
        df_snps.reset_index(drop=True, inplace=True)
        df_snps = pd.concat([df_snps, df_freqs, df_max_af], axis=1)

        # apply site mask if requested
        if site_mask is not None:
            loc_sites = df_snps[f"pass_{site_mask}"]
            df_snps = df_snps.loc[loc_sites]

        # drop invariants
        if drop_invariant:
            loc_variant = df_snps["max_af"] > 0
            df_snps = df_snps.loc[loc_variant]

        # reset index after filtering
        df_snps.reset_index(inplace=True, drop=True)

        # add effects
        if effects:

            # add effect annotations
            ann = self._annotator()
            ann.get_effects(
                transcript=transcript, variants=df_snps, progress=self._progress
            )

            # add label
            df_snps["label"] = _pandas_apply(
                _make_snp_label_effect,
                df_snps,
                columns=["contig", "position", "ref_allele", "alt_allele", "aa_change"],
            )

            # set index
            df_snps.set_index(
                ["contig", "position", "ref_allele", "alt_allele", "aa_change"],
                inplace=True,
            )

        else:

            # add label
            df_snps["label"] = _pandas_apply(
                _make_snp_label,
                df_snps,
                columns=["contig", "position", "ref_allele", "alt_allele"],
            )

            # set index
            df_snps.set_index(
                ["contig", "position", "ref_allele", "alt_allele"],
                inplace=True,
            )

        # add metadata
        gene_name = self._transcript_to_gene_name(transcript)
        title = transcript
        if gene_name:
            title += f" ({gene_name})"
        title += " SNP frequencies"
        df_snps.attrs["title"] = title

        return df_snps

    def cross_metadata(self):
        """Load a dataframe containing metadata about samples in colony crosses,
        including which samples are parents or progeny in which crosses.

        Returns
        -------
        df : pandas.DataFrame
            A dataframe of sample metadata for colony crosses.

        """

        if self._cache_cross_metadata is None:

            path = f"{self._base_path}/v3/metadata/crosses/crosses.fam"
            fam_names = [
                "cross",
                "sample_id",
                "father_id",
                "mother_id",
                "sex",
                "phenotype",
            ]
            with self._fs.open(path) as f:
                df = pd.read_csv(
                    f,
                    sep="\t",
                    na_values=["", "0"],
                    names=fam_names,
                    dtype={"sex": str},
                )

            # convert "sex" column for consistency with sample metadata
            df.loc[df["sex"] == "1", "sex"] = "M"
            df.loc[df["sex"] == "2", "sex"] = "F"

            # add a "role" column for convenience
            df["role"] = "progeny"
            df.loc[df["mother_id"].isna(), "role"] = "parent"

            # drop "phenotype" column, not used
            df.drop("phenotype", axis="columns", inplace=True)

            self._cache_cross_metadata = df

        return self._cache_cross_metadata.copy()

    def open_site_annotations(self):
        """Open site annotations zarr.

        Returns
        -------
        root : zarr.hierarchy.Group

        """

        if self._cache_site_annotations is None:
            path = f"{self._base_path}/reference/genome/agamp4/Anopheles-gambiae-PEST_SEQANNOTATION_AgamP4.12.zarr"
            store = init_zarr_store(fs=self._fs, path=path)
            self._cache_site_annotations = zarr.open_consolidated(store=store)
        return self._cache_site_annotations

    def site_annotations(
        self,
        region,
        field,
        site_mask=None,
        inline_array=True,
        chunks="native",
    ):
        """Load site annotations.

        Parameters
        ----------
        region: str or list of str or Region or list of Region
            Chromosome arm (e.g., "2L"), gene name (e.g., "AGAP007280"), genomic
            region defined with coordinates (e.g., "2L:44989425-44998059") or a
            named tuple with genomic location `Region(contig, start, end)`.
            Multiple values can be provided as a list, in which case data will
            be concatenated, e.g., ["3R", "3L"].
        field : str
            One of "codon_degeneracy", "codon_nonsyn", "codon_position",
            "seq_cls", "seq_flen", "seq_relpos_start", "seq_relpos_stop".
        site_mask : {"gamb_colu_arab", "gamb_colu", "arab"}
            Site filters mask to apply.
        inline_array : bool, optional
            Passed through to dask.from_array().
        chunks : str, optional
            If 'auto' let dask decide chunk size. If 'native' use native zarr
            chunks. Also, can be a target size, e.g., '200 MiB'.

        Returns
        -------
        d : dask.Array
            An array of site annotations.

        """

        # access the array of values for all genome positions
        root = self.open_site_annotations()

        # resolve region
        region = self.resolve_region(region)
        if isinstance(region, list):
            raise TypeError("Multiple regions not supported.")

        d = da_from_zarr(
            root[field][region.contig], inline_array=inline_array, chunks=chunks
        )

        # access and subset to SNP positions
        pos = self.snp_sites(
            region=region,
            field="POS",
            site_mask=site_mask,
        )
        d = da.take(d, pos - 1)

        return d

    def _snp_calls_dataset(self, *, contig, sample_set, inline_array, chunks):

        # assert isinstance(region, Region)
        # contig = region.contig

        coords = dict()
        data_vars = dict()

        # variant arrays
        sites_root = self.open_snp_sites()

        # variant_position
        pos_z = sites_root[f"{contig}/variants/POS"]
        variant_position = da_from_zarr(pos_z, inline_array=inline_array, chunks=chunks)
        coords["variant_position"] = [DIM_VARIANT], variant_position

        # variant_allele
        ref_z = sites_root[f"{contig}/variants/REF"]
        alt_z = sites_root[f"{contig}/variants/ALT"]
        ref = da_from_zarr(ref_z, inline_array=inline_array, chunks=chunks)
        alt = da_from_zarr(alt_z, inline_array=inline_array, chunks=chunks)
        variant_allele = da.concatenate([ref[:, None], alt], axis=1)
        data_vars["variant_allele"] = [DIM_VARIANT, DIM_ALLELE], variant_allele

        # variant_contig
        contig_index = self.contigs.index(contig)
        variant_contig = da.full_like(
            variant_position, fill_value=contig_index, dtype="u1"
        )
        coords["variant_contig"] = [DIM_VARIANT], variant_contig

        # site filters arrays
        for mask in self._site_mask_ids():
            filters_root = self.open_site_filters(mask=mask)
            z = filters_root[f"{contig}/variants/filter_pass"]
            d = da_from_zarr(z, inline_array=inline_array, chunks=chunks)
            data_vars[f"variant_filter_pass_{mask}"] = [DIM_VARIANT], d

        # call arrays
        calls_root = self.open_snp_genotypes(sample_set=sample_set)
        gt_z = calls_root[f"{contig}/calldata/GT"]
        call_genotype = da_from_zarr(gt_z, inline_array=inline_array, chunks=chunks)
        gq_z = calls_root[f"{contig}/calldata/GQ"]
        call_gq = da_from_zarr(gq_z, inline_array=inline_array, chunks=chunks)
        ad_z = calls_root[f"{contig}/calldata/AD"]
        call_ad = da_from_zarr(ad_z, inline_array=inline_array, chunks=chunks)
        mq_z = calls_root[f"{contig}/calldata/MQ"]
        call_mq = da_from_zarr(mq_z, inline_array=inline_array, chunks=chunks)
        data_vars["call_genotype"] = (
            [DIM_VARIANT, DIM_SAMPLE, DIM_PLOIDY],
            call_genotype,
        )
        data_vars["call_GQ"] = ([DIM_VARIANT, DIM_SAMPLE], call_gq)
        data_vars["call_MQ"] = ([DIM_VARIANT, DIM_SAMPLE], call_mq)
        data_vars["call_AD"] = (
            [DIM_VARIANT, DIM_SAMPLE, DIM_ALLELE],
            call_ad,
        )

        # sample arrays
        z = calls_root["samples"]
        sample_id = da_from_zarr(z, inline_array=inline_array, chunks=chunks)
        # decode to str, as it is stored as bytes objects
        sample_id = sample_id.astype("U")
        coords["sample_id"] = [DIM_SAMPLE], sample_id

        # setup attributes
        attrs = {"contigs": self.contigs}

        # create a dataset
        ds = xr.Dataset(data_vars=data_vars, coords=coords, attrs=attrs)

        return ds

    def snp_calls(
        self,
        region,
        sample_sets=None,
        sample_query=None,
        site_mask=None,
        inline_array=True,
        chunks="native",
    ):
        """Access SNP sites, site filters and genotype calls.

        Parameters
        ----------
        region: str or list of str or Region or list of Region
            Chromosome arm (e.g., "2L"), gene name (e.g., "AGAP007280"), genomic
            region defined with coordinates (e.g., "2L:44989425-44998059") or a
            named tuple with genomic location `Region(contig, start, end)`.
            Multiple values can be provided as a list, in which case data will
            be concatenated, e.g., ["3R", "3L"].
        sample_sets : str or list of str, optional
            Can be a sample set identifier (e.g., "AG1000G-AO") or a list of
            sample set identifiers (e.g., ["AG1000G-BF-A", "AG1000G-BF-B"]) or a
            release identifier (e.g., "3.0") or a list of release identifiers.
        sample_query : str, optional
            A pandas query string which will be evaluated against the sample
            metadata e.g., "taxon == 'coluzzii' and country == 'Burkina Faso'".
        site_mask : {"gamb_colu_arab", "gamb_colu", "arab"}
            Site filters mask to apply.
        inline_array : bool, optional
            Passed through to dask.array.from_array().
        chunks : str, optional
            If 'auto' let dask decide chunk size. If 'native' use native zarr
            chunks. Also, can be a target size, e.g., '200 MiB'.

        Returns
        -------
        ds : xarray.Dataset
            A dataset containing SNP sites, site filters and genotype calls.

        """

        sample_sets = self._prep_sample_sets_arg(sample_sets=sample_sets)
        region = self.resolve_region(region)

        # normalise to simplify concatenation logic
        if isinstance(region, Region):
            region = [region]

        # concatenate multiple sample sets and/or regions
        lx = []
        for r in region:

            ly = []
            for s in sample_sets:
                y = self._snp_calls_dataset(
                    contig=r.contig,
                    sample_set=s,
                    inline_array=inline_array,
                    chunks=chunks,
                )
                ly.append(y)

            # concatenate data from multiple sample sets
            x = xarray_concat(ly, dim=DIM_SAMPLE)

            # handle region, do this only once - optimisation
            if r.start or r.end:
                pos = x["variant_position"].values
                loc_region = locate_region(r, pos)
                x = x.isel(variants=loc_region)

            lx.append(x)

        # concatenate data from multiple regions
        ds = xarray_concat(lx, dim=DIM_VARIANT)

        # apply site filters
        if site_mask is not None:
            ds = dask_compress_dataset(
                ds, indexer=f"variant_filter_pass_{site_mask}", dim=DIM_VARIANT
            )

        # add call_genotype_mask
        ds["call_genotype_mask"] = ds["call_genotype"] < 0

        # handle sample query
        if sample_query is not None:
            df_samples = self.sample_metadata(sample_sets=sample_sets)
            loc_samples = df_samples.eval(sample_query).values
            if np.count_nonzero(loc_samples) == 0:
                raise ValueError("No samples found for query {sample_query!r}")
            ds = ds.isel(samples=loc_samples)

        return ds

    def snp_dataset(self, *args, **kwargs):
        # backwards compatibility, this method has been renamed to snp_calls()
        return self.snp_calls(*args, **kwargs)

    def open_cnv_hmm(self, sample_set):
        """Open CNV HMM zarr.

        Parameters
        ----------
        sample_set : str

        Returns
        -------
        root : zarr.hierarchy.Group

        """
        try:
            return self._cache_cnv_hmm[sample_set]
        except KeyError:
            release = self._lookup_release(sample_set=sample_set)
            release_path = _release_to_path(release)
            path = f"{self._base_path}/{release_path}/cnv/{sample_set}/hmm/zarr"
            store = init_zarr_store(fs=self._fs, path=path)
            root = zarr.open_consolidated(store=store)
            self._cache_cnv_hmm[sample_set] = root
        return root

    def _cnv_hmm_dataset(self, *, contig, sample_set, inline_array, chunks):

        coords = dict()
        data_vars = dict()

        # open zarr
        root = self.open_cnv_hmm(sample_set=sample_set)

        # variant arrays
        pos = root[f"{contig}/variants/POS"]
        coords["variant_position"] = (
            [DIM_VARIANT],
            da_from_zarr(pos, inline_array=inline_array, chunks=chunks),
        )
        coords["variant_end"] = (
            [DIM_VARIANT],
            da_from_zarr(
                root[f"{contig}/variants/END"], inline_array=inline_array, chunks=chunks
            ),
        )

        contig_index = self.contigs.index(contig)
        coords["variant_contig"] = (
            [DIM_VARIANT],
            da.full_like(pos, fill_value=contig_index, dtype="u1"),
        )

        # call arrays
        data_vars["call_CN"] = (
            [DIM_VARIANT, DIM_SAMPLE],
            da_from_zarr(
                root[f"{contig}/calldata/CN"], inline_array=inline_array, chunks=chunks
            ),
        )
        data_vars["call_RawCov"] = (
            [DIM_VARIANT, DIM_SAMPLE],
            da_from_zarr(
                root[f"{contig}/calldata/RawCov"],
                inline_array=inline_array,
                chunks=chunks,
            ),
        )
        data_vars["call_NormCov"] = (
            [DIM_VARIANT, DIM_SAMPLE],
            da_from_zarr(
                root[f"{contig}/calldata/NormCov"],
                inline_array=inline_array,
                chunks=chunks,
            ),
        )

        # sample arrays
        coords["sample_id"] = (
            [DIM_SAMPLE],
            da_from_zarr(root["samples"], inline_array=inline_array, chunks=chunks),
        )
        for field in "sample_coverage_variance", "sample_is_high_variance":
            data_vars[field] = (
                [DIM_SAMPLE],
                da_from_zarr(root[field], inline_array=inline_array, chunks=chunks),
            )

        # setup attributes
        attrs = {"contigs": self.contigs}

        # create a dataset
        ds = xr.Dataset(data_vars=data_vars, coords=coords, attrs=attrs)

        return ds

    def cnv_hmm(
        self,
        region,
        sample_sets=None,
        sample_query=None,
        max_coverage_variance=DEFAULT_MAX_COVERAGE_VARIANCE,
        inline_array=True,
        chunks="native",
    ):
        """Access CNV HMM data from CNV calling.

        Parameters
        ----------
        region: str or list of str or Region or list of Region
            Chromosome arm (e.g., "2L"), gene name (e.g., "AGAP007280"), genomic
            region defined with coordinates (e.g., "2L:44989425-44998059") or a
            named tuple with genomic location `Region(contig, start, end)`.
            Multiple values can be provided as a list, in which case data will
            be concatenated, e.g., ["3R", "3L"].
        sample_sets : str or list of str, optional
            Can be a sample set identifier (e.g., "AG1000G-AO") or a list of
            sample set identifiers (e.g., ["AG1000G-BF-A", "AG1000G-BF-B"]) or a
            release identifier (e.g., "3.0") or a list of release identifiers.
        sample_query : str, optional
            A pandas query string which will be evaluated against the sample
            metadata e.g., "taxon == 'coluzzii' and country == 'Burkina Faso'".
        max_coverage_variance : float, optional
            Remove samples if coverage variance exceeds this value.
        inline_array : bool, optional
            Passed through to dask.array.from_array().
        chunks : str, optional
            If 'auto' let dask decide chunk size. If 'native' use native zarr
            chunks. Also, can be a target size, e.g., '200 MiB'.

        Returns
        -------
        ds : xarray.Dataset
            A dataset of CNV HMM calls and associated data.

        """

        # normalise parameters
        sample_sets = self._prep_sample_sets_arg(sample_sets=sample_sets)
        region = self.resolve_region(region)

        # normalise to simplify concatenation logic
        if isinstance(region, Region):
            region = [region]

        # concatenate
        lx = []
        for r in region:

            ly = []
            for s in sample_sets:
                y = self._cnv_hmm_dataset(
                    contig=r.contig,
                    sample_set=s,
                    inline_array=inline_array,
                    chunks=chunks,
                )
                ly.append(y)

            # concatenate data from multiple sample sets
            x = xarray_concat(ly, dim=DIM_SAMPLE)

            # handle region, do this only once - optimisation
            if r.start is not None or r.end is not None:
                start = x["variant_position"].values
                end = x["variant_end"].values
                index = pd.IntervalIndex.from_arrays(start, end, closed="both")
                # noinspection PyArgumentList
                other = pd.Interval(r.start, r.end, closed="both")
                loc_region = index.overlaps(other)
                x = x.isel(variants=loc_region)

            lx.append(x)

        # concatenate data from multiple regions
        ds = xarray_concat(lx, dim=DIM_VARIANT)

        # handle sample query
        if sample_query is not None:

            # load sample metadata
            df_samples = self.sample_metadata(sample_sets=sample_sets)

            # align sample metadata with CNV data
            cnv_samples = ds["sample_id"].values.tolist()
            df_samples_cnv = (
                df_samples.set_index("sample_id").loc[cnv_samples].reset_index()
            )

            # apply the query
            loc_query_samples = df_samples_cnv.eval(sample_query).values
            if np.count_nonzero(loc_query_samples) == 0:
                raise ValueError("No samples found for query {sample_query!r}")

            ds = ds.isel(samples=loc_query_samples)

        # handle coverage variance filter
        if max_coverage_variance is not None:
            cov_var = ds["sample_coverage_variance"].values
            loc_pass_samples = cov_var <= max_coverage_variance
            ds = ds.isel(samples=loc_pass_samples)

        return ds

    def open_cnv_coverage_calls(self, sample_set, analysis):
        """Open CNV coverage calls zarr.

        Parameters
        ----------
        sample_set : str
        analysis : {'gamb_colu', 'arab', 'crosses'}

        Returns
        -------
        root : zarr.hierarchy.Group

        """
        key = (sample_set, analysis)
        try:
            return self._cache_cnv_coverage_calls[key]
        except KeyError:
            release = self._lookup_release(sample_set=sample_set)
            release_path = _release_to_path(release)
            path = f"{self._base_path}/{release_path}/cnv/{sample_set}/coverage_calls/{analysis}/zarr"
            # N.B., not all sample_set/analysis combinations exist, need to check
            marker = path + "/.zmetadata"
            if not self._fs.exists(marker):
                raise ValueError(
                    f"analysis f{analysis!r} not implemented for sample set {sample_set!r}"
                )
            store = init_zarr_store(fs=self._fs, path=path)
            root = zarr.open_consolidated(store=store)
            self._cache_cnv_coverage_calls[key] = root
        return root

    def _cnv_coverage_calls_dataset(
        self,
        *,
        contig,
        sample_set,
        analysis,
        inline_array,
        chunks,
    ):

        coords = dict()
        data_vars = dict()

        # open zarr
        root = self.open_cnv_coverage_calls(sample_set=sample_set, analysis=analysis)

        # variant arrays
        pos = root[f"{contig}/variants/POS"]
        coords["variant_position"] = (
            [DIM_VARIANT],
            da_from_zarr(pos, inline_array=inline_array, chunks=chunks),
        )
        coords["variant_end"] = (
            [DIM_VARIANT],
            da_from_zarr(
                root[f"{contig}/variants/END"], inline_array=inline_array, chunks=chunks
            ),
        )
        contig_index = self.contigs.index(contig)
        coords["variant_contig"] = (
            [DIM_VARIANT],
            da.full_like(pos, fill_value=contig_index, dtype="u1"),
        )
        coords["variant_id"] = (
            [DIM_VARIANT],
            da_from_zarr(
                root[f"{contig}/variants/ID"], inline_array=inline_array, chunks=chunks
            ),
        )
        data_vars["variant_CIPOS"] = (
            [DIM_VARIANT],
            da_from_zarr(
                root[f"{contig}/variants/CIPOS"],
                inline_array=inline_array,
                chunks=chunks,
            ),
        )
        data_vars["variant_CIEND"] = (
            [DIM_VARIANT],
            da_from_zarr(
                root[f"{contig}/variants/CIEND"],
                inline_array=inline_array,
                chunks=chunks,
            ),
        )
        data_vars["variant_filter_pass"] = (
            [DIM_VARIANT],
            da_from_zarr(
                root[f"{contig}/variants/FILTER_PASS"],
                inline_array=inline_array,
                chunks=chunks,
            ),
        )

        # call arrays
        data_vars["call_genotype"] = (
            [DIM_VARIANT, DIM_SAMPLE],
            da_from_zarr(
                root[f"{contig}/calldata/GT"], inline_array=inline_array, chunks=chunks
            ),
        )

        # sample arrays
        coords["sample_id"] = (
            [DIM_SAMPLE],
            da_from_zarr(root["samples"], inline_array=inline_array, chunks=chunks),
        )

        # setup attributes
        attrs = {"contigs": self.contigs}

        # create a dataset
        ds = xr.Dataset(data_vars=data_vars, coords=coords, attrs=attrs)

        return ds

    def cnv_coverage_calls(
        self,
        region,
        sample_set,
        analysis,
        inline_array=True,
        chunks="native",
    ):
        """Access CNV HMM data from genome-wide CNV discovery and filtering.

        Parameters
        ----------
        region: str or list of str or Region or list of Region
            Chromosome arm (e.g., "2L"), gene name (e.g., "AGAP007280"), genomic
            region defined with coordinates (e.g., "2L:44989425-44998059") or a
            named tuple with genomic location `Region(contig, start, end)`.
            Multiple values can be provided as a list, in which case data will
            be concatenated, e.g., ["3R", "3L"].
        sample_set : str
            Sample set identifier.
        analysis : {'gamb_colu', 'arab', 'crosses'}
            Name of CNV analysis.
        inline_array : bool, optional
            Passed through to dask.array.from_array().
        chunks : str, optional
            If 'auto' let dask decide chunk size. If 'native' use native zarr
            chunks. Also, can be a target size, e.g., '200 MiB'.

        Returns
        -------
        ds : xarray.Dataset
            A dataset of CNV alleles and genotypes.

        """

        # N.B., we cannot concatenate multiple sample sets here, because
        # different sample sets may have different sets of alleles, as the
        # calling is done independently in different sample sets.

        # normalise parameters
        region = self.resolve_region(region)
        if isinstance(region, Region):
            region = [region]

        # concatenate
        lx = []
        for r in region:

            # obtain coverage calls for the contig
            x = self._cnv_coverage_calls_dataset(
                contig=r.contig,
                sample_set=sample_set,
                analysis=analysis,
                inline_array=inline_array,
                chunks=chunks,
            )

            # select region
            if r.start is not None or r.end is not None:
                start = x["variant_position"].values
                end = x["variant_end"].values
                index = pd.IntervalIndex.from_arrays(start, end, closed="both")
                # noinspection PyArgumentList
                other = pd.Interval(r.start, r.end, closed="both")
                loc_region = index.overlaps(other)
                x = x.isel(variants=loc_region)

            lx.append(x)
        ds = xarray_concat(lx, dim=DIM_VARIANT)

        return ds

    def open_cnv_discordant_read_calls(self, sample_set):
        """Open CNV discordant read calls zarr.

        Parameters
        ----------
        sample_set : str

        Returns
        -------
        root : zarr.hierarchy.Group

        """
        try:
            return self._cache_cnv_discordant_read_calls[sample_set]
        except KeyError:
            release = self._lookup_release(sample_set=sample_set)
            release_path = _release_to_path(release)
            path = f"{self._base_path}/{release_path}/cnv/{sample_set}/discordant_read_calls/zarr"
            store = init_zarr_store(fs=self._fs, path=path)
            root = zarr.open_consolidated(store=store)
            self._cache_cnv_discordant_read_calls[sample_set] = root
        return root

    def _cnv_discordant_read_calls_dataset(
        self, *, contig, sample_set, inline_array, chunks
    ):

        coords = dict()
        data_vars = dict()

        # open zarr
        root = self.open_cnv_discordant_read_calls(sample_set=sample_set)

        # not all contigs have CNVs, need to check
        # TODO consider returning dataset with zero length variants dimension, would
        # probably simplify downstream logic
        if contig not in root:
            raise ValueError(f"no CNVs available for contig {contig!r}")

        # variant arrays
        pos = root[f"{contig}/variants/POS"]
        coords["variant_position"] = (
            [DIM_VARIANT],
            da_from_zarr(pos, inline_array=inline_array, chunks=chunks),
        )
        coords["variant_end"] = (
            [DIM_VARIANT],
            da_from_zarr(
                root[f"{contig}/variants/END"], inline_array=inline_array, chunks=chunks
            ),
        )
        coords["variant_id"] = (
            [DIM_VARIANT],
            da_from_zarr(
                root[f"{contig}/variants/ID"], inline_array=inline_array, chunks=chunks
            ),
        )
        contig_index = self.contigs.index(contig)
        coords["variant_contig"] = (
            [DIM_VARIANT],
            da.full_like(pos, fill_value=contig_index, dtype="u1"),
        )
        for field in "Region", "StartBreakpointMethod", "EndBreakpointMethod":
            data_vars[f"variant_{field}"] = (
                [DIM_VARIANT],
                da_from_zarr(
                    root[f"{contig}/variants/{field}"],
                    inline_array=inline_array,
                    chunks=chunks,
                ),
            )

        # call arrays
        data_vars["call_genotype"] = (
            [DIM_VARIANT, DIM_SAMPLE],
            da_from_zarr(
                root[f"{contig}/calldata/GT"], inline_array=inline_array, chunks=chunks
            ),
        )

        # sample arrays
        coords["sample_id"] = (
            [DIM_SAMPLE],
            da_from_zarr(root["samples"], inline_array=inline_array, chunks=chunks),
        )
        for field in "sample_coverage_variance", "sample_is_high_variance":
            data_vars[field] = (
                [DIM_SAMPLE],
                da_from_zarr(root[field], inline_array=inline_array, chunks=chunks),
            )

        # setup attributes
        attrs = {"contigs": self.contigs}

        # create a dataset
        ds = xr.Dataset(data_vars=data_vars, coords=coords, attrs=attrs)

        return ds

    def cnv_discordant_read_calls(
        self,
        contig,
        sample_sets=None,
        inline_array=True,
        chunks="native",
    ):
        """Access CNV discordant read calls data.

        Parameters
        ----------
        contig : str or list of str
            Chromosome arm, e.g., "3R". Multiple values can be provided
            as a list, in which case data will be concatenated, e.g., ["2R",
            "3R"].
        sample_sets : str or list of str, optional
            Can be a sample set identifier (e.g., "AG1000G-AO") or a list of
            sample set identifiers (e.g., ["AG1000G-BF-A", "AG1000G-BF-B"]) or a
            release identifier (e.g., "3.0") or a list of release identifiers.
        inline_array : bool, optional
            Passed through to dask.array.from_array().
        chunks : str, optional
            If 'auto' let dask decide chunk size. If 'native' use native zarr
            chunks. Also, can be a target size, e.g., '200 MiB'.

        Returns
        -------
        ds : xarray.Dataset
            A dataset of CNV alleles and genotypes.

        """

        # N.B., we cannot support region instead of contig here, because some
        # CNV alleles have unknown start or end coordinates.

        # normalise parameters
        sample_sets = self._prep_sample_sets_arg(sample_sets=sample_sets)
        if isinstance(contig, str):
            contig = [contig]

        # concatenate
        lx = []
        for c in contig:

            ly = []
            for s in sample_sets:
                y = self._cnv_discordant_read_calls_dataset(
                    contig=c,
                    sample_set=s,
                    inline_array=inline_array,
                    chunks=chunks,
                )
                ly.append(y)

            x = xarray_concat(ly, dim=DIM_SAMPLE)
            lx.append(x)

        ds = xarray_concat(lx, dim=DIM_VARIANT)

        return ds

    def gene_cnv(
        self,
        region,
        sample_sets=None,
        sample_query=None,
        max_coverage_variance=DEFAULT_MAX_COVERAGE_VARIANCE,
    ):
        """Compute modal copy number by gene, from HMM data.

        Parameters
        ----------
        region: str or list of str or Region or list of Region
            Chromosome arm (e.g., "2L"), gene name (e.g., "AGAP007280"), genomic
            region defined with coordinates (e.g., "2L:44989425-44998059") or a
            named tuple with genomic location `Region(contig, start, end)`.
            Multiple values can be provided as a list, in which case data will
            be concatenated, e.g., ["3R", "3L"].
        sample_sets : str or list of str
            Can be a sample set identifier (e.g., "AG1000G-AO") or a list of
            sample set identifiers (e.g., ["AG1000G-BF-A", "AG1000G-BF-B"]) or
            a release identifier (e.g., "3.0") or a list of release identifiers.
        sample_query : str, optional
            A pandas query string which will be evaluated against the sample
            metadata e.g., "taxon == 'coluzzii' and country == 'Burkina Faso'".
        max_coverage_variance : float, optional
            Remove samples if coverage variance exceeds this value.

        Returns
        -------
        ds : xarray.Dataset
            A dataset of modal copy number per gene and associated data.

        """

        # handle multiple regions
        region = self.resolve_region(region)
        if isinstance(region, Region):
            region = [region]

        ds = xarray_concat(
            [
                self._gene_cnv(
                    region=r,
                    sample_sets=sample_sets,
                    sample_query=sample_query,
                    max_coverage_variance=max_coverage_variance,
                )
                for r in region
            ],
            dim="genes",
        )

        return ds

    def _gene_cnv(self, *, region, sample_sets, sample_query, max_coverage_variance):

        # sanity check
        assert isinstance(region, Region)

        # access HMM data
        ds_hmm = self.cnv_hmm(
            region=region.contig,
            sample_sets=sample_sets,
            sample_query=sample_query,
            max_coverage_variance=max_coverage_variance,
        )
        pos = ds_hmm["variant_position"].data
        end = ds_hmm["variant_end"].data
        cn = ds_hmm["call_CN"].data
        with self._dask_progress(desc="Load CNV HMM data"):
            pos, end, cn = dask.compute(pos, end, cn)

        # access genes
        df_geneset = self.geneset(region=region)
        df_genes = df_geneset.query("type == 'gene'")

        # setup intermediates
        windows = []
        modes = []
        counts = []

        # iterate over genes
        genes_iterator = self._progress(
            df_genes.itertuples(),
            desc="Compute modal gene copy number",
            total=len(df_genes),
        )
        for gene in genes_iterator:

            # locate windows overlapping the gene
            loc_gene_start = bisect_left(end, gene.start)
            loc_gene_stop = bisect_right(pos, gene.end)
            w = loc_gene_stop - loc_gene_start
            windows.append(w)

            # slice out copy number data for the given gene
            cn_gene = cn[loc_gene_start:loc_gene_stop]

            # compute the modes
            m, c = _cn_mode(cn_gene, vmax=12)
            modes.append(m)
            counts.append(c)

        # combine results
        windows = np.array(windows)
        modes = np.vstack(modes)
        counts = np.vstack(counts)

        # build dataset
        ds_out = xr.Dataset(
            coords={
                "gene_id": (["genes"], df_genes["ID"].values),
                "sample_id": (["samples"], ds_hmm["sample_id"].values),
            },
            data_vars={
                "gene_contig": (["genes"], df_genes["contig"].values),
                "gene_start": (["genes"], df_genes["start"].values),
                "gene_end": (["genes"], df_genes["end"].values),
                "gene_windows": (["genes"], windows),
                "gene_name": (["genes"], df_genes["Name"].values),
                "gene_strand": (["genes"], df_genes["strand"].values),
                "gene_description": (["genes"], df_genes["description"].values),
                "CN_mode": (["genes", "samples"], modes),
                "CN_mode_count": (["genes", "samples"], counts),
                "sample_coverage_variance": (
                    ["samples"],
                    ds_hmm["sample_coverage_variance"].values,
                ),
                "sample_is_high_variance": (
                    ["samples"],
                    ds_hmm["sample_is_high_variance"].values,
                ),
            },
        )

        return ds_out

    def gene_cnv_frequencies(
        self,
        region,
        cohorts,
        sample_query=None,
        min_cohort_size=10,
        sample_sets=None,
        drop_invariant=True,
        max_coverage_variance=DEFAULT_MAX_COVERAGE_VARIANCE,
    ):
        """Compute modal copy number by gene, then compute the frequency of
        amplifications and deletions in one or more cohorts, from HMM data.

        Parameters
        ----------
        region: str or list of str or Region or list of Region
            Chromosome arm (e.g., "2L"), gene name (e.g., "AGAP007280"), genomic
            region defined with coordinates (e.g., "2L:44989425-44998059") or a
            named tuple with genomic location `Region(contig, start, end)`.
            Multiple values can be provided as a list, in which case data will
            be concatenated, e.g., ["3R", "3L"].
        cohorts : str or dict
            If a string, gives the name of a predefined cohort set, e.g., one of
            {"admin1_month", "admin1_year", "admin2_month", "admin2_year"}.
            If a dict, should map cohort labels to sample queries, e.g.,
            `{"bf_2012_col": "country == 'Burkina Faso' and year == 2012 and
            taxon == 'coluzzii'"}`.
        sample_query : str, optional
            A pandas query string which will be evaluated against the sample
            metadata e.g., "taxon == 'coluzzii' and country == 'Burkina Faso'".
        min_cohort_size : int
            Minimum cohort size, below which cohorts are dropped.
        sample_sets : str or list of str, optional
            Can be a sample set identifier (e.g., "AG1000G-AO") or a list of
            sample set identifiers (e.g., ["AG1000G-BF-A", "AG1000G-BF-B"]) or a
            release identifier (e.g., "3.0") or a list of release identifiers.
        drop_invariant : bool, optional
            If True, drop any rows where there is no evidence of variation.
        max_coverage_variance : float, optional
            Remove samples if coverage variance exceeds this value.

        Returns
        -------
        df : pandas.DataFrame
            A dataframe of CNV amplification (amp) and deletion (del)
            frequencies in the specified cohorts, one row per gene and CNV type
            (amp/del).

        """

        # check and normalise parameters
        _check_param_min_cohort_size(min_cohort_size)
        region = self.resolve_region(region)
        if isinstance(region, Region):
            region = [region]

        # concatenate data from regions
        df = pd.concat(
            [
                self._gene_cnv_frequencies(
                    region=r,
                    cohorts=cohorts,
                    sample_query=sample_query,
                    min_cohort_size=min_cohort_size,
                    sample_sets=sample_sets,
                    drop_invariant=drop_invariant,
                    max_coverage_variance=max_coverage_variance,
                )
                for r in region
            ],
            axis=0,
        )

        # add metadata
        title = f"Gene CNV frequencies ({_region_str(region)})"
        df.attrs["title"] = title

        return df

    def _gene_cnv_frequencies(
        self,
        *,
        region,
        cohorts,
        sample_query,
        min_cohort_size,
        sample_sets,
        drop_invariant,
        max_coverage_variance,
    ):

        # sanity check - this function is one region at a time
        assert isinstance(region, Region)

        # get gene copy number data
        ds_cnv = self.gene_cnv(
            region=region,
            sample_sets=sample_sets,
            sample_query=sample_query,
            max_coverage_variance=max_coverage_variance,
        )

        # load sample metadata
        df_samples = self.sample_metadata(sample_sets=sample_sets)

        # align sample metadata with samples in CNV data
        sample_id = ds_cnv["sample_id"].values
        df_samples = df_samples.set_index("sample_id").loc[sample_id].reset_index()

        # figure out expected copy number
        if region.contig == "X":
            is_male = (df_samples["sex_call"] == "M").values
            expected_cn = np.where(is_male, 1, 2)[np.newaxis, :]
        else:
            expected_cn = 2

        # setup output dataframe - two rows for each gene, one for amplification and one for deletion
        n_genes = ds_cnv.dims["genes"]
        df_genes = ds_cnv[
            [
                "gene_id",
                "gene_name",
                "gene_strand",
                "gene_description",
                "gene_contig",
                "gene_start",
                "gene_end",
            ]
        ].to_dataframe()
        df = pd.concat([df_genes, df_genes], axis=0).reset_index(drop=True)
        df.rename(
            columns={
                "gene_contig": "contig",
                "gene_start": "start",
                "gene_end": "end",
            },
            inplace=True,
        )

        # add CNV type column
        df_cnv_type = pd.DataFrame(
            {
                "cnv_type": np.array(
                    (["amp"] * n_genes) + (["del"] * n_genes), dtype=object
                )
            }
        )
        df = pd.concat([df, df_cnv_type], axis=1)

        # set up intermediates
        cn = ds_cnv["CN_mode"].values
        is_amp = cn > expected_cn
        is_del = (cn >= 0) & (cn < expected_cn)
        is_called = cn >= 0

        # set up cohort dict
        coh_dict = _locate_cohorts(cohorts=cohorts, df_samples=df_samples)

        # compute cohort frequencies
        freq_cols = dict()
        for coh, loc_coh in coh_dict.items():

            # check cohort size
            n_samples = np.count_nonzero(loc_coh)
            if n_samples >= min_cohort_size:

                # subset data to cohort
                is_amp_coh = np.compress(loc_coh, is_amp, axis=1)
                is_del_coh = np.compress(loc_coh, is_del, axis=1)
                is_called_coh = np.compress(loc_coh, is_called, axis=1)

                # count amplifications and deletions
                amp_count_coh = np.sum(is_amp_coh, axis=1)
                del_count_coh = np.sum(is_del_coh, axis=1)
                called_count_coh = np.sum(is_called_coh, axis=1)

                # compute frequencies, taking accessibility into account
                with np.errstate(divide="ignore", invalid="ignore"):
                    amp_freq_coh = np.where(
                        called_count_coh > 0, amp_count_coh / called_count_coh, np.nan
                    )
                    del_freq_coh = np.where(
                        called_count_coh > 0, del_count_coh / called_count_coh, np.nan
                    )

                freq_cols[f"frq_{coh}"] = np.concatenate([amp_freq_coh, del_freq_coh])

        # build a dataframe with the frequency columns
        df_freqs = pd.DataFrame(freq_cols)

        # compute max_af and additional columns
        df_extras = pd.DataFrame(
            {
                "max_af": df_freqs.max(axis=1),
                "windows": np.concatenate(
                    [ds_cnv["gene_windows"].values, ds_cnv["gene_windows"].values]
                ),
            }
        )

        # build the final dataframe
        df.reset_index(drop=True, inplace=True)
        df = pd.concat([df, df_freqs, df_extras], axis=1)
        df.sort_values(["contig", "start", "cnv_type"], inplace=True)
        df.reset_index(drop=True, inplace=True)

        # add label
        df["label"] = _pandas_apply(
            _make_gene_cnv_label, df, columns=["gene_id", "gene_name", "cnv_type"]
        )

        # deal with invariants
        if drop_invariant:
            df = df.query("max_af > 0")

        # set index for convenience
        df.set_index(["gene_id", "gene_name", "cnv_type"], inplace=True)

        return df

    def open_haplotypes(self, sample_set, analysis):
        """Open haplotypes zarr.

        Parameters
        ----------
        sample_set : str
            Sample set identifier, e.g., "AG1000G-AO".
        analysis : {"arab", "gamb_colu", "gamb_colu_arab"}
            Which phasing analysis to use. If analysing only An. arabiensis, the
            "arab" analysis is best. If analysing only An. gambiae and An.
            coluzzii, the "gamb_colu" analysis is best. Otherwise, use the
            "gamb_colu_arab" analysis.

        Returns
        -------
        root : zarr.hierarchy.Group

        """
        try:
            return self._cache_haplotypes[(sample_set, analysis)]
        except KeyError:
            release = self._lookup_release(sample_set=sample_set)
            release_path = _release_to_path(release)
            path = f"{self._base_path}/{release_path}/snp_haplotypes/{sample_set}/{analysis}/zarr"
            store = init_zarr_store(fs=self._fs, path=path)
            # some sample sets have no data for a given analysis, handle this
            try:
                root = zarr.open_consolidated(store=store)
            except FileNotFoundError:
                root = None
            self._cache_haplotypes[(sample_set, analysis)] = root
        return root

    def open_haplotype_sites(self, analysis):
        """Open haplotype sites zarr.

        Parameters
        ----------
        analysis : {"arab", "gamb_colu", "gamb_colu_arab"}
            Which phasing analysis to use. If analysing only An. arabiensis,
            the "arab" analysis is best. If analysing only An. gambiae and An.
            coluzzii, the "gamb_colu" analysis is best. Otherwise, use the
            "gamb_colu_arab" analysis.

        Returns
        -------
        root : zarr.hierarchy.Group

        """
        try:
            return self._cache_haplotype_sites[analysis]
        except KeyError:
            path = f"{self._base_path}/v3/snp_haplotypes/sites/{analysis}/zarr"
            store = init_zarr_store(fs=self._fs, path=path)
            root = zarr.open_consolidated(store=store)
            self._cache_haplotype_sites[analysis] = root
        return root

    def _haplotypes_dataset(
        self, *, contig, sample_set, analysis, inline_array, chunks
    ):

        # open zarr
        root = self.open_haplotypes(sample_set=sample_set, analysis=analysis)
        sites = self.open_haplotype_sites(analysis=analysis)

        # some sample sets have no data for a given analysis, handle this
        # TODO consider returning a dataset with 0 length samples dimension instead, would
        # probably simplify a lot of other logic
        if root is None:
            return None

        coords = dict()
        data_vars = dict()

        # variant_position
        pos = sites[f"{contig}/variants/POS"]
        coords["variant_position"] = (
            [DIM_VARIANT],
            da_from_zarr(pos, inline_array=inline_array, chunks=chunks),
        )

        # variant_contig
        contig_index = self.contigs.index(contig)
        coords["variant_contig"] = (
            [DIM_VARIANT],
            da.full_like(pos, fill_value=contig_index, dtype="u1"),
        )

        # variant_allele
        ref = da_from_zarr(
            sites[f"{contig}/variants/REF"], inline_array=inline_array, chunks=chunks
        )
        alt = da_from_zarr(
            sites[f"{contig}/variants/ALT"], inline_array=inline_array, chunks=chunks
        )
        variant_allele = da.hstack([ref[:, None], alt[:, None]])
        data_vars["variant_allele"] = [DIM_VARIANT, DIM_ALLELE], variant_allele

        # call_genotype
        data_vars["call_genotype"] = (
            [DIM_VARIANT, DIM_SAMPLE, DIM_PLOIDY],
            da_from_zarr(
                root[f"{contig}/calldata/GT"], inline_array=inline_array, chunks=chunks
            ),
        )

        # sample arrays
        coords["sample_id"] = (
            [DIM_SAMPLE],
            da_from_zarr(root["samples"], inline_array=inline_array, chunks=chunks),
        )

        # setup attributes
        attrs = {"contigs": self.contigs}

        # create a dataset
        ds = xr.Dataset(data_vars=data_vars, coords=coords, attrs=attrs)

        return ds

    def haplotypes(
        self,
        region,
        analysis,
        sample_sets=None,
        sample_query=None,
        inline_array=True,
        chunks="native",
    ):
        """Access haplotype data.

        Parameters
        ----------
        region: str or list of str or Region or list of Region
            Chromosome arm (e.g., "2L"), gene name (e.g., "AGAP007280"), genomic
            region defined with coordinates (e.g., "2L:44989425-44998059") or a
            named tuple with genomic location `Region(contig, start, end)`.
            Multiple values can be provided as a list, in which case data will
            be concatenated, e.g., ["3R", "3L"].
        analysis : {"arab", "gamb_colu", "gamb_colu_arab"}
            Which phasing analysis to use. If analysing only An. arabiensis, the
            "arab" analysis is best. If analysing only An. gambiae and An.
            coluzzii, the "gamb_colu" analysis is best. Otherwise, use the
            "gamb_colu_arab" analysis.
        sample_sets : str or list of str, optional
            Can be a sample set identifier (e.g., "AG1000G-AO") or a list of
            sample set identifiers (e.g., ["AG1000G-BF-A", "AG1000G-BF-B"]) or a
            release identifier (e.g., "3.0") or a list of release identifiers.
        sample_query : str, optional
            A pandas query string which will be evaluated against the sample
            metadata e.g., "taxon == 'coluzzii' and country == 'Burkina Faso'".
        inline_array : bool, optional
            Passed through to dask.array.from_array().
        chunks : str, optional
            If 'auto' let dask decide chunk size. If 'native' use native zarr
            chunks. Also, can be a target size, e.g., '200 MiB'.

        Returns
        -------
        ds : xarray.Dataset
            A dataset of haplotypes and associated data.

        """

        # normalise parameters
        sample_sets = self._prep_sample_sets_arg(sample_sets=sample_sets)
        region = self.resolve_region(region)

        # normalise to simplify concatenation logic
        if isinstance(region, Region):
            region = [region]

        # build dataset
        lx = []
        for r in region:
            ly = []

            for s in sample_sets:
                y = self._haplotypes_dataset(
                    contig=r.contig,
                    sample_set=s,
                    analysis=analysis,
                    inline_array=inline_array,
                    chunks=chunks,
                )
                if y is not None:
                    ly.append(y)

            if len(ly) == 0:
                # early out, no data for given sample sets and analysis
                return None

            # concatenate data from multiple sample sets
            x = xarray_concat(ly, dim=DIM_SAMPLE)

            # handle region
            if r.start or r.end:
                pos = x["variant_position"].values
                loc_region = locate_region(r, pos)
                x = x.isel(variants=loc_region)

            lx.append(x)

        # concatenate data from multiple regions
        ds = xarray_concat(lx, dim=DIM_VARIANT)

        # handle sample query
        if sample_query is not None:

            # load sample metadata
            df_samples = self.sample_metadata(sample_sets=sample_sets)

            # align sample metadata with haplotypes
            phased_samples = ds["sample_id"].values.tolist()
            df_samples_phased = (
                df_samples.set_index("sample_id").loc[phased_samples].reset_index()
            )

            # apply the query
            loc_samples = df_samples_phased.eval(sample_query).values
            if np.count_nonzero(loc_samples) == 0:
                raise ValueError("No samples found for query {sample_query!r}")
            ds = ds.isel(samples=loc_samples)

        return ds

    def _read_cohort_metadata(self, *, sample_set):
        """Read cohort metadata for a single sample set."""
        try:
            df = self._cache_cohort_metadata[sample_set]
        except KeyError:
            release = self._lookup_release(sample_set=sample_set)
            release_path = _release_to_path(release)
            path_prefix = f"{self._base_path}/{release_path}/metadata"
            path = f"{path_prefix}/cohorts_{self._cohorts_analysis}/{sample_set}/samples.cohorts.csv"
            with self._fs.open(path) as f:
                df = pd.read_csv(f, na_values="")

            # ensure all column names are lower case
            df.columns = [c.lower() for c in df.columns]

            # rename some columns for consistent naming
            df.rename(
                columns={
                    "adm1_iso": "admin1_iso",
                    "adm1_name": "admin1_name",
                    "adm2_name": "admin2_name",
                },
                inplace=True,
            )

            self._cache_cohort_metadata[sample_set] = df
        return df.copy()

    def sample_cohorts(self, sample_sets=None):
        """Access cohorts metadata for one or more sample sets.

        Parameters
        ----------
        sample_sets : str or list of str, optional
            Can be a sample set identifier (e.g., "AG1000G-AO") or a list of
            sample set identifiers (e.g., ["AG1000G-BF-A", "AG1000G-BF-B"]) or a
            release identifier (e.g., "3.0") or a list of release identifiers.

        Returns
        -------
        df : pandas.DataFrame
            A dataframe of cohort metadata, one row per sample.

        """
        sample_sets = self._prep_sample_sets_arg(sample_sets=sample_sets)

        # concatenate multiple sample sets
        dfs = [self._read_cohort_metadata(sample_set=s) for s in sample_sets]
        df = pd.concat(dfs, axis=0, ignore_index=True)

        return df

    def aa_allele_frequencies(
        self,
        transcript,
        cohorts,
        sample_query=None,
        min_cohort_size=10,
        site_mask=None,
        sample_sets=None,
        drop_invariant=True,
    ):
        """Compute per amino acid allele frequencies for a gene transcript.

        Parameters
        ----------
        transcript : str
            Gene transcript ID (AgamP4.12), e.g., "AGAP004707-RA".
        cohorts : str or dict
            If a string, gives the name of a predefined cohort set, e.g., one of
            {"admin1_month", "admin1_year", "admin2_month", "admin2_year"}.
            If a dict, should map cohort labels to sample queries, e.g.,
            `{"bf_2012_col": "country == 'Burkina Faso' and year == 2012 and
            taxon == 'coluzzii'"}`.
        sample_query : str, optional
            A pandas query string which will be evaluated against the sample
            metadata e.g., "taxon == 'coluzzii' and country == 'Burkina Faso'".
        min_cohort_size : int
            Minimum cohort size, below which allele frequencies are not
            calculated for cohorts.
        site_mask : {"gamb_colu_arab", "gamb_colu", "arab"}
            Site filters mask to apply.
        sample_sets : str or list of str, optional
            Can be a sample set identifier (e.g., "AG1000G-AO") or a list of
            sample set identifiers (e.g., ["AG1000G-BF-A", "AG1000G-BF-B"]) or a
            release identifier (e.g., "3.0") or a list of release identifiers.
        drop_invariant : bool, optional
            If True, variants with no alternate allele calls in any cohorts are
            dropped from the result.

        Returns
        -------
        df : pandas.DataFrame
            A dataframe of amino acid allele frequencies, one row per
            replacement.

        Notes
        -----
        Cohorts with fewer samples than min_cohort_size will be excluded from
        output.

        """

        df_snps = self.snp_allele_frequencies(
            transcript=transcript,
            cohorts=cohorts,
            sample_query=sample_query,
            min_cohort_size=min_cohort_size,
            site_mask=site_mask,
            sample_sets=sample_sets,
            drop_invariant=drop_invariant,
            effects=True,
        )
        df_snps.reset_index(inplace=True)

        # we just want aa change
        df_ns_snps = df_snps.query(AA_CHANGE_QUERY).copy()

        # N.B., we need to worry about the possibility of the
        # same aa change due to SNPs at different positions. We cannot
        # sum frequencies of SNPs at different genomic positions. This
        # is why we group by position and aa_change, not just aa_change.

        # group and sum to collapse multi variant allele changes
        freq_cols = [col for col in df_ns_snps if col.startswith("frq")]
        agg = {c: np.nansum for c in freq_cols}
        keep_cols = (
            "contig",
            "transcript",
            "aa_pos",
            "ref_allele",
            "ref_aa",
            "alt_aa",
            "effect",
            "impact",
        )
        for c in keep_cols:
            agg[c] = "first"
        agg["alt_allele"] = lambda v: "{" + ",".join(v) + "}" if len(v) > 1 else v
        df_aaf = df_ns_snps.groupby(["position", "aa_change"]).agg(agg).reset_index()

        # compute new max_af
        df_aaf["max_af"] = df_aaf[freq_cols].max(axis=1)

        # add label
        df_aaf["label"] = _pandas_apply(
            _make_snp_label_aa,
            df_aaf,
            columns=["aa_change", "contig", "position", "ref_allele", "alt_allele"],
        )

        # sort by genomic position
        df_aaf = df_aaf.sort_values(["position", "aa_change"])

        # set index
        df_aaf.set_index(["aa_change", "contig", "position"], inplace=True)

        # add metadata
        gene_name = self._transcript_to_gene_name(transcript)
        title = transcript
        if gene_name:
            title += f" ({gene_name})"
        title += " SNP frequencies"
        df_aaf.attrs["title"] = title

        return df_aaf

    @staticmethod
    def plot_frequencies_heatmap(
        df,
        index="label",
        max_len=100,
        x_label="Cohorts",
        y_label="Variants",
        colorbar=True,
        col_width=40,
        width=None,
        row_height=20,
        height=None,
        text_auto=".0%",
        aspect="auto",
        color_continuous_scale="Reds",
        title=True,
        **kwargs,
    ):
        """Plot a heatmap from a pandas DataFrame of frequencies, e.g., output
        from `Ag3.snp_allele_frequencies()` or `Ag3.gene_cnv_frequencies()`.
        It's recommended to filter the input DataFrame to just rows of interest,
        i.e., fewer rows than `max_len`.

        Parameters
        ----------
        df : pandas DataFrame
           A DataFrame of frequencies, e.g., output from
           `snp_allele_frequencies()` or `gene_cnv_frequencies()`.
        index : str or list of str
            One or more column headers that are present in the input dataframe.
            This becomes the heatmap y-axis row labels. The column/s must
            produce a unique index.
        max_len : int, optional
            Displaying large styled dataframes may cause ipython notebooks to
            crash.
        x_label : str, optional
            This is the x-axis label that will be displayed on the heatmap.
        y_label : str, optional
            This is the y-axis label that will be displayed on the heatmap.
        colorbar : bool, optional
            If False, colorbar is not output.
        col_width : int, optional
            Plot width per column in pixels (px).
        width : int, optional
            Plot width in pixels (px), overrides col_width.
        row_height : int, optional
            Plot height per row in pixels (px).
        height : int, optional
            Plot height in pixels (px), overrides row_height.
        text_auto : str, optional
            Formatting for frequency values.
        aspect : str, optional
            Control the aspect ratio of the heatmap.
        color_continuous_scale : str, optional
            Color scale to use.
        title : bool or str, optional
            If True, attempt to use metadata from input dataset as a plot
            title. Otherwise, use supplied value as a title.
        **kwargs
            Other parameters are passed through to px.imshow().

        """

        import plotly.express as px

        # check len of input
        if len(df) > max_len:
            raise ValueError(f"Input DataFrame is longer than {max_len}")

        # handle title
        if title is True:
            title = df.attrs.get("title", None)

        # indexing
        if index is None:
            index = list(df.index.names)
        df = df.reset_index().copy()
        if isinstance(index, list):
            index_col = (
                df[index]
                .astype(str)
                .apply(
                    lambda row: ", ".join([o for o in row if o is not None]),
                    axis="columns",
                )
            )
        elif isinstance(index, str):
            index_col = df[index].astype(str)
        else:
            raise TypeError("wrong type for index parameter, expected list or str")

        # check that index is unique
        if not index_col.is_unique:
            raise ValueError(f"{index} does not produce a unique index")

        # drop and re-order columns
        frq_cols = [col for col in df.columns if col.startswith("frq_")]

        # keep only freq cols
        heatmap_df = df[frq_cols].copy()

        # set index
        heatmap_df.set_index(index_col, inplace=True)

        # clean column names
        heatmap_df.columns = heatmap_df.columns.str.lstrip("frq_")

        # deal with width and height
        if width is None:
            width = 400 + col_width * len(heatmap_df.columns)
            if colorbar:
                width += 40
        if height is None:
            height = 200 + row_height * len(heatmap_df)
            if title is not None:
                height += 40

        # plotly heatmap styling
        fig = px.imshow(
            img=heatmap_df,
            zmin=0,
            zmax=1,
            width=width,
            height=height,
            text_auto=text_auto,
            aspect=aspect,
            color_continuous_scale=color_continuous_scale,
            title=title,
            **kwargs,
        )

        fig.update_xaxes(side="bottom", tickangle=30)
        if x_label is not None:
            fig.update_xaxes(title=x_label)
        if y_label is not None:
            fig.update_yaxes(title=y_label)
        fig.update_layout(
            coloraxis_colorbar=dict(
                title="Frequency",
                tickvals=[0, 0.2, 0.4, 0.6, 0.8, 1.0],
                ticktext=["0%", "20%", "40%", "60%", "80%", "100%"],
            )
        )
        if not colorbar:
            fig.update(layout_coloraxis_showscale=False)

        return fig

    def snp_allele_frequencies_advanced(
        self,
        transcript,
        area_by,
        period_by,
        sample_sets=None,
        sample_query=None,
        min_cohort_size=10,
        drop_invariant=True,
        variant_query=None,
        site_mask=None,
        nobs_mode="called",  # or "fixed"
        ci_method="wilson",
    ):
        """Group samples by taxon, area (space) and period (time), then compute
        SNP allele counts and frequencies.

        Parameters
        ----------
        transcript : str
            Gene transcript ID (AgamP4.12), e.g., "AGAP004707-RD".
        area_by : str
            Column name in the sample metadata to use to group samples
            spatially. E.g., use "admin1_iso" or "admin1_name" to group by level
            1 administrative divisions, or use "admin2_name" to group by level 2
            administrative divisions.
        period_by : {"year", "quarter", "month"}
            Length of time to group samples temporally.
        sample_sets : str or list of str, optional
            Can be a sample set identifier (e.g., "AG1000G-AO") or a list of
            sample set identifiers (e.g., ["AG1000G-BF-A", "AG1000G-BF-B"]) or a
            release identifier (e.g., "3.0") or a list of release identifiers.
        sample_query : str, optional
            A pandas query string which will be evaluated against the sample
            metadata e.g., "taxon == 'coluzzii' and country == 'Burkina Faso'".
        min_cohort_size : int, optional
            Minimum cohort size. Any cohorts below this size are omitted.
        drop_invariant : bool, optional
            If True, variants with no alternate allele calls in any cohorts are
            dropped from the result.
        variant_query : str, optional
        site_mask : str, optional
            Site filters mask to apply.
        nobs_mode : {"called", "fixed"}
            Method for calculating the denominator when computing frequencies.
            If "called" then use the number of called alleles, i.e., number of
            samples with non-missing genotype calls multiplied by 2. If "fixed"
            then use the number of samples multiplied by 2.
        ci_method : {"normal", "agresti_coull", "beta", "wilson", "binom_test"}, optional
            Method to use for computing confidence intervals, passed through to
            `statsmodels.stats.proportion.proportion_confint`.

        Returns
        -------
        ds : xarray.Dataset
            The resulting dataset contains data has dimensions "cohorts" and
            "variants". Variables prefixed with "cohort" are 1-dimensional
            arrays with data about the cohorts, such as the area, period, taxon
            and cohort size. Variables prefixed with "variant" are
            1-dimensional arrays with data about the variants, such as the
            contig, position, reference and alternate alleles. Variables
            prefixed with "event" are 2-dimensional arrays with the allele
            counts and frequency calculations.

        """

        # check parameters
        _check_param_min_cohort_size(min_cohort_size)

        # load sample metadata
        df_samples = self.sample_metadata(sample_sets=sample_sets)

        # access SNP calls
        ds_snps = self.snp_calls(
            region=transcript,
            sample_sets=sample_sets,
            site_mask=site_mask,
        )

        # access genotypes
        gt = ds_snps["call_genotype"].data

        # handle sample query
        loc_samples = None
        if sample_query is not None:
            loc_samples = df_samples.eval(sample_query).values

        # filter samples
        if loc_samples is not None:
            df_samples = df_samples.loc[loc_samples].reset_index(drop=True).copy()
            gt = da.compress(loc_samples, gt, axis=1)

        # prepare sample metadata for cohort grouping
        df_samples = _prep_samples_for_cohort_grouping(
            df_samples=df_samples,
            area_by=area_by,
            period_by=period_by,
        )

        # group samples to make cohorts
        group_samples_by_cohort = df_samples.groupby(["taxon", "area", "period"])

        # build cohorts dataframe
        df_cohorts = _build_cohorts_from_sample_grouping(
            group_samples_by_cohort, min_cohort_size
        )

        # bring genotypes into memory
        with self._dask_progress(desc="Load SNP genotypes"):
            gt = gt.compute()

        # set up variant variables
        contigs = ds_snps.attrs["contigs"]
        variant_contig = np.repeat(
            [contigs[i] for i in ds_snps["variant_contig"].values], 3
        )
        variant_position = np.repeat(ds_snps["variant_position"].values, 3)
        alleles = ds_snps["variant_allele"].values
        variant_ref_allele = np.repeat(alleles[:, 0], 3)
        variant_alt_allele = alleles[:, 1:].flatten()
        variant_pass_gamb_colu_arab = np.repeat(
            ds_snps["variant_filter_pass_gamb_colu_arab"].values, 3
        )
        variant_pass_gamb_colu = np.repeat(
            ds_snps["variant_filter_pass_gamb_colu"].values, 3
        )
        variant_pass_arab = np.repeat(ds_snps["variant_filter_pass_arab"].values, 3)

        # setup main event variables
        n_variants, n_cohorts = len(variant_position), len(df_cohorts)
        count = np.zeros((n_variants, n_cohorts), dtype=int)
        nobs = np.zeros((n_variants, n_cohorts), dtype=int)

        # build event count and nobs for each cohort
        cohorts_iterator = self._progress(
            enumerate(df_cohorts.itertuples()),
            total=len(df_cohorts),
            desc="Compute SNP allele frequencies",
        )
        for cohort_index, cohort in cohorts_iterator:

            # construct grouping key
            cohort_key = cohort.taxon, cohort.area, cohort.period

            # obtain sample indices for cohort
            sample_indices = group_samples_by_cohort.indices[cohort_key]

            # compute cohort allele counts
            # cohort_gac = np.take(gac, sample_indices, axis=1)
            # np.sum(cohort_gac, axis=1, out=count[:, cohort_index])
            # count[:, cohort_index] = _take_sum_cols(gac, sample_indices)
            cohort_ac, cohort_an = _cohort_alt_allele_counts_melt(
                gt, sample_indices, max_allele=3
            )
            count[:, cohort_index] = cohort_ac

            # compute cohort allele numbers
            if nobs_mode == "called":
                # cohort_gan = np.take(gan, sample_indices, axis=1)
                # np.sum(cohort_gan, axis=1, out=nobs[:, cohort_index])
                # nobs[:, cohort_index] = _take_sum_cols(gan, sample_indices)
                nobs[:, cohort_index] = cohort_an
            elif nobs_mode == "fixed":
                nobs[:, cohort_index] = cohort.size * 2
            else:
                raise ValueError(f"Bad nobs_mode: {nobs_mode!r}")

        # compute frequency
        with np.errstate(divide="ignore", invalid="ignore"):
            # ignore division warnings
            frequency = count / nobs

        # compute maximum frequency over cohorts
        with warnings.catch_warnings():
            # ignore "All-NaN slice encountered" warnings
            warnings.simplefilter("ignore", category=RuntimeWarning)
            max_af = np.nanmax(frequency, axis=1)

        # make dataframe of SNPs
        df_variants = pd.DataFrame(
            {
                "contig": variant_contig,
                "position": variant_position,
                "ref_allele": variant_ref_allele.astype("U1"),
                "alt_allele": variant_alt_allele.astype("U1"),
                "max_af": max_af,
                "pass_gamb_colu_arab": variant_pass_gamb_colu_arab,
                "pass_gamb_colu": variant_pass_gamb_colu,
                "pass_arab": variant_pass_arab,
            }
        )

        # deal with SNP alleles not observed
        if drop_invariant:
            loc_variant = max_af > 0
            df_variants = df_variants.loc[loc_variant].reset_index(drop=True)
            count = np.compress(loc_variant, count, axis=0)
            nobs = np.compress(loc_variant, nobs, axis=0)
            frequency = np.compress(loc_variant, frequency, axis=0)

        # setup variant effect annotator
        ann = self._annotator()

        # add effects to the dataframe
        ann.get_effects(
            transcript=transcript, variants=df_variants, progress=self._progress
        )

        # add variant labels
        df_variants["label"] = _pandas_apply(
            _make_snp_label_effect,
            df_variants,
            columns=["contig", "position", "ref_allele", "alt_allele", "aa_change"],
        )

        # build the output dataset
        ds_out = xr.Dataset()

        # cohort variables
        for coh_col in df_cohorts.columns:
            ds_out[f"cohort_{coh_col}"] = "cohorts", df_cohorts[coh_col]

        # variant variables
        for snp_col in df_variants.columns:
            ds_out[f"variant_{snp_col}"] = "variants", df_variants[snp_col]

        # event variables
        ds_out["event_count"] = ("variants", "cohorts"), count
        ds_out["event_nobs"] = ("variants", "cohorts"), nobs
        ds_out["event_frequency"] = ("variants", "cohorts"), frequency

        # apply variant query
        if variant_query is not None:
            loc_variants = df_variants.eval(variant_query).values
            ds_out = ds_out.isel(variants=loc_variants)

        # add confidence intervals
        _add_frequency_ci(ds_out, ci_method)

        # tidy up display by sorting variables
        ds_out = ds_out[sorted(ds_out)]

        # add metadata
        gene_name = self._transcript_to_gene_name(transcript)
        title = transcript
        if gene_name:
            title += f" ({gene_name})"
        title += " SNP frequencies"
        ds_out.attrs["title"] = title

        return ds_out

    def aa_allele_frequencies_advanced(
        self,
        transcript,
        area_by,
        period_by,
        sample_sets=None,
        sample_query=None,
        min_cohort_size=10,
        variant_query=None,
        site_mask=None,
        nobs_mode="called",  # or "fixed"
        ci_method="wilson",
    ):
        """Group samples by taxon, area (space) and period (time), then compute
        amino acid change allele counts and frequencies.

        Parameters
        ----------
        transcript : str
            Gene transcript ID (AgamP4.12), e.g., "AGAP004707-RD".
        area_by : str
            Column name in the sample metadata to use to group samples spatially.
            E.g., use "admin1_iso" or "admin1_name" to group by level 1
            administrative divisions, or use "admin2_name" to group by level 2
            administrative divisions.
        period_by : {"year", "quarter", "month"}
            Length of time to group samples temporally.
        sample_sets : str or list of str, optional
            Can be a sample set identifier (e.g., "AG1000G-AO") or a list of
            sample set identifiers (e.g., ["AG1000G-BF-A", "AG1000G-BF-B"]) or a
            release identifier (e.g., "3.0") or a list of release identifiers.
        sample_query : str, optional
            A pandas query string which will be evaluated against the sample
            metadata e.g., "taxon == 'coluzzii' and country == 'Burkina Faso'".
        min_cohort_size : int, optional
            Minimum cohort size. Any cohorts below this size are omitted.
        variant_query : str, optional
        site_mask : str, optional
            Site filters mask to apply.
        nobs_mode : {"called", "fixed"}
            Method for calculating the denominator when computing frequencies.
            If "called" then use the number of called alleles, i.e., number of
            samples with non-missing genotype calls multiplied by 2. If "fixed"
            then use the number of samples multiplied by 2.
        ci_method : {"normal", "agresti_coull", "beta", "wilson", "binom_test"}, optional
            Method to use for computing confidence intervals, passed through to
            `statsmodels.stats.proportion.proportion_confint`.

        Returns
        -------
        ds : xarray.Dataset
            The resulting dataset contains data has dimensions "cohorts" and
            "variants". Variables prefixed with "cohort" are 1-dimensional
            arrays with data about the cohorts, such as the area, period, taxon
            and cohort size. Variables prefixed with "variant" are 1-dimensional
            arrays with data about the variants, such as the contig, position,
            reference and alternate alleles. Variables prefixed with "event" are
            2-dimensional arrays with the allele counts and frequency
            calculations.

        """

        # begin by computing SNP allele frequencies
        ds_snp_frq = self.snp_allele_frequencies_advanced(
            transcript=transcript,
            area_by=area_by,
            period_by=period_by,
            sample_sets=sample_sets,
            sample_query=sample_query,
            min_cohort_size=min_cohort_size,
            drop_invariant=True,  # always drop invariant for aa frequencies
            variant_query=AA_CHANGE_QUERY,  # we'll also apply a variant query later
            site_mask=site_mask,
            nobs_mode=nobs_mode,
            ci_method=None,  # we will recompute confidence intervals later
        )

        # N.B., we need to worry about the possibility of the
        # same aa change due to SNPs at different positions. We cannot
        # sum frequencies of SNPs at different genomic positions. This
        # is why we group by position and aa_change, not just aa_change.

        # add in a special grouping column to work around the fact that xarray currently
        # doesn't support grouping by multiple variables in the same dimension
        df_grouper = ds_snp_frq[
            ["variant_position", "variant_aa_change"]
        ].to_dataframe()
        grouper_var = df_grouper.apply(
            lambda row: "_".join([str(v) for v in row]), axis="columns"
        )
        ds_snp_frq["variant_position_aa_change"] = "variants", grouper_var

        # group by position and amino acid change
        group_by_aa_change = ds_snp_frq.groupby("variant_position_aa_change")

        # apply aggregation
        ds_aa_frq = group_by_aa_change.map(_map_snp_to_aa_change_frq_ds)

        # add back in cohort variables, unaffected by aggregation
        cohort_vars = [v for v in ds_snp_frq if v.startswith("cohort_")]
        for v in cohort_vars:
            ds_aa_frq[v] = ds_snp_frq[v]

        # sort by genomic position
        ds_aa_frq = ds_aa_frq.sortby(["variant_position", "variant_aa_change"])

        # recompute frequency
        count = ds_aa_frq["event_count"].values
        nobs = ds_aa_frq["event_nobs"].values
        with np.errstate(divide="ignore", invalid="ignore"):
            # ignore division warnings
            frequency = count / nobs
        ds_aa_frq["event_frequency"] = ("variants", "cohorts"), frequency

        # recompute max frequency over cohorts
        with warnings.catch_warnings():
            # ignore "All-NaN slice encountered" warnings
            warnings.simplefilter("ignore", category=RuntimeWarning)
            max_af = np.nanmax(ds_aa_frq["event_frequency"].values, axis=1)
        ds_aa_frq["variant_max_af"] = "variants", max_af

        # set up variant dataframe, useful intermediate
        variant_cols = [v for v in ds_aa_frq if v.startswith("variant_")]
        df_variants = ds_aa_frq[variant_cols].to_dataframe()
        df_variants.columns = [c.split("variant_")[1] for c in df_variants.columns]

        # assign new variant label
        label = _pandas_apply(
            _make_snp_label_aa,
            df_variants,
            columns=["aa_change", "contig", "position", "ref_allele", "alt_allele"],
        )
        ds_aa_frq["variant_label"] = "variants", label

        # apply variant query if given
        if variant_query is not None:
            loc_variants = df_variants.eval(variant_query).values
            ds_aa_frq = ds_aa_frq.isel(variants=loc_variants)
            # df_variants = df_variants.loc[loc_variants]

        # compute new confidence intervals
        _add_frequency_ci(ds_aa_frq, ci_method)

        # tidy up display by sorting variables
        ds_aa_frq = ds_aa_frq[sorted(ds_aa_frq)]

        gene_name = self._transcript_to_gene_name(transcript)
        title = transcript
        if gene_name:
            title += f" ({gene_name})"
        title += " SNP frequencies"
        ds_aa_frq.attrs["title"] = title

        return ds_aa_frq

    def gene_cnv_frequencies_advanced(
        self,
        region,
        area_by,
        period_by,
        sample_sets=None,
        sample_query=None,
        min_cohort_size=10,
        variant_query=None,
        drop_invariant=True,
        max_coverage_variance=DEFAULT_MAX_COVERAGE_VARIANCE,
        ci_method="wilson",
    ):
        """Group samples by taxon, area (space) and period (time), then compute
        gene CNV counts and frequencies.

        Parameters
        ----------
        region: str or list of str or Region or list of Region
            Chromosome arm (e.g., "2L"), gene name (e.g., "AGAP007280"), genomic
            region defined with coordinates (e.g., "2L:44989425-44998059") or a
            named tuple with genomic location `Region(contig, start, end)`.
            Multiple values can be provided as a list, in which case data will
            be concatenated, e.g., ["3R", "3L"].
        area_by : str
            Column name in the sample metadata to use to group samples spatially.
            E.g., use "admin1_iso" or "admin1_name" to group by level 1
            administrative divisions, or use "admin2_name" to group by level 2
            administrative divisions.
        period_by : {"year", "quarter", "month"}
            Length of time to group samples temporally.
        sample_sets : str or list of str, optional
            Can be a sample set identifier (e.g., "AG1000G-AO") or a list of
            sample set identifiers (e.g., ["AG1000G-BF-A", "AG1000G-BF-B"]) or a
            release identifier (e.g., "3.0") or a list of release identifiers.
        sample_query : str, optional
            A pandas query string which will be evaluated against the sample
            metadata e.g., "taxon == 'coluzzii' and country == 'Burkina Faso'".
        min_cohort_size : int, optional
            Minimum cohort size. Any cohorts below this size are omitted.
        variant_query : str, optional
        drop_invariant : bool, optional
            If True, drop any rows where there is no evidence of variation.
        max_coverage_variance : float, optional
            Remove samples if coverage variance exceeds this value.
        ci_method : {"normal", "agresti_coull", "beta", "wilson", "binom_test"}, optional
            Method to use for computing confidence intervals, passed through to
            `statsmodels.stats.proportion.proportion_confint`.

        Returns
        -------
        ds : xarray.Dataset
            The resulting dataset contains data has dimensions "cohorts" and
            "variants". Variables prefixed with "cohort" are 1-dimensional
            arrays with data about the cohorts, such as the area, period, taxon
            and cohort size. Variables prefixed with "variant" are 1-dimensional
            arrays with data about the variants, such as the contig, position,
            reference and alternate alleles. Variables prefixed with "event" are
            2-dimensional arrays with the allele counts and frequency
            calculations.

        """

        # check parameters
        _check_param_min_cohort_size(min_cohort_size)

        region = self.resolve_region(region)
        if isinstance(region, Region):
            region = [region]

        ds = xarray_concat(
            [
                self._gene_cnv_frequencies_advanced(
                    region=r,
                    area_by=area_by,
                    period_by=period_by,
                    sample_sets=sample_sets,
                    sample_query=sample_query,
                    min_cohort_size=min_cohort_size,
                    variant_query=variant_query,
                    drop_invariant=drop_invariant,
                    max_coverage_variance=max_coverage_variance,
                    ci_method=ci_method,
                )
                for r in region
            ],
            dim="variants",
        )

        # add metadata
        title = f"Gene CNV frequencies ({_region_str(region)})"
        ds.attrs["title"] = title

        return ds

    def _gene_cnv_frequencies_advanced(
        self,
        *,
        region,
        area_by,
        period_by,
        sample_sets,
        sample_query,
        min_cohort_size,
        variant_query,
        drop_invariant,
        max_coverage_variance,
        ci_method,
    ):

        # sanity check - here we deal with one region only
        assert isinstance(region, Region)

        # access gene CNV calls
        ds_cnv = self.gene_cnv(
            region=region,
            sample_sets=sample_sets,
            sample_query=sample_query,
            max_coverage_variance=max_coverage_variance,
        )

        # load sample metadata
        df_samples = self.sample_metadata(sample_sets=sample_sets)

        # align sample metadata
        sample_id = ds_cnv["sample_id"].values
        df_samples = df_samples.set_index("sample_id").loc[sample_id].reset_index()

        # prepare sample metadata for cohort grouping
        df_samples = _prep_samples_for_cohort_grouping(
            df_samples=df_samples,
            area_by=area_by,
            period_by=period_by,
        )

        # group samples to make cohorts
        group_samples_by_cohort = df_samples.groupby(["taxon", "area", "period"])

        # build cohorts dataframe
        df_cohorts = _build_cohorts_from_sample_grouping(
            group_samples_by_cohort, min_cohort_size
        )

        # figure out expected copy number
        if region.contig == "X":
            is_male = (df_samples["sex_call"] == "M").values
            expected_cn = np.where(is_male, 1, 2)[np.newaxis, :]
        else:
            expected_cn = 2

        # set up intermediates
        cn = ds_cnv["CN_mode"].values
        is_amp = cn > expected_cn
        is_del = (cn >= 0) & (cn < expected_cn)
        is_called = cn >= 0

        # set up main event variables
        n_genes = ds_cnv.dims["genes"]
        n_variants, n_cohorts = n_genes * 2, len(df_cohorts)
        count = np.zeros((n_variants, n_cohorts), dtype=int)
        nobs = np.zeros((n_variants, n_cohorts), dtype=int)

        # build event count and nobs for each cohort
        for cohort_index, cohort in enumerate(df_cohorts.itertuples()):

            # construct grouping key
            cohort_key = cohort.taxon, cohort.area, cohort.period

            # obtain sample indices for cohort
            sample_indices = group_samples_by_cohort.indices[cohort_key]

            # select genotype data for cohort
            cohort_is_amp = np.take(is_amp, sample_indices, axis=1)
            cohort_is_del = np.take(is_del, sample_indices, axis=1)
            cohort_is_called = np.take(is_called, sample_indices, axis=1)

            # compute cohort allele counts
            np.sum(cohort_is_amp, axis=1, out=count[::2, cohort_index])
            np.sum(cohort_is_del, axis=1, out=count[1::2, cohort_index])

            # compute cohort allele numbers
            cohort_n_called = np.sum(cohort_is_called, axis=1)
            nobs[:, cohort_index] = np.repeat(cohort_n_called, 2)

        # compute frequency
        with np.errstate(divide="ignore", invalid="ignore"):
            # ignore division warnings
            frequency = np.where(nobs > 0, count / nobs, np.nan)

        # make dataframe of variants
        with warnings.catch_warnings():
            # ignore "All-NaN slice encountered" warnings
            warnings.simplefilter("ignore", category=RuntimeWarning)
            max_af = np.nanmax(frequency, axis=1)
        df_variants = pd.DataFrame(
            {
                "contig": region.contig,
                "start": np.repeat(ds_cnv["gene_start"].values, 2),
                "end": np.repeat(ds_cnv["gene_end"].values, 2),
                "windows": np.repeat(ds_cnv["gene_windows"].values, 2),
                # alternate amplification and deletion
                "cnv_type": np.tile(np.array(["amp", "del"]), n_genes),
                "max_af": max_af,
                "gene_id": np.repeat(ds_cnv["gene_id"].values, 2),
                "gene_name": np.repeat(ds_cnv["gene_name"].values, 2),
                "gene_strand": np.repeat(ds_cnv["gene_strand"].values, 2),
            }
        )

        # add variant label
        df_variants["label"] = _pandas_apply(
            _make_gene_cnv_label,
            df_variants,
            columns=["gene_id", "gene_name", "cnv_type"],
        )

        # build the output dataset
        ds_out = xr.Dataset()

        # cohort variables
        for coh_col in df_cohorts.columns:
            ds_out[f"cohort_{coh_col}"] = "cohorts", df_cohorts[coh_col]

        # variant variables
        for snp_col in df_variants.columns:
            ds_out[f"variant_{snp_col}"] = "variants", df_variants[snp_col]

        # event variables
        ds_out["event_count"] = ("variants", "cohorts"), count
        ds_out["event_nobs"] = ("variants", "cohorts"), nobs
        ds_out["event_frequency"] = ("variants", "cohorts"), frequency

        # deal with invariants
        if drop_invariant:
            loc_variant = df_variants["max_af"].values > 0
            ds_out = ds_out.isel(variants=loc_variant)
            df_variants = df_variants.loc[loc_variant].reset_index(drop=True)

        # apply variant query
        if variant_query is not None:
            loc_variants = df_variants.eval(variant_query).values
            ds_out = ds_out.isel(variants=loc_variants)

        # add confidence intervals
        _add_frequency_ci(ds_out, ci_method)

        # tidy up display by sorting variables
        ds_out = ds_out[sorted(ds_out)]

        return ds_out

    @staticmethod
    def plot_frequencies_time_series(ds, height=None, width=None, title=True, **kwargs):
        """Create a time series plot of variant frequencies using plotly.

        Parameters
        ----------
        ds : xarray.Dataset
            A dataset of variant frequencies, such as returned by
            `Ag3.snp_allele_frequencies_advanced()`,
            `Ag3.aa_allele_frequencies_advanced()` or
            `Ag3.gene_cnv_frequencies_advanced()`.
        height : int, optional
            Height of plot in pixels.
        width : int, optional
            Width of plot in pixels
        title : bool or str, optional
            If True, attempt to use metadata from input dataset as a plot
            title. Otherwise, use supplied value as a title.
        **kwargs
            Passed through to `px.line()`.

        Returns
        -------
        fig : plotly.graph_objects.Figure
            A plotly figure containing line graphs. The resulting figure will
            have one panel per cohort, grouped into columns by taxon, and
            grouped into rows by area. Markers and lines show frequencies of
            variants.

        """

        import plotly.express as px

        # handle title
        if title is True:
            title = ds.attrs.get("title", None)

        # extract cohorts into a dataframe
        cohort_vars = [v for v in ds if v.startswith("cohort_")]
        df_cohorts = ds[cohort_vars].to_dataframe()
        df_cohorts.columns = [c.split("cohort_")[1] for c in df_cohorts.columns]

        # extract variant labels
        variant_labels = ds["variant_label"].values

        # build a long-form dataframe from the dataset
        dfs = []
        for cohort_index, cohort in enumerate(df_cohorts.itertuples()):
            ds_cohort = ds.isel(cohorts=cohort_index)
            df = pd.DataFrame(
                {
                    "taxon": cohort.taxon,
                    "area": cohort.area,
                    "date": cohort.period_start,
                    "period": str(
                        cohort.period
                    ),  # use string representation for hover label
                    "sample_size": cohort.size,
                    "variant": variant_labels,
                    "count": ds_cohort["event_count"].values,
                    "nobs": ds_cohort["event_nobs"].values,
                    "frequency": ds_cohort["event_frequency"].values,
                    "frequency_ci_low": ds_cohort["event_frequency_ci_low"].values,
                    "frequency_ci_upp": ds_cohort["event_frequency_ci_upp"].values,
                }
            )
            dfs.append(df)
        df_events = pd.concat(dfs, axis=0).reset_index(drop=True)

        # remove events with no observations
        df_events = df_events.query("nobs > 0")

        # calculate error bars
        frq = df_events["frequency"]
        frq_ci_low = df_events["frequency_ci_low"]
        frq_ci_upp = df_events["frequency_ci_upp"]
        df_events["frequency_error"] = frq_ci_upp - frq
        df_events["frequency_error_minus"] = frq - frq_ci_low

        # make a plot
        fig = px.line(
            df_events,
            facet_col="taxon",
            facet_row="area",
            x="date",
            y="frequency",
            error_y="frequency_error",
            error_y_minus="frequency_error_minus",
            color="variant",
            markers=True,
            hover_name="variant",
            hover_data={
                "frequency": ":.0%",
                "period": True,
                "area": True,
                "taxon": True,
                "sample_size": True,
                "date": False,
                "variant": False,
            },
            height=height,
            width=width,
            title=title,
            labels={
                "date": "Date",
                "frequency": "Frequency",
                "variant": "Variant",
                "taxon": "Taxon",
                "area": "Area",
                "period": "Period",
                "sample_size": "Sample size",
            },
            **kwargs,
        )

        # tidy plot
        fig.update_layout(yaxis_range=[-0.05, 1.05])

        return fig

    @staticmethod
    def plot_frequencies_map_markers(m, ds, variant, taxon, period, clear=True):
        """Plot markers on a map showing variant frequencies for cohorts grouped
        by area (space), period (time) and taxon.

        Parameters
        ----------
        m : ipyleaflet.Map
            The map on which to add the markers.
        ds : xarray.Dataset
            A dataset of variant frequencies, such as returned by
            `Ag3.snp_allele_frequencies_advanced()`,
            `Ag3.aa_allele_frequencies_advanced()` or
            `Ag3.gene_cnv_frequencies_advanced()`.
        variant : int or str
            Index or label of variant to plot.
        taxon : str
            Taxon to show markers for.
        period : pd.Period
            Time period to show markers for.
        clear : bool, optional
            If True, clear all layers (except the base layer) from the map
            before adding new markers.

        """

        import ipyleaflet
        import ipywidgets

        # slice dataset to variant of interest
        if isinstance(variant, int):
            ds_variant = ds.isel(variants=variant)
            variant_label = ds["variant_label"].values[variant]
        elif isinstance(variant, str):
            ds_variant = ds.set_index(variants="variant_label").sel(variants=variant)
            variant_label = variant
        else:
            raise TypeError(
                f"Bad type for variant parameter; expected int or str, found {type(variant)}."
            )

        # convert to a dataframe for convenience
        df_markers = ds_variant[
            [
                "cohort_taxon",
                "cohort_area",
                "cohort_period",
                "cohort_lat_mean",
                "cohort_lon_mean",
                "cohort_size",
                "event_frequency",
                "event_frequency_ci_low",
                "event_frequency_ci_upp",
            ]
        ].to_dataframe()

        # select data matching taxon and period parameters
        df_markers = df_markers.loc[
            (
                (df_markers["cohort_taxon"] == taxon)
                & (df_markers["cohort_period"] == period)
            )
        ]

        # clear existing layers in the map
        if clear:
            for layer in m.layers[1:]:
                m.remove_layer(layer)

        # add markers
        for x in df_markers.itertuples():
            marker = ipyleaflet.CircleMarker()
            marker.location = (x.cohort_lat_mean, x.cohort_lon_mean)
            marker.radius = 20
            marker.color = "black"
            marker.weight = 1
            marker.fill_color = "red"
            marker.fill_opacity = x.event_frequency
            popup_html = f"""
                <strong>{variant_label}</strong> <br/>
                Taxon: {x.cohort_taxon} <br/>
                Area: {x.cohort_area} <br/>
                Period: {x.cohort_period} <br/>
                Sample size: {x.cohort_size} <br/>
                Frequency: {x.event_frequency:.0%}
                (95% CI: {x.event_frequency_ci_low:.0%} - {x.event_frequency_ci_upp:.0%})
            """
            marker.popup = ipyleaflet.Popup(
                child=ipywidgets.HTML(popup_html),
            )
            m.add_layer(marker)

    @staticmethod
    def plot_frequencies_interactive_map(
        ds,
        center=(-2, 20),
        zoom=3,
        title=True,
        epilogue=True,
    ):
        """Create an interactive map with markers showing variant frequencies or
        cohorts grouped by area (space), period (time) and taxon.

        Parameters
        ----------
        ds : xarray.Dataset
            A dataset of variant frequencies, such as returned by
            `Ag3.snp_allele_frequencies_advanced()`,
            `Ag3.aa_allele_frequencies_advanced()` or
            `Ag3.gene_cnv_frequencies_advanced()`.
        center : tuple of int, optional
            Location to center the map.
        zoom : int, optional
            Initial zoom level.
        title : bool or str, optional
            If True, attempt to use metadata from input dataset as a plot
            title. Otherwise, use supplied value as a title.
        epilogue : bool or str, optional
            Additional text to display below the map.

        Returns
        -------
        out : ipywidgets.Widget
            An interactive map with widgets for selecting which variant, taxon
            and time period to display.

        """

        import ipyleaflet
        import ipywidgets

        # handle title
        if title is True:
            title = ds.attrs.get("title", None)

        # create a map
        freq_map = ipyleaflet.Map(center=center, zoom=zoom)

        # setup interactive controls
        variants = ds["variant_label"].values
        taxa = np.unique(ds["cohort_taxon"].values)
        periods = np.unique(ds["cohort_period"].values)
        controls = ipywidgets.interactive(
            Ag3.plot_frequencies_map_markers,
            m=ipywidgets.fixed(freq_map),
            ds=ipywidgets.fixed(ds),
            variant=ipywidgets.Dropdown(options=variants, description="Variant: "),
            taxon=ipywidgets.Dropdown(options=taxa, description="Taxon: "),
            period=ipywidgets.Dropdown(options=periods, description="Period: "),
            clear=ipywidgets.fixed(True),
        )

        # lay out widgets
        components = []
        if title is not None:
            components.append(ipywidgets.HTML(value=f"<h3>{title}</h3>"))
        components.append(controls)
        components.append(freq_map)
        if epilogue is True:
            epilogue = """
                Variant frequencies are shown as coloured markers. Opacity of color
                denotes frequency. Click on a marker for more information.
            """
        if epilogue:
            components.append(ipywidgets.HTML(value=f"{epilogue}"))

        out = ipywidgets.VBox(components)

        return out

    def resolve_region(self, region):
        """Convert a genome region into a standard data structure.

        Parameters
        ----------
        region: str
            Chromosome arm (e.g., "2L"), gene name (e.g., "AGAP007280") or
            genomic region defined with coordinates (e.g.,
            "2L:44989425-44998059").

        Returns
        -------
        out : Region
            A named tuple with attributes contig, start and end.

        """

        return resolve_region(self, region)

    def plot_genes(
        self,
        region,
        width=DEFAULT_GENOME_PLOT_WIDTH,
        height=DEFAULT_GENES_TRACK_HEIGHT,
        show=True,
        toolbar_location="above",
        x_range=None,
        title="Genes",
    ):
        """Plot a genes track, using bokeh.

        Parameters
        ----------
        region : str
            Chromosome arm (e.g., "2L"), gene name (e.g., "AGAP007280") or
            genomic region defined with coordinates (e.g.,
            "2L:44989425-44998059").
        width : int, optional
            Plot width in pixels (px).
        height : int, optional
            Plot height in pixels (px).
        show : bool, optional
            If true, show the plot.
        toolbar_location : str, optional
            Location of bokeh toolbar.
        x_range : bokeh.models.Range1d, optional
            X axis range (for linking to other tracks).
        title : str, optional
            Plot title.

        Returns
        -------
        fig : Figure
            Bokeh figure.

        """

        import bokeh.models as bkmod
        import bokeh.plotting as bkplt

        # handle region parameter - this determines the genome region to plot
        region = self.resolve_region(region)
        contig = region.contig
        start = region.start
        end = region.end
        if start is None:
            start = 0
        if end is None:
            end = len(self.genome_sequence(contig))

        # define x axis range
        if x_range is None:
            x_range = bkmod.Range1d(start, end, bounds="auto")

        # select the genes overlapping the requested region
        df_geneset = self.geneset(attributes=["ID", "Name", "Parent", "description"])
        # df_geneset = df_geneset.set_index("ID")
        data = df_geneset.query(
            f"type == 'gene' and contig == '{contig}' and start < {end} and end > {start}"
        ).copy()

        # we're going to plot each gene as a rectangle, so add some additional
        # columns
        data["bottom"] = np.where(data["strand"] == "+", 1, 0)
        data["top"] = data["bottom"] + 0.8

        # tidy up some columns for presentation
        data["Name"].fillna("", inplace=True)
        data["description"].fillna("", inplace=True)

        # define tooltips for hover
        tooltips = [
            ("ID", "@ID"),
            ("Name", "@Name"),
            ("Description", "@description"),
            ("Location", "@contig:@start{,}-@end{,}"),
        ]

        # make a figure
        xwheel_zoom = bkmod.WheelZoomTool(dimensions="width", maintain_focus=False)
        fig = bkplt.figure(
            title=title,
            plot_width=width,
            plot_height=height,
            tools=[
                "xpan",
                "xzoom_in",
                "xzoom_out",
                xwheel_zoom,
                "reset",
                "tap",
                "hover",
            ],
            toolbar_location=toolbar_location,
            active_scroll=xwheel_zoom,
            active_drag="xpan",
            tooltips=tooltips,
            x_range=x_range,
        )

        # add functionality to click through to vectorbase
        url = "https://vectorbase.org/vectorbase/app/record/gene/@ID"
        taptool = fig.select(type=bkmod.TapTool)
        taptool.callback = bkmod.OpenURL(url=url)

        # now plot the genes as rectangles
        fig.quad(
            bottom="bottom",
            top="top",
            left="start",
            right="end",
            source=data,
            line_width=0.5,
            fill_alpha=0.5,
        )

        # tidy up the plot
        fig.xaxis.axis_label = f"Contig {contig} position (bp)"
        fig.y_range = bkmod.Range1d(-0.4, 2.2)
        fig.ygrid.visible = False
        yticks = [0.4, 1.4]
        yticklabels = ["-", "+"]
        fig.yaxis.ticker = yticks
        fig.yaxis.major_label_overrides = {k: v for k, v in zip(yticks, yticklabels)}
        fig.xaxis[0].formatter = bkmod.NumeralTickFormatter(format="0,0")

        if show:
            bkplt.show(fig)

        return fig

    def plot_transcript(
        self,
        transcript,
        width=DEFAULT_GENOME_PLOT_WIDTH,
        height=DEFAULT_GENES_TRACK_HEIGHT,
        show=True,
        x_range=None,
        toolbar_location="above",
        title=True,
    ):
        """Plot a transcript, using bokeh.

        Parameters
        ----------
        transcript : str
            Transcript identifier, e.g., "AGAP004707-RD".
        width : int, optional
            Plot width in pixels (px).
        height : int, optional
            Plot height in pixels (px).
        show : bool, optional
            If true, show the plot.
        toolbar_location : str, optional
            Location of bokeh toolbar.
        x_range : bokeh.models.Range1d, optional
            X axis range (for linking to other tracks).
        title : str, optional
            Plot title.

        Returns
        -------
        fig : Figure
            Bokeh figure.

        """

        import bokeh.models as bkmod
        import bokeh.plotting as bkplt

        # find the transcript annotation
        df_geneset = self.geneset().set_index("ID")
        parent = df_geneset.loc[transcript]

        if title is True:
            title = f"{transcript} ({parent.strand})"

        # define tooltips for hover
        tooltips = [
            ("Type", "@type"),
            ("Location", "@contig:@start{,}-@end{,}"),
        ]

        # make a figure
        xwheel_zoom = bkmod.WheelZoomTool(dimensions="width", maintain_focus=False)
        fig = bkplt.figure(
            title=title,
            plot_width=width,
            plot_height=height,
            tools=["xpan", "xzoom_in", "xzoom_out", xwheel_zoom, "reset", "hover"],
            toolbar_location=toolbar_location,
            active_scroll=xwheel_zoom,
            active_drag="xpan",
            tooltips=tooltips,
            x_range=x_range,
        )

        # find child components of the transcript
        data = df_geneset.set_index("Parent").loc[transcript].copy()
        data["bottom"] = -0.4
        data["top"] = 0.4

        # plot exons
        exons = data.query("type == 'exon'")
        fig.quad(
            bottom="bottom",
            top="top",
            left="start",
            right="end",
            source=exons,
            fill_color=None,
            line_color="black",
            line_width=0.5,
            fill_alpha=0,
        )

        # plot introns
        for intron_start, intron_end in zip(exons[:-1]["end"], exons[1:]["start"]):
            intron_midpoint = (intron_start + intron_end) / 2
            line_data = pd.DataFrame(
                {
                    "x": [intron_start, intron_midpoint, intron_end],
                    "y": [0, 0.1, 0],
                    "type": "intron",
                    "contig": parent.contig,
                    "start": intron_start,
                    "end": intron_end,
                }
            )
            fig.line(
                x="x",
                y="y",
                source=line_data,
                line_width=1,
                line_color="black",
            )

        # plot UTRs
        fig.quad(
            bottom="bottom",
            top="top",
            left="start",
            right="end",
            source=data.query("type == 'five_prime_UTR'"),
            fill_color="green",
            line_width=0,
            fill_alpha=0.5,
        )
        fig.quad(
            bottom="bottom",
            top="top",
            left="start",
            right="end",
            source=data.query("type == 'three_prime_UTR'"),
            fill_color="red",
            line_width=0,
            fill_alpha=0.5,
        )

        # plot CDSs
        fig.quad(
            bottom="bottom",
            top="top",
            left="start",
            right="end",
            source=data.query("type == 'CDS'"),
            fill_color="blue",
            line_width=0,
            fill_alpha=0.5,
        )

        # tidy up the figure
        fig.yaxis.ticker = []
        fig.y_range = bkmod.Range1d(-0.6, 0.6)
        fig.xaxis.axis_label = f"Contig {parent.contig} position (bp)"
        fig.xaxis[0].formatter = bkmod.NumeralTickFormatter(format="0,0")

        if show:
            bkplt.show(fig)

        return fig

    def plot_cnv_hmm_coverage_track(
        self,
        sample,
        sample_set,
        region,
        y_max="auto",
        width=DEFAULT_GENOME_PLOT_WIDTH,
        height=200,
        circle_kwargs=None,
        line_kwargs=None,
        show=True,
    ):
        """Plot CNV HMM data for a single sample, using bokeh.

        Parameters
        ----------
        sample : str or int
            Sample identifier or index within sample set.
        sample_set : str
            Sample set identifier.
        region : str
            Chromosome arm (e.g., "2L"), gene name (e.g., "AGAP007280") or
            genomic region defined with coordinates (e.g.,
            "2L:44989425-44998059").
        y_max : str or int, optional
            Maximum Y axis value.
        width : int, optional
            Plot width in pixels (px).
        height : int, optional
            Plot height in pixels (px).
        circle_kwargs : dict, optional
            Passed through to bokeh circle() function.
        line_kwargs : dict, optional
            Passed through to bokeh line() function.
        show : bool, optional
            If true, show the plot.

        Returns
        -------
        fig : Figure
            Bokeh figure.

        """

        import bokeh.models as bkmod
        import bokeh.plotting as bkplt

        # resolve region
        region = self.resolve_region(region)

        # access HMM data
        hmm = self.cnv_hmm(region=region, sample_sets=sample_set)

        # select data for the given sample - support either sample ID or integer index
        hmm_sample = None
        sample_id = None
        if isinstance(sample, str):
            hmm_sample = hmm.set_index(samples="sample_id").sel(samples=sample)
            sample_id = sample
        elif isinstance(sample, int):
            hmm_sample = hmm.isel(samples=sample)
            sample_id = hmm["sample_id"].values[sample]
        else:
            type_error(name="sample", value=sample, expectation=(str, int))

        # extract data into a pandas dataframe for easy plotting
        data = hmm_sample[
            ["variant_position", "variant_end", "call_NormCov", "call_CN"]
        ].to_dataframe()

        # add window midpoint for plotting accuracy
        data["variant_midpoint"] = data["variant_position"] + 150

        # remove data where HMM is not called
        data = data.query("call_CN >= 0")

        # set up y range
        if y_max == "auto":
            y_max = data["call_CN"].max() + 2

        # set up x range
        x_min = data["variant_position"].values[0]
        x_max = data["variant_end"].values[-1]
        x_range = bkmod.Range1d(x_min, x_max, bounds="auto")

        # create a figure for plotting
        xwheel_zoom = bkmod.WheelZoomTool(dimensions="width", maintain_focus=False)
        fig = bkplt.figure(
            title=f"CNV HMM - {sample_id} ({sample_set})",
            tools=["xpan", "xzoom_in", "xzoom_out", xwheel_zoom, "reset"],
            active_scroll=xwheel_zoom,
            active_drag="xpan",
            plot_width=width,
            plot_height=height,
            toolbar_location="above",
            x_range=x_range,
            y_range=(0, y_max),
        )

        # plot the normalised coverage data
        if circle_kwargs is None:
            circle_kwargs = dict()
        circle_kwargs.setdefault("size", 3)
        circle_kwargs.setdefault("line_width", 0.5)
        circle_kwargs.setdefault("line_color", "black")
        circle_kwargs.setdefault("fill_color", None)
        circle_kwargs.setdefault("legend_label", "Coverage")
        fig.circle(x="variant_midpoint", y="call_NormCov", source=data, **circle_kwargs)

        # plot the HMM state
        if line_kwargs is None:
            line_kwargs = dict()
        line_kwargs.setdefault("width", 2)
        line_kwargs.setdefault("legend_label", "HMM")
        fig.line(x="variant_midpoint", y="call_CN", source=data, **line_kwargs)

        # tidy up the plot
        fig.yaxis.axis_label = "Copy number"
        fig.yaxis.ticker = list(range(y_max + 1))
        fig.xaxis.axis_label = f"Contig {region.contig} position (bp)"
        fig.xaxis[0].formatter = bkmod.NumeralTickFormatter(format="0,0")
        fig.add_layout(fig.legend[0], "right")

        if show:
            bkplt.show(fig)

        return fig

    def plot_cnv_hmm_coverage(
        self,
        sample,
        sample_set,
        region,
        y_max="auto",
        width=DEFAULT_GENOME_PLOT_WIDTH,
        track_height=170,
        genes_height=DEFAULT_GENES_TRACK_HEIGHT,
        circle_kwargs=None,
        line_kwargs=None,
        show=True,
    ):
        """Plot CNV HMM data for a single sample, together with a genes track,
        using bokeh.

        Parameters
        ----------
        sample : str or int
            Sample identifier or index within sample set.
        sample_set : str
            Sample set identifier.
        region : str
            Chromosome arm (e.g., "2L"), gene name (e.g., "AGAP007280") or
            genomic region defined with coordinates (e.g.,
            "2L:44989425-44998059").
        y_max : str or int, optional
            Maximum Y axis value.
        width : int, optional
            Plot width in pixels (px).
        track_height : int, optional
            Height of CNV HMM track in pixels (px).
        genes_height : int, optional
            Height of genes track in pixels (px).
        circle_kwargs : dict, optional
            Passed through to bokeh circle() function.
        line_kwargs : dict, optional
            Passed through to bokeh line() function.
        show : bool, optional
            If true, show the plot.

        Returns
        -------
        fig : Figure
            Bokeh figure.

        """

        import bokeh.layouts as bklay
        import bokeh.plotting as bkplt

        # plot the main track
        fig1 = self.plot_cnv_hmm_coverage_track(
            sample=sample,
            sample_set=sample_set,
            region=region,
            y_max=y_max,
            width=width,
            height=track_height,
            circle_kwargs=circle_kwargs,
            line_kwargs=line_kwargs,
            show=False,
        )
        fig1.xaxis.visible = False

        # plot genes track
        fig2 = self.plot_genes(
            region=region,
            width=width,
            height=genes_height,
            x_range=fig1.x_range,
            show=False,
        )

        # combine plots into a single figure
        fig = bklay.gridplot(
            [fig1, fig2], ncols=1, toolbar_location="above", merge_tools=True
        )

        if show:
            bkplt.show(fig)

        return fig

    def plot_cnv_hmm_heatmap_track(
        self,
        region,
        sample_sets=None,
        sample_query=None,
        max_coverage_variance=DEFAULT_MAX_COVERAGE_VARIANCE,
        width=DEFAULT_GENOME_PLOT_WIDTH,
        row_height=7,
        height=None,
        show=True,
    ):
        """Plot CNV HMM data for multiple samples as a heatmap, using bokeh.

        Parameters
        ----------
        region : str
            Chromosome arm (e.g., "2L"), gene name (e.g., "AGAP007280") or
            genomic region defined with coordinates (e.g.,
            "2L:44989425-44998059").
        sample_sets : str or list of str, optional
            Can be a sample set identifier (e.g., "AG1000G-AO") or a list of
            sample set identifiers (e.g., ["AG1000G-BF-A", "AG1000G-BF-B"]) or a
            release identifier (e.g., "3.0") or a list of release identifiers.
        sample_query : str, optional
            A pandas query string which will be evaluated against the sample
            metadata e.g., "taxon == 'coluzzii' and country == 'Burkina Faso'".
        max_coverage_variance : float, optional
            Remove samples if coverage variance exceeds this value.
        width : int, optional
            Plot width in pixels (px).
        row_height : int, optional
            Plot height per row (sample) in pixels (px).
        height : int, optional
            Absolute plot height in pixels (px), overrides row_height.
        show : bool, optional
            If true, show the plot.

        Returns
        -------
        fig : Figure
            Bokeh figure.

        """

        import bokeh.models as bkmod
        import bokeh.palettes as bkpal
        import bokeh.plotting as bkplt

        region = self.resolve_region(region)

        # access HMM data
        ds_cnv = self.cnv_hmm(
            region=region,
            sample_sets=sample_sets,
            sample_query=sample_query,
            max_coverage_variance=max_coverage_variance,
        )

        # access copy number data
        cn = ds_cnv["call_CN"].values
        ncov = ds_cnv["call_NormCov"].values
        start = ds_cnv["variant_position"].values
        end = ds_cnv["variant_end"].values
        n_windows, n_samples = cn.shape

        # figure out X axis limits from data
        x_min = start[0]
        x_max = end[-1]

        # set up plot title
        title = "CNV HMM"
        if sample_sets is not None:
            if isinstance(sample_sets, (list, tuple)):
                sample_sets_text = ", ".join(sample_sets)
            else:
                sample_sets_text = sample_sets
            title += f" - {sample_sets_text}"
        if sample_query is not None:
            title += f" ({sample_query})"

        # figure out plot height
        if height is None:
            plot_height = 100 + row_height * n_samples
        else:
            plot_height = height

        # setup figure
        xwheel_zoom = bkmod.WheelZoomTool(dimensions="width", maintain_focus=False)
        tooltips = [
            ("Position", "$x{0,0}"),
            ("Sample ID", "@sample_id"),
            ("HMM state", "@hmm_state"),
            ("Normalised coverage", "@norm_cov"),
        ]
        fig = bkplt.figure(
            title=title,
            plot_width=width,
            plot_height=plot_height,
            tools=["xpan", "xzoom_in", "xzoom_out", xwheel_zoom, "reset"],
            active_scroll=xwheel_zoom,
            active_drag="xpan",
            toolbar_location="above",
            x_range=bkmod.Range1d(x_min, x_max, bounds="auto"),
            y_range=(-0.5, n_samples - 0.5),
            tooltips=tooltips,
        )

        # set up palette and color mapping
        palette = ("#cccccc",) + bkpal.PuOr5
        color_mapper = bkmod.LinearColorMapper(low=-1.5, high=4.5, palette=palette)

        # plot the HMM copy number data as an image
        sample_id = ds_cnv["sample_id"].values
        sample_id_tiled = np.broadcast_to(sample_id[np.newaxis, :], cn.shape)
        data = dict(
            hmm_state=[cn.T],
            norm_cov=[ncov.T],
            sample_id=[sample_id_tiled.T],
            x=[x_min],
            y=[-0.5],
            dw=[n_windows * 300],
            dh=[n_samples],
        )
        fig.image(
            source=data,
            image="hmm_state",
            x="x",
            y="y",
            dw="dw",
            dh="dh",
            color_mapper=color_mapper,
        )

        # tidy
        fig.yaxis.axis_label = "Samples"
        fig.xaxis.axis_label = f"Contig {region.contig} position (bp)"
        fig.xaxis[0].formatter = bkmod.NumeralTickFormatter(format="0,0")
        fig.yaxis.ticker = bkmod.FixedTicker(
            ticks=np.arange(len(sample_id)),
        )
        fig.yaxis.major_label_overrides = {i: s for i, s in enumerate(sample_id)}
        fig.yaxis.major_label_text_font_size = f"{row_height}px"

        # add color bar
        color_bar = bkmod.ColorBar(
            title="Copy number",
            color_mapper=color_mapper,
            major_label_overrides={
                -1: "unknown",
                4: "4+",
            },
            major_label_policy=bkmod.AllLabels(),
        )
        fig.add_layout(color_bar, "right")

        if show:
            bkplt.show(fig)

        return fig

    def plot_cnv_hmm_heatmap(
        self,
        region,
        sample_sets=None,
        sample_query=None,
        max_coverage_variance=DEFAULT_MAX_COVERAGE_VARIANCE,
        width=DEFAULT_GENOME_PLOT_WIDTH,
        row_height=7,
        track_height=None,
        genes_height=DEFAULT_GENES_TRACK_HEIGHT,
        show=True,
    ):
        """Plot CNV HMM data for multiple samples as a heatmap, with a genes
        track, using bokeh.

        Parameters
        ----------
        region : str
            Chromosome arm (e.g., "2L"), gene name (e.g., "AGAP007280") or
            genomic region defined with coordinates (e.g.,
            "2L:44989425-44998059").
        sample_sets : str or list of str, optional
            Can be a sample set identifier (e.g., "AG1000G-AO") or a list of
            sample set identifiers (e.g., ["AG1000G-BF-A", "AG1000G-BF-B"]) or a
            release identifier (e.g., "3.0") or a list of release identifiers.
        sample_query : str, optional
            A pandas query string which will be evaluated against the sample
            metadata e.g., "taxon == 'coluzzii' and country == 'Burkina Faso'".
        max_coverage_variance : float, optional
            Remove samples if coverage variance exceeds this value.
        width : int, optional
            Plot width in pixels (px).
        row_height : int, optional
            Plot height per row (sample) in pixels (px).
        track_height : int, optional
            Absolute plot height for HMM track in pixels (px), overrides
            row_height.
        genes_height : int, optional
            Height of genes track in pixels (px).
        show : bool, optional
            If true, show the plot.

        Returns
        -------
        fig : Figure
            Bokeh figure.

        """

        import bokeh.layouts as bklay
        import bokeh.plotting as bkplt

        # plot the main track
        fig1 = self.plot_cnv_hmm_heatmap_track(
            region=region,
            sample_sets=sample_sets,
            sample_query=sample_query,
            max_coverage_variance=max_coverage_variance,
            width=width,
            row_height=row_height,
            height=track_height,
            show=False,
        )
        fig1.xaxis.visible = False

        # plot genes track
        fig2 = self.plot_genes(
            region=region,
            width=width,
            height=genes_height,
            x_range=fig1.x_range,
            show=False,
        )

        # combine plots into a single figure
        fig = bklay.gridplot(
            [fig1, fig2], ncols=1, toolbar_location="above", merge_tools=True
        )

        if show:
            bkplt.show(fig)

        return fig

    @staticmethod
    def igv(region):

        try:
            # The igv-notebook package is not currently available from PyPI, so
            # we cannot have this as an automatically installed dependency yet.
            # So for the time being, provide a message to the user with
            # information about how to install.
            import igv_notebook
        except ImportError:
            # re-raise with a more helpful message
            raise ImportError(
                dedent(
                    """
                This function requires the igv-notebook package to be installed.
                Please install this package by running the following system
                command:

                pip install git+https://github.com/igvteam/igv-notebook.git
            """
                )
            )

        igv_notebook.init()

        browser = igv_notebook.Browser(
            {
                "reference": {
                    "id": "AgamP4",
                    "name": "Anopheles gambiae (PEST)",
                    "fastaURL": f"{GCS_URL}{GENOME_FASTA_PATH}",
                    "indexURL": f"{GCS_URL}{GENOME_FAI_PATH}",
                    "tracks": [
                        {
                            "name": "Genes",
                            "url": f"{GCS_URL}{GENESET_GFF3_PATH}",
                            "indexed": False,
                        }
                    ],
                },
                "locus": region,
            }
        )

        return browser

    def data_catalog(self, sample_set):
        debug = self._log.debug

        debug("look up release for sample set")
        release = self._lookup_release(sample_set=sample_set)
        release_path = _release_to_path(release=release)

        if release == "3.0":

            debug("special handling for 3.0 as data catalogs have a different format")

            debug("load alignments catalog")
            alignments_path = f"{self._base_path}/{release_path}/alignments/catalog.csv"
            with self._fs.open(alignments_path) as f:
                alignments_df = pd.read_csv(f, na_values="").query(
                    f"sample_set == '{sample_set}'"
                )

            debug("load SNP genotypes catalog")
            genotypes_path = (
                f"{self._base_path}/{release_path}/snp_genotypes/per_sample/catalog.csv"
            )
            with self._fs.open(genotypes_path) as f:
                genotypes_df = pd.read_csv(f, na_values="").query(
                    f"sample_set == '{sample_set}'"
                )

            debug("join catalogs")
            df = pd.merge(
                left=alignments_df, right=genotypes_df, on="sample_id", how="inner"
            )

            debug("normalise columns")
            df = df[["sample_id", "bam_path", "vcf_path", "zarr_path"]]
            df = df.rename(
                columns={
                    "bam_path": "alignments_bam",
                    "vcf_path": "snp_genotypes_vcf",
                    "zarr_path": "snp_genotypes_zarr",
                }
            )

        else:

            debug("load data catalog")
            path = f"{self._base_path}/{release_path}/metadata/general/{sample_set}/wgs_snp_data.csv"
            with self._fs.open(path) as f:
                df = pd.read_csv(f, na_values="")

            debug("normalise columns")
            df = df[
                [
                    "sample_id",
                    "alignments_bam",
                    "snp_genotypes_vcf",
                    "snp_genotypes_zarr",
                ]
            ]

        return df

    def view_alignments(
        self,
        region,
        sample,
    ):
        """Launch IGV and view sequence read alignments from the given sample.

        Parameters
        ----------
        region: str
            Genomic region defined with coordinates, e.g., "2L:2422600-2422700".
        sample : str
            Sample identifier, e.g., "AR0001-C".

        Notes
        -----
        Only samples from the Ag3.0 release are currently available.

        """
        debug = self._log.debug

        debug("look up sample set for sample")
        sample_rec = self.sample_metadata().set_index("sample_id").loc[sample]
        sample_set = sample_rec["sample_set"]

        debug("load data catalog")
        df_cat = self.data_catalog(sample_set=sample_set)

        debug("locate record for sample")
        cat_rec = df_cat.set_index("sample_id").loc[sample]
        bam_path = cat_rec["alignments_bam"]
        vcf_path = cat_rec["snp_genotypes_vcf"]
        debug(bam_path)
        debug(vcf_path)

        debug("create IGV browser")
        browser = self.igv(region=region)

        debug("add variant track")
        browser.load_track(
            {
                "name": "SNPs",
                "path": vcf_path,
                "indexPath": f"{vcf_path}.tbi",
                "format": "vcf",
                "type": "variant",
                "displayMode": "EXPANDED",
            }
        )

        debug("add alignment track")
        browser.load_track(
            {
                "name": "Alignments",
                "path": bam_path,
                "indexPath": f"{bam_path}.bai",
                "format": "bam",
                "type": "alignment",
            }
        )

    def results_cache_get(self, *, name, params):
        debug = self._log.debug
        if self._results_cache is None:
            raise CacheMiss
        params = params.copy()
        params["cohorts_analysis"] = self._cohorts_analysis
        params["species_analysis"] = self._species_analysis
        params["site_filters_analysis"] = self._site_filters_analysis
        cache_key, _ = hash_params(params)
        cache_path = self._results_cache / name / cache_key
        results_path = cache_path / "results.npz"
        if not results_path.exists():
            raise CacheMiss
        results = np.load(results_path)
        debug(f"loaded {name}/{cache_key}")
        return results

    def results_cache_set(self, *, name, params, results):
        debug = self._log.debug
        if self._results_cache is None:
            # no results cache has been configured, do nothing
            return
        params = params.copy()
        params["cohorts_analysis"] = self._cohorts_analysis
        params["species_analysis"] = self._species_analysis
        params["site_filters_analysis"] = self._site_filters_analysis
        cache_key, params_json = hash_params(params)
        cache_path = self._results_cache / name / cache_key
        cache_path.mkdir(exist_ok=True, parents=True)
        params_path = cache_path / "params.json"
        results_path = cache_path / "results.npz"
        with params_path.open(mode="w") as f:
            f.write(params_json)
        np.savez_compressed(results_path, **results)
        debug(f"saved {name}/{cache_key}")

    def snp_allele_counts(
        self,
        region,
        sample_sets=None,
        sample_query=None,
        site_mask=None,
    ):
        """Compute SNP allele counts. This returns the number of times each
        SNP allele was observed in the selected samples.

        Parameters
        ----------
        region : str
            Chromosome arm (e.g., "2L"), gene name (e.g., "AGAP007280") or
            genomic region defined with coordinates (e.g.,
            "2L:44989425-44998059").
        sample_sets : str or list of str, optional
            Can be a sample set identifier (e.g., "AG1000G-AO") or a list of
            sample set identifiers (e.g., ["AG1000G-BF-A", "AG1000G-BF-B"]) or a
            release identifier (e.g., "3.0") or a list of release identifiers.
        sample_query : str, optional
            A pandas query string which will be evaluated against the sample
            metadata e.g., "taxon == 'coluzzii' and country == 'Burkina Faso'".
        site_mask : {"gamb_colu_arab", "gamb_colu", "arab"}
            Site filters mask to apply.

        Returns
        -------
        ac : np.ndarray
            A numpy array of shape (n_variants, 4), where the first column has
            the reference allele (0) counts, the second column has the first
            alternate allele (1) counts, the third column has the second
            alternate allele (2) counts, and the fourth column has the third
            alternate allele (3) counts.

        Notes
        -----
        This computation may take some time to run, depending on your computing
        environment. Results of this computation will be cached and re-used if
        the `results_cache` parameter was set when instantiating the Ag3 class.

        """

        name = "snp_allele_counts_1"  # change this to invalidate any previously cached data
        # normalize params for consistent hash value
        params = dict(
            region=self.resolve_region(region).to_dict(),
            sample_sets=self._prep_sample_sets_arg(sample_sets=sample_sets),
            sample_query=sample_query,
            site_mask=site_mask,
        )

        try:
            results = self.results_cache_get(name=name, params=params)

        except CacheMiss:
            results = self._snp_allele_counts(**params)
            self.results_cache_set(name=name, params=params, results=results)

        ac = results["ac"]
        return ac

    def _snp_allele_counts(
        self,
        *,
        region,
        sample_sets,
        sample_query,
        site_mask,
    ):

        # access SNP calls
        ds_snps = self.snp_calls(
            region=region,
            sample_sets=sample_sets,
            sample_query=sample_query,
            site_mask=site_mask,
        )
        gt = ds_snps["call_genotype"]

        # set up and run allele counts computation
        gt = allel.GenotypeDaskArray(gt.data)
        ac = gt.count_alleles(max_allele=3)
<<<<<<< HEAD
        with self._dask_progress(desc="Compute SNP allele counts"):
=======
        with ProgressBar():
>>>>>>> 8c622652
            ac = ac.compute()

        # return plain numpy array
        results = dict(ac=ac.values)

        return results

    def pca(
        self,
        region,
        n_snps,
        thin_offset=0,
        sample_sets=None,
        sample_query=None,
        site_mask="gamb_colu_arab",
        min_minor_ac=2,
        max_missing_an=0,
        n_components=20,
    ):
        """Run a principal components analysis (PCA) using biallelic SNPs from
        the selected genome region and samples.

        Parameters
        ----------
        region : str
            Chromosome arm (e.g., "2L"), gene name (e.g., "AGAP007280") or
            genomic region defined with coordinates (e.g.,
            "2L:44989425-44998059").
        n_snps : int
            The desired number of SNPs to use when running the analysis.
            SNPs will be evenly thinned to approximately this number.
        thin_offset : int, optional
            Starting index for SNP thinning. Change this to repeat the analysis
            using a different set of SNPs.
        sample_sets : str or list of str, optional
            Can be a sample set identifier (e.g., "AG1000G-AO") or a list of
            sample set identifiers (e.g., ["AG1000G-BF-A", "AG1000G-BF-B"]) or a
            release identifier (e.g., "3.0") or a list of release identifiers.
        sample_query : str, optional
            A pandas query string which will be evaluated against the sample
            metadata e.g., "taxon == 'coluzzii' and country == 'Burkina Faso'".
        site_mask : {"gamb_colu_arab", "gamb_colu", "arab"}
            Site filters mask to apply.
        min_minor_ac : int, optional
            The minimum minor allele count. SNPs with a minor allele count
            below this value will be excluded prior to thinning.
        max_missing_an : int, optional
            The maximum number of missing allele calls to accept. SNPs with
            more than this value will be excluded prior to thinning. Set to 0
            (default) to require no missing calls.
        n_components : int, optional
            Number of components to return.

        Returns
        -------
        df_pca : pandas.DataFrame
            A dataframe of sample metadata, with columns "PC1", "PC2", "PC3",
            etc., added.
        evr : np.ndarray
            An array of explained variance ratios, one per component.

        Notes
        -----
        This computation may take some time to run, depending on your computing
        environment. Results of this computation will be cached and re-used if
        the `results_cache` parameter was set when instantiating the Ag3 class.

        """

        name = "pca_1"  # change this to invalidate any previously cached data
        # normalize params for consistent hash value
        params = dict(
            region=self.resolve_region(region).to_dict(),
            n_snps=n_snps,
            thin_offset=thin_offset,
            sample_sets=self._prep_sample_sets_arg(sample_sets=sample_sets),
            sample_query=sample_query,
            site_mask=site_mask,
            min_minor_ac=min_minor_ac,
            max_missing_an=max_missing_an,
            n_components=n_components,
        )

        # try to retrieve results from the cache
        try:
            results = self.results_cache_get(name=name, params=params)

        except CacheMiss:
            results = self._pca(**params)
            self.results_cache_set(name=name, params=params, results=results)

        # unpack results
        coords = results["coords"]
        evr = results["evr"]

        # add coords to sample metadata dataframe
        df_samples = self.sample_metadata(
            sample_sets=sample_sets,
            sample_query=sample_query,
        )
        df_coords = pd.DataFrame(
            {f"PC{i + 1}": coords[:, i] for i in range(n_components)}
        )
        df_pca = pd.concat([df_samples, df_coords], axis="columns")

        return df_pca, evr

    def _pca(
        self,
        *,
        region,
        n_snps,
        thin_offset,
        sample_sets,
        sample_query,
        site_mask,
        min_minor_ac,
        max_missing_an,
        n_components,
    ):
        debug = self._log.debug

        debug("access SNP calls")
        ds_snps = self.snp_calls(
            region=region,
            sample_sets=sample_sets,
            sample_query=sample_query,
            site_mask=site_mask,
        )
        debug(
            f"{ds_snps.dims['variants']:,} variants, {ds_snps.dims['samples']:,} samples"
        )

        debug("perform allele count")
        ac = self.snp_allele_counts(
            region=region,
            sample_sets=sample_sets,
            sample_query=sample_query,
            site_mask=site_mask,
        )
        n_chroms = ds_snps.dims["samples"] * 2
        an_called = ac.sum(axis=1)
        an_missing = n_chroms - an_called

        debug("ascertain sites")
        ac = allel.AlleleCountsArray(ac)
        min_ref_ac = min_minor_ac
        max_ref_ac = n_chroms - min_minor_ac
        # here we choose biallelic sites involving the reference allele
        loc_sites = (
            ac.is_biallelic()
            & (ac[:, 0] >= min_ref_ac)
            & (ac[:, 0] <= max_ref_ac)
            & (an_missing <= max_missing_an)
        )
        debug(f"ascertained {np.count_nonzero(loc_sites):,} sites")

        debug("thin sites to approximately desired number")
        loc_sites = np.nonzero(loc_sites)[0]
        thin_step = max(loc_sites.shape[0] // n_snps, 1)
        loc_sites_thinned = loc_sites[thin_offset::thin_step]
        debug(f"thinned to {np.count_nonzero(loc_sites_thinned):,} sites")

        debug("access genotypes")
        gt = ds_snps["call_genotype"].data
        gt_asc = da.take(gt, loc_sites_thinned, axis=0)
        gn_asc = allel.GenotypeDaskArray(gt_asc).to_n_alt()
<<<<<<< HEAD
        with self._dask_progress(desc="Load SNP genotypes"):
=======
        with ProgressBar():
>>>>>>> 8c622652
            gn_asc = gn_asc.compute()

        debug("remove any sites where all genotypes are identical")
        loc_var = np.any(gn_asc != gn_asc[:, 0, np.newaxis], axis=1)
        gn_var = np.compress(loc_var, gn_asc, axis=0)
        debug(f"final shape {gn_var.shape}")

        debug("run the PCA")
        coords, model = allel.pca(gn_var, n_components=n_components)

        debug("work around sign indeterminacy")
        for i in range(n_components):
            c = coords[:, i]
            if np.abs(c.min()) > np.abs(c.max()):
                coords[:, i] = c * -1

        results = dict(coords=coords, evr=model.explained_variance_ratio_)
        return results

    @staticmethod
    def plot_pca_variance(evr, width=900, height=400, **kwargs):
        """Plot explained variance ratios from a principal components analysis
        (PCA) using a plotly bar plot.

        Parameters
        ----------
        evr : np.ndarray
            An array of explained variance ratios, one per component.
        width : int, optional
            Plot width in pixels (px).
        height : int, optional
            Plot height in pixels (px).
        **kwargs
            Passed through to px.bar().

        Returns
        -------
        fig : Figure
            A plotly figure.

        """

        import plotly.express as px

        # prepare plotting variables
        y = evr * 100  # convert to percent
        x = [str(i + 1) for i in range(len(y))]

        # setup plotting options
        plot_kwargs = dict(
            labels={
                "x": "Principal component",
                "y": "Explained variance (%)",
            },
            template="simple_white",
            width=width,
            height=height,
        )
        # apply any user overrides
        plot_kwargs.update(kwargs)

        # make a bar plot
        fig = px.bar(x=x, y=y, **plot_kwargs)

        return fig

    @staticmethod
    def plot_pca_coords(
        data,
        x="PC1",
        y="PC2",
        color=None,
        symbol=None,
        jitter_frac=0.02,
        random_seed=42,
        width=900,
        height=600,
        marker_size=10,
        **kwargs,
    ):
        """Plot sample coordinates from a principal components analysis (PCA)
        as a plotly scatter plot.

        Parameters
        ----------
        data : pandas.DataFrame
            A dataframe of sample metadata, with columns "PC1", "PC2", "PC3",
            etc., added.
        x : str, optional
            Name of principal component to plot on the X axis.
        y : str, optional
            Name of principal component to plot on the Y axis.
        color : str, optional
            Name of column in the input dataframe to use to color the markers.
        symbol : str, optional
            Name of column in the input dataframe to use to choose marker symbols.
        jitter_frac : float, optional
            Randomly jitter points by this fraction of their range.
        random_seed : int, optional
            Random seed for jitter.
        width : int, optional
            Plot width in pixels (px).
        height : int, optional
            Plot height in pixels (px).
        marker_size : int, optional
            Marker size.

        Returns
        -------
        fig : Figure
            A plotly figure.

        """

        import plotly.express as px

        # setup data - copy and shuffle so that we don't get systematic over-plotting
        data = (
            data.copy().sample(frac=1, random_state=random_seed).reset_index(drop=True)
        )

        # apply jitter if desired - helps spread out points when tightly clustered
        if jitter_frac:
            np.random.seed(random_seed)
            data[x] = jitter(data[x], jitter_frac)
            data[y] = jitter(data[y], jitter_frac)

        # convenience variables
        data["country_location"] = data["country"] + " - " + data["location"]

        # setup plotting options
        hover_data = [
            "partner_sample_id",
            "sample_set",
            "taxon",
            "country",
            "admin1_iso",
            "admin1_name",
            "admin2_name",
            "location",
            "year",
            "month",
        ]
        plot_kwargs = dict(
            width=width,
            height=height,
            color=color,
            symbol=symbol,
            template="simple_white",
            hover_name="sample_id",
            hover_data=hover_data,
            opacity=0.9,
            render_mode="svg",
        )

        # special handling for taxon color
        if color == "taxon":
            _setup_taxon_colors(plot_kwargs)

        # apply any user overrides
        plot_kwargs.update(kwargs)

        # 2D scatter plot
        fig = px.scatter(data, x=x, y=y, **plot_kwargs)

        # tidy up
        fig.update_layout(
            legend=dict(itemsizing="constant"),
        )
        fig.update_traces(marker={"size": marker_size})

        return fig

    @staticmethod
    def plot_pca_coords_3d(
        data,
        x="PC1",
        y="PC2",
        z="PC3",
        color=None,
        symbol=None,
        jitter_frac=0.02,
        random_seed=42,
        width=900,
        height=600,
        marker_size=5,
        **kwargs,
    ):
        """Plot sample coordinates from a principal components analysis (PCA)
        as a plotly 3D scatter plot.

        Parameters
        ----------
        data : pandas.DataFrame
            A dataframe of sample metadata, with columns "PC1", "PC2", "PC3",
            etc., added.
        x : str, optional
            Name of principal component to plot on the X axis.
        y : str, optional
            Name of principal component to plot on the Y axis.
        z : str, optional
            Name of principal component to plot on the Z axis.
        color : str, optional
            Name of column in the input dataframe to use to color the markers.
        symbol : str, optional
            Name of column in the input dataframe to use to choose marker symbols.
        jitter_frac : float, optional
            Randomly jitter points by this fraction of their range.
        random_seed : int, optional
            Random seed for jitter.
        width : int, optional
            Plot width in pixels (px).
        height : int, optional
            Plot height in pixels (px).
        marker_size : int, optional
            Marker size.

        Returns
        -------
        fig : Figure
            A plotly figure.

        """

        import plotly.express as px

        # setup data - copy and shuffle so that we don't get systematic over-plotting
        data = (
            data.copy().sample(frac=1, random_state=random_seed).reset_index(drop=True)
        )

        # apply jitter if desired - helps spread out points when tightly clustered
        if jitter_frac:
            np.random.seed(random_seed)
            data[x] = jitter(data[x], jitter_frac)
            data[y] = jitter(data[y], jitter_frac)
            data[z] = jitter(data[z], jitter_frac)

        # convenience variables
        data["country_location"] = data["country"] + " - " + data["location"]

        # setup plotting options
        hover_data = [
            "partner_sample_id",
            "sample_set",
            "taxon",
            "country",
            "admin1_iso",
            "admin1_name",
            "admin2_name",
            "location",
            "year",
            "month",
        ]
        plot_kwargs = dict(
            width=width,
            height=height,
            hover_name="sample_id",
            hover_data=hover_data,
            color=color,
            symbol=symbol,
        )

        # special handling for taxon color
        if color == "taxon":
            _setup_taxon_colors(plot_kwargs)

        # apply any user overrides
        plot_kwargs.update(kwargs)

        # 3D scatter plot
        fig = px.scatter_3d(data, x=x, y=y, z=z, **plot_kwargs)

        # tidy up
        fig.update_layout(
            scene=dict(aspectmode="cube"),
            legend=dict(itemsizing="constant"),
        )
        fig.update_traces(marker={"size": marker_size})

        return fig


def _setup_taxon_colors(plot_kwargs):
    import plotly.express as px

    taxon_palette = px.colors.qualitative.Plotly
    taxon_color_map = {
        "gambiae": taxon_palette[0],
        "coluzzii": taxon_palette[1],
        "arabiensis": taxon_palette[2],
        "gcx1": taxon_palette[3],
        "gcx2": taxon_palette[4],
        "gcx3": taxon_palette[5],
        "intermediate_gambiae_coluzzii": taxon_palette[6],
        "intermediate_arabiensis_gambiae": taxon_palette[7],
    }
    plot_kwargs["color_discrete_map"] = taxon_color_map
    plot_kwargs["category_orders"] = {"taxon": list(taxon_color_map.keys())}


def _locate_cohorts(*, cohorts, df_samples):

    # build cohort dictionary where key=cohort_id, value=loc_coh
    coh_dict = {}

    if isinstance(cohorts, dict):
        # user has supplied a custom dictionary mapping cohort identifiers
        # to pandas queries

        for coh, query in cohorts.items():
            # locate samples
            loc_coh = df_samples.eval(query).values
            coh_dict[coh] = loc_coh

    if isinstance(cohorts, str):
        # user has supplied one of the predefined cohort sets

        # fix the string to match columns
        if not cohorts.startswith("cohort_"):
            cohorts = "cohort_" + cohorts

        # check the given cohort set exists
        if cohorts not in df_samples.columns:
            raise ValueError(f"{cohorts!r} is not a known cohort set")
        cohort_labels = df_samples[cohorts].unique()

        # remove the nans and sort
        cohort_labels = sorted([c for c in cohort_labels if isinstance(c, str)])
        for coh in cohort_labels:
            loc_coh = df_samples[cohorts] == coh
            coh_dict[coh] = loc_coh.values

    return coh_dict


@numba.njit("Tuple((int8, int64))(int8[:], int8)")
def _cn_mode_1d(a, vmax):

    # setup intermediates
    m = a.shape[0]
    counts = np.zeros(vmax + 1, dtype=numba.int64)

    # initialise return values
    mode = numba.int8(-1)
    mode_count = numba.int64(0)

    # iterate over array values, keeping track of counts
    for i in range(m):
        v = a[i]
        if 0 <= v <= vmax:
            c = counts[v]
            c += 1
            counts[v] = c
            if c > mode_count:
                mode = v
                mode_count = c
            elif c == mode_count and v < mode:
                # consistency with scipy.stats, break ties by taking lower value
                mode = v

    return mode, mode_count


@numba.njit("Tuple((int8[:], int64[:]))(int8[:, :], int8)")
def _cn_mode(a, vmax):

    # setup intermediates
    n = a.shape[1]

    # setup outputs
    modes = np.zeros(n, dtype=numba.int8)
    counts = np.zeros(n, dtype=numba.int64)

    # iterate over columns, computing modes
    for j in range(a.shape[1]):
        mode, count = _cn_mode_1d(a[:, j], vmax)
        modes[j] = mode
        counts[j] = count

    return modes, counts


def _make_sample_period_month(row):
    year = row.year
    month = row.month
    if year > 0 and month > 0:
        return pd.Period(freq="M", year=year, month=month)
    else:
        return pd.NaT


def _make_sample_period_quarter(row):
    year = row.year
    month = row.month
    if year > 0 and month > 0:
        return pd.Period(freq="Q", year=year, month=month)
    else:
        return pd.NaT


def _make_sample_period_year(row):
    year = row.year
    if year > 0:
        return pd.Period(freq="A", year=year)
    else:
        return pd.NaT


@numba.njit
def _cohort_alt_allele_counts_melt_kernel(gt, indices, max_allele):

    n_variants = gt.shape[0]
    n_indices = indices.shape[0]
    ploidy = gt.shape[2]

    ac_alt_melt = np.zeros(n_variants * max_allele, dtype=np.int64)
    an = np.zeros(n_variants, dtype=np.int64)

    for i in range(n_variants):
        out_i_offset = (i * max_allele) - 1
        for j in range(n_indices):
            ix = indices[j]
            for k in range(ploidy):
                allele = gt[i, ix, k]
                if allele > 0:
                    out_i = out_i_offset + allele
                    ac_alt_melt[out_i] += 1
                    an[i] += 1
                elif allele == 0:
                    an[i] += 1

    return ac_alt_melt, an


def _cohort_alt_allele_counts_melt(gt, indices, max_allele):
    ac_alt_melt, an = _cohort_alt_allele_counts_melt_kernel(gt, indices, max_allele)
    an_melt = np.repeat(an, max_allele, axis=0)
    return ac_alt_melt, an_melt


def _make_snp_label(contig, position, ref_allele, alt_allele):
    return f"{contig}:{position:,} {ref_allele}>{alt_allele}"


def _make_snp_label_effect(contig, position, ref_allele, alt_allele, aa_change):
    label = f"{contig}:{position:,} {ref_allele}>{alt_allele}"
    if isinstance(aa_change, str):
        label += f" ({aa_change})"
    return label


def _make_snp_label_aa(aa_change, contig, position, ref_allele, alt_allele):
    label = f"{aa_change} ({contig}:{position:,} {ref_allele}>{alt_allele})"
    return label


def _make_gene_cnv_label(gene_id, gene_name, cnv_type):
    label = gene_id
    if isinstance(gene_name, str):
        label += f" ({gene_name})"
    label += f" {cnv_type}"
    return label


def _map_snp_to_aa_change_frq_ds(ds):

    # keep only variables that make sense for amino acid substitutions
    keep_vars = [
        "variant_contig",
        "variant_position",
        "variant_transcript",
        "variant_effect",
        "variant_impact",
        "variant_aa_pos",
        "variant_aa_change",
        "variant_ref_allele",
        "variant_ref_aa",
        "variant_alt_aa",
        "event_nobs",
    ]

    if ds.dims["variants"] == 1:

        # keep everything as-is, no need for aggregation
        ds_out = ds[keep_vars + ["variant_alt_allele", "event_count"]]

    else:

        # take the first value from all variants variables
        ds_out = ds[keep_vars].isel(variants=[0])

        # sum event count over variants
        count = ds["event_count"].values.sum(axis=0, keepdims=True)
        ds_out["event_count"] = ("variants", "cohorts"), count

        # collapse alt allele
        alt_allele = "{" + ",".join(ds["variant_alt_allele"].values) + "}"
        ds_out["variant_alt_allele"] = "variants", np.array([alt_allele], dtype=object)

    return ds_out


def _add_frequency_ci(ds, ci_method):
    from statsmodels.stats.proportion import proportion_confint

    if ci_method is not None:
        count = ds["event_count"].values
        nobs = ds["event_nobs"].values
        with np.errstate(divide="ignore", invalid="ignore"):
            frq_ci_low, frq_ci_upp = proportion_confint(
                count=count, nobs=nobs, method=ci_method
            )
        ds["event_frequency_ci_low"] = ("variants", "cohorts"), frq_ci_low
        ds["event_frequency_ci_upp"] = ("variants", "cohorts"), frq_ci_upp


def _prep_samples_for_cohort_grouping(*, df_samples, area_by, period_by):

    # take a copy, as we will modify the dataframe
    df_samples = df_samples.copy()

    # fix intermediate taxon values - we only want to build cohorts with clean
    # taxon calls, so we set intermediate values to None
    loc_intermediate_taxon = (
        df_samples["taxon"].str.startswith("intermediate").fillna(False)
    )
    df_samples.loc[loc_intermediate_taxon, "taxon"] = None

    # add period column
    if period_by == "year":
        make_period = _make_sample_period_year
    elif period_by == "quarter":
        make_period = _make_sample_period_quarter
    elif period_by == "month":
        make_period = _make_sample_period_month
    else:
        raise ValueError(
            f"Value for period_by parameter must be one of 'year', 'quarter', 'month'; found {period_by!r}."
        )
    sample_period = df_samples.apply(make_period, axis="columns")
    df_samples["period"] = sample_period

    # add area column for consistent output
    df_samples["area"] = df_samples[area_by]

    return df_samples


def _build_cohorts_from_sample_grouping(group_samples_by_cohort, min_cohort_size):

    # build cohorts dataframe
    df_cohorts = group_samples_by_cohort.agg(
        size=("sample_id", len),
        lat_mean=("latitude", "mean"),
        lat_max=("latitude", "mean"),
        lat_min=("latitude", "mean"),
        lon_mean=("longitude", "mean"),
        lon_max=("longitude", "mean"),
        lon_min=("longitude", "mean"),
    )
    # reset index so that the index fields are included as columns
    df_cohorts = df_cohorts.reset_index()

    # add cohort helper variables
    cohort_period_start = df_cohorts["period"].apply(lambda v: v.start_time)
    cohort_period_end = df_cohorts["period"].apply(lambda v: v.end_time)
    df_cohorts["period_start"] = cohort_period_start
    df_cohorts["period_end"] = cohort_period_end
    # create a label that is similar to the cohort metadata,
    # although this won't be perfect
    df_cohorts["label"] = df_cohorts.apply(
        lambda v: f"{v.area}_{v.taxon[:4]}_{v.period}", axis="columns"
    )

    # apply minimum cohort size
    df_cohorts = df_cohorts.query(f"size >= {min_cohort_size}").reset_index(drop=True)

    return df_cohorts


def _check_param_min_cohort_size(min_cohort_size):
    if not isinstance(min_cohort_size, int):
        raise TypeError(
            f"Type of parameter min_cohort_size must be int; found {type(min_cohort_size)}."
        )
    if min_cohort_size < 1:
        raise ValueError(
            f"Value of parameter min_cohort_size must be at least 1; found {min_cohort_size}."
        )


def _pandas_apply(f, df, columns):
    """Optimised alternative to pandas apply."""
    df = df.reset_index(drop=True)
    iterator = zip(*[df[c].values for c in columns])
    ret = pd.Series((f(*vals) for vals in iterator))
    return ret


def _region_str(region):
    """Convert a region to a string representation.

    Parameters
    ----------
    region : Region or list of Region
        The region to display.

    Returns
    -------
    out : str

    """
    if isinstance(region, list):
        if len(region) > 1:
            return "; ".join([_region_str(r) for r in region])
        else:
            region = region[0]

    # sanity check
    assert isinstance(region, Region)

    return str(region)<|MERGE_RESOLUTION|>--- conflicted
+++ resolved
@@ -364,7 +364,6 @@
         """
         return html
 
-<<<<<<< HEAD
     def _progress(self, iterable, **kwargs):
         disable = not self._show_progress
         return tqdm(iterable, disable=disable, **kwargs)
@@ -373,27 +372,6 @@
         disable = not self._show_progress
         return TqdmCallback(disable=disable, **kwargs)
 
-    def set_log_level(self, level):
-        if self._log_handler is not None:
-            self._log_handler.setLevel(level)
-
-    def debug(self, msg):
-        # get the name of the calling function, helps with debugging
-        caller_name = sys._getframe().f_back.f_code.co_name
-        msg = f"{caller_name}: {msg}"
-        logger.debug(msg)
-        # flush messages immediately
-        if self._log_handler is not None:
-            self._log_handler.flush()
-
-    def info(self, msg):
-        logger.info(msg)
-        # flush messages immediately
-        if self._log_handler is not None:
-            self._log_handler.flush()
-
-=======
->>>>>>> 8c622652
     @property
     def releases(self):
         """The releases for which data are available at the given storage
@@ -5238,11 +5216,7 @@
         # set up and run allele counts computation
         gt = allel.GenotypeDaskArray(gt.data)
         ac = gt.count_alleles(max_allele=3)
-<<<<<<< HEAD
         with self._dask_progress(desc="Compute SNP allele counts"):
-=======
-        with ProgressBar():
->>>>>>> 8c622652
             ac = ac.compute()
 
         # return plain numpy array
@@ -5410,11 +5384,7 @@
         gt = ds_snps["call_genotype"].data
         gt_asc = da.take(gt, loc_sites_thinned, axis=0)
         gn_asc = allel.GenotypeDaskArray(gt_asc).to_n_alt()
-<<<<<<< HEAD
         with self._dask_progress(desc="Load SNP genotypes"):
-=======
-        with ProgressBar():
->>>>>>> 8c622652
             gn_asc = gn_asc.compute()
 
         debug("remove any sites where all genotypes are identical")
