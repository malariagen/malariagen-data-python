--- conflicted
+++ resolved
@@ -165,12 +165,9 @@
 
     contigs = CONTIGS
 
-<<<<<<< HEAD
-    def __init__(self, url=GCS_URL, bokeh_output_notebook=True, **kwargs):
-=======
     def __init__(
         self,
-        url=DEFAULT_URL,
+        url=GCS_URL,
         cohorts_analysis=DEFAULT_COHORTS_ANALYSIS,
         species_analysis=DEFAULT_SPECIES_ANALYSIS,
         site_filters_analysis=DEFAULT_SITE_FILTERS_ANALYSIS,
@@ -180,7 +177,6 @@
         debug=False,
         **kwargs,
     ):
->>>>>>> e4dc4204
 
         self._url = url
         self._pre = kwargs.pop("pre", False)
@@ -4825,7 +4821,6 @@
 
         return fig
 
-<<<<<<< HEAD
     @staticmethod
     def igv(region):
 
@@ -4894,7 +4889,7 @@
                 "type": "alignment",
             }
         )
-=======
+
     def results_cache_get(self, *, name, params):
         if self._results_cache is None:
             raise CacheMiss
@@ -5481,7 +5476,6 @@
     }
     plot_kwargs["color_discrete_map"] = taxon_color_map
     plot_kwargs["category_orders"] = {"taxon": list(taxon_color_map.keys())}
->>>>>>> e4dc4204
 
 
 def _locate_cohorts(*, cohorts, df_samples):
