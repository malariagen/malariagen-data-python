import json
import sys
import warnings
from bisect import bisect_left, bisect_right
from collections import Counter
from pathlib import Path
from textwrap import dedent

import allel
import dask
import dask.array as da
import ipinfo
import numba
import numpy as np
import pandas as pd
import xarray as xr
import zarr
from tqdm.auto import tqdm
from tqdm.dask import TqdmCallback

try:
    # noinspection PyPackageRequirements
    from google import colab
except ImportError:
    colab = None

import malariagen_data

from . import veff
from .mjn import median_joining_network, mjn_graph
from .util import (
    DIM_ALLELE,
    DIM_PLOIDY,
    DIM_SAMPLE,
    DIM_VARIANT,
    CacheMiss,
    LoggingHelper,
    Region,
    da_compress,
    da_from_zarr,
    dask_compress_dataset,
    hash_params,
    init_filesystem,
    init_zarr_store,
    jackknife_ci,
    jitter,
    locate_region,
    plotly_discrete_legend,
    read_gff3,
    resolve_region,
    type_error,
    unpack_gff3_attributes,
    xarray_concat,
)

# silence dask performance warnings
dask.config.set(**{"array.slicing.split_large_chunks": False})

GCS_URL = "gs://vo_agam_release/"

GENOME_FASTA_PATH = (
    "reference/genome/agamp4/Anopheles-gambiae-PEST_CHROMOSOMES_AgamP4.fa"
)
GENOME_FAI_PATH = (
    "reference/genome/agamp4/Anopheles-gambiae-PEST_CHROMOSOMES_AgamP4.fa.fai"
)
GENOME_ZARR_PATH = (
    "reference/genome/agamp4/Anopheles-gambiae-PEST_CHROMOSOMES_AgamP4.zarr"
)

CONTIGS = "2R", "2L", "3R", "3L", "X"
DEFAULT_GENOME_PLOT_WIDTH = 800  # width in px for bokeh genome plots
DEFAULT_GENES_TRACK_HEIGHT = 100  # height in px for bokeh genes track plots
DEFAULT_MAX_COVERAGE_VARIANCE = 0.2


AA_CHANGE_QUERY = (
    "effect in ['NON_SYNONYMOUS_CODING', 'START_LOST', 'STOP_LOST', 'STOP_GAINED']"
)

# Note regarding release identifiers and storage paths. Within the
# data storage, we have used path segments like "v3", "v3.1", "v3.2",
# etc., to separate data from different releases. There is an inconsistency
# in this convention, because the "v3" should have been "v3.0". To
# make the API more consistent, we would like to use consistent release
# identifiers like "3.0", "3.1", "3.2", etc., as parameter values and
# when release identifiers are added to returned dataframes. In order to
# achieve this, below we define two functions that allow mapping between
# these consistent release identifiers, and the less consistent release
# storage path segments.


def _release_to_path(release):
    """Compatibility function, allows us to use release identifiers like "3.0"
    and "3.1" in the public API, and map these internally into storage path
    segments."""
    if release == "3.0":
        # special case
        return "v3"
    elif release.startswith("3."):
        return f"v{release}"
    else:
        raise ValueError(f"Invalid release: {release!r}")


def _path_to_release(path):
    """Compatibility function, allows us to use release identifiers like "3.0"
    and "3.1" in the public API, and map these internally into storage path
    segments."""
    if path == "v3":
        return "3.0"
    elif path.startswith("v3."):
        return path[1:]
    else:
        raise RuntimeError(f"Unexpected release path: {path!r}")


class Ag3:
    """Provides access to data from Ag3.x releases.

    Parameters
    ----------
    url : str
        Base path to data. Give "gs://vo_agam_release/" to use Google Cloud
        Storage, or a local path on your file system if data have been
        downloaded.
    cohorts_analysis : str
        Cohort analysis version.
    species_analysis : {"aim_20200422", "pca_20200422"}, optional
        Species analysis version.
    site_filters_analysis : str, optional
        Site filters analysis version.
    bokeh_output_notebook : bool, optional
        If True (default), configure bokeh to output plots to the notebook.
    results_cache : str, optional
        Path to directory on local file system to save results.
    log : str or stream, optional
        File path or stream output for logging messages.
    debug : bool, optional
        Set to True to enable debug level logging.
    show_progress : bool, optional
        If True, show a progress bar during longer-running computations.
    check_location : bool, optional
        If True, use ipinfo to check the location of the client system.
    **kwargs
        Passed through to fsspec when setting up file system access.

    Examples
    --------
    Access data from Google Cloud Storage (default):

        >>> import malariagen_data
        >>> ag3 = malariagen_data.Ag3()

    Access data downloaded to a local file system:

        >>> ag3 = malariagen_data.Ag3("/local/path/to/vo_agam_release/")

    Access data from Google Cloud Storage, with caching on the local file system
    in a directory named "gcs_cache":

        >>> ag3 = malariagen_data.Ag3(
        ...     "simplecache::gs://vo_agam_release",
        ...     simplecache=dict(cache_storage="gcs_cache"),
        ... )

    Set up caching of some longer-running computations on the local file system,
    in a directory named "results_cache":

        >>> ag3 = malariagen_data.Ag3(results_cache="results_cache")

    """

    contigs = CONTIGS

    def __init__(
        self,
        url=GCS_URL,
        bokeh_output_notebook=True,
        results_cache=None,
        log=sys.stdout,
        debug=False,
        show_progress=True,
        check_location=True,
        cohorts_analysis=None,
        species_analysis=None,
        site_filters_analysis=None,
        **kwargs,
    ):

        self._url = url
        self._pre = kwargs.pop("pre", False)

        self._debug = debug
        self._show_progress = show_progress

        # set up logging
        self._log = LoggingHelper(name=__name__, out=log, debug=debug)

        # set up filesystem
        self._fs, self._base_path = init_filesystem(url, **kwargs)

        # load config.json
        path = f"{self._base_path}/v3-config.json"
        with self._fs.open(path) as f:
            config = json.load(f)

        self._public_releases = tuple(config["PUBLIC_RELEASES"])
        self._genome_feature_GFF_path = config["GENESET_GFF3_PATH"]
        if cohorts_analysis is None:
            self._cohorts_analysis = config["DEFAULT_COHORTS_ANALYSIS"]
        else:
            self._cohorts_analysis = cohorts_analysis
        if species_analysis is None:
            self._species_analysis = config["DEFAULT_SPECIES_ANALYSIS"]
        else:
            self._species_analysis = species_analysis
        if site_filters_analysis is None:
            self._site_filters_analysis = config["DEFAULT_SITE_FILTERS_ANALYSIS"]
        else:
            self._site_filters_analysis = site_filters_analysis

        # set up caches
        self._cache_releases = None
        self._cache_sample_sets = dict()
        self._cache_sample_set_to_release = None
        self._cache_general_metadata = dict()
        self._cache_species_calls = dict()
        self._cache_site_filters = dict()
        self._cache_snp_sites = None
        self._cache_snp_genotypes = dict()
        self._cache_genome = None
        self._cache_annotator = None
        self._cache_genome_features = dict()
        self._cache_cross_metadata = None
        self._cache_site_annotations = None
        self._cache_cnv_hmm = dict()
        self._cache_cnv_coverage_calls = dict()
        self._cache_cnv_discordant_read_calls = dict()
        self._cache_haplotypes = dict()
        self._cache_haplotype_sites = dict()
        self._cache_cohort_metadata = dict()
        self._cache_sample_metadata = dict()
        self._cache_aim_variants = dict()
        self._cache_locate_site_class = dict()

        if results_cache is not None:
            results_cache = Path(results_cache).expanduser().resolve()
        self._results_cache = results_cache

        # get bokeh to output plots to the notebook - this is a common gotcha,
        # users forget to do this and wonder why bokeh plots don't show
        if bokeh_output_notebook:
            import bokeh.io as bkio

            bkio.output_notebook(hide_banner=True)

        # Occasionally, colab will allocate a VM outside the US, e.g., in
        # Europe or Asia. Because the MalariaGEN data GCS bucket is located
        # in the US, this is usually bad for performance, because of
        # increased latency and lower bandwidth. Add a check for this and
        # issue a warning if not in the US.
        client_details = None
        if check_location:
            try:
                client_details = ipinfo.getHandler().getDetails()
                if GCS_URL in url and colab and client_details.country != "US":
                    warnings.warn(
                        dedent(
                            """
                        Your currently allocated Google Colab VM is not located in the US.
                        This usually means that data access will be substantially slower.
                        If possible, select "Runtime > Disconnect and delete runtime" from
                        the menu to request a new VM and try again.
                    """
                        )
                    )

            except OSError:
                pass
        self._client_details = client_details

    @property
    def _client_location(self):
        details = self._client_details
        if details is not None:
            region = details.region
            country = details.country
            location = f"{region}, {country}"
            if colab:
                location += " (colab)"
            elif hasattr(details, "hostname"):
                hostname = details.hostname
                if hostname.endswith("googleusercontent.com"):
                    location += " (Google Cloud)"
        else:
            location = "unknown"
        return location

    def __repr__(self):
        text = (
            f"<MalariaGEN Ag3 API client>\n"
            f"Storage URL             : {self._url}\n"
            f"Data releases available : {', '.join(self.releases)}\n"
            f"Results cache           : {self._results_cache}\n"
            f"Cohorts analysis        : {self._cohorts_analysis}\n"
            f"Species analysis        : {self._species_analysis}\n"
            f"Site filters analysis   : {self._site_filters_analysis}\n"
            f"Software version        : malariagen_data {malariagen_data.__version__}\n"
            f"Client location         : {self._client_location}\n"
            f"---\n"
            f"Please note that data are subject to terms of use,\n"
            f"for more information see https://www.malariagen.net/data\n"
            f"or contact data@malariagen.net. For API documentation see \n"
            f"https://malariagen.github.io/vector-data/ag3/api.html"
        )
        return text

    def _repr_html_(self):
        html = f"""
            <table class="malariagen-ag3">
                <thead>
                    <tr>
                        <th style="text-align: left" colspan="2">MalariaGEN Ag3 API client</th>
                    </tr>
                    <tr><td colspan="2" style="text-align: left">
                        Please note that data are subject to terms of use,
                        for more information see <a href="https://www.malariagen.net/data">
                        the MalariaGEN website</a> or contact data@malariagen.net.
                        See also the <a href="https://malariagen.github.io/vector-data/ag3/api.html">Ag3 API docs</a>.
                    </td></tr>
                </thead>
                <tbody>
                    <tr>
                        <th style="text-align: left">
                            Storage URL
                        </th>
                        <td>{self._url}</td>
                    </tr>
                    <tr>
                        <th style="text-align: left">
                            Data releases available
                        </th>
                        <td>{', '.join(self.releases)}</td>
                    </tr>
                    <tr>
                        <th style="text-align: left">
                            Results cache
                        </th>
                        <td>{self._results_cache}</td>
                    </tr>
                    <tr>
                        <th style="text-align: left">
                            Cohorts analysis
                        </th>
                        <td>{self._cohorts_analysis}</td>
                    </tr>
                    <tr>
                        <th style="text-align: left">
                            Species analysis
                        </th>
                        <td>{self._species_analysis}</td>
                    </tr>
                    <tr>
                        <th style="text-align: left">
                            Site filters analysis
                        </th>
                        <td>{self._site_filters_analysis}</td>
                    </tr>
                    <tr>
                        <th style="text-align: left">
                            Software version
                        </th>
                        <td>malariagen_data {malariagen_data.__version__}</td>
                    </tr>
                    <tr>
                        <th style="text-align: left">
                            Client location
                        </th>
                        <td>{self._client_location}</td>
                    </tr>
                </tbody>
            </table>
        """
        return html

    def _progress(self, iterable, **kwargs):
        # progress doesn't mix well with debug logging
        disable = self._debug or not self._show_progress
        return tqdm(iterable, disable=disable, **kwargs)

    def _dask_progress(self, **kwargs):
        disable = not self._show_progress
        return TqdmCallback(disable=disable, **kwargs)

    @property
    def releases(self):
        """The releases for which data are available at the given storage
        location."""
        if self._cache_releases is None:
            if self._pre:
                # Here we discover which releases are available, by listing the storage
                # directory and examining the subdirectories. This may include "pre-releases"
                # where data may be incomplete.
                sub_dirs = [p.split("/")[-1] for p in self._fs.ls(self._base_path)]
                releases = tuple(
                    sorted(
                        [
                            _path_to_release(d)
                            for d in sub_dirs
                            if d.startswith("v3")
                            and self._fs.exists(f"{self._base_path}/{d}/manifest.tsv")
                        ]
                    )
                )
                if len(releases) == 0:
                    raise ValueError("No releases found.")
                self._cache_releases = releases
            else:
                self._cache_releases = self._public_releases
        return self._cache_releases

    def _read_sample_sets(self, *, release):
        """Read the manifest of sample sets for a given release."""
        release_path = _release_to_path(release)
        path = f"{self._base_path}/{release_path}/manifest.tsv"
        with self._fs.open(path) as f:
            df = pd.read_csv(f, sep="\t", na_values="")
        df["release"] = release
        return df

    def sample_sets(self, release=None):
        """Access a dataframe of sample sets.

        Parameters
        ----------
        release : str, optional
            Release identifier. Give "3.0" to access the Ag1000G phase 3 data
            release.

        Returns
        -------
        df : pandas.DataFrame
            A dataframe of sample sets, one row per sample set.

        """

        if release is None:
            # retrieve sample sets from all available releases
            release = self.releases

        if isinstance(release, str):
            # retrieve sample sets for a single release

            if release not in self.releases:
                raise ValueError(f"Release not available: {release!r}")

            try:
                df = self._cache_sample_sets[release]

            except KeyError:
                df = self._read_sample_sets(release=release)
                self._cache_sample_sets[release] = df

        elif isinstance(release, (list, tuple)):

            # check no duplicates
            counter = Counter(release)
            for k, v in counter.items():
                if v > 1:
                    raise ValueError(f"Duplicate values: {k!r}.")

            # retrieve sample sets from multiple releases
            df = pd.concat(
                [self.sample_sets(release=r) for r in release],
                axis=0,
                ignore_index=True,
            )

        else:
            raise TypeError

        return df.copy()

    @property
    def v3_wild(self):
        """Legacy, convenience property to access sample sets from the
        3.0 release, excluding the lab crosses."""
        return [
            x
            for x in self.sample_sets(release="3.0")["sample_set"].tolist()
            if x != "AG1000G-X"
        ]

    def _lookup_release(self, *, sample_set):
        """Find which release a sample set was included in."""

        if self._cache_sample_set_to_release is None:
            df_sample_sets = self.sample_sets().set_index("sample_set")
            self._cache_sample_set_to_release = df_sample_sets["release"].to_dict()

        try:
            return self._cache_sample_set_to_release[sample_set]
        except KeyError:
            raise ValueError(f"No release found for sample set {sample_set!r}")

    def _read_general_metadata(self, *, sample_set):
        """Read metadata for a single sample set."""
        try:
            df = self._cache_general_metadata[sample_set]
        except KeyError:
            release = self._lookup_release(sample_set=sample_set)
            release_path = _release_to_path(release)
            path = f"{self._base_path}/{release_path}/metadata/general/{sample_set}/samples.meta.csv"
            dtype = {
                "sample_id": object,
                "partner_sample_id": object,
                "contributor": object,
                "country": object,
                "location": object,
                "year": "int64",
                "month": "int64",
                "latitude": "float64",
                "longitude": "float64",
                "sex_call": object,
            }
            with self._fs.open(path) as f:
                df = pd.read_csv(f, na_values="", dtype=dtype)

            # ensure all column names are lower case
            df.columns = [c.lower() for c in df.columns]

            # add a couple of columns for convenience
            df["sample_set"] = sample_set
            df["release"] = release

            self._cache_general_metadata[sample_set] = df
        return df.copy()

    def _read_species_calls(self, *, sample_set):
        """Read species calls for a single sample set."""
        key = sample_set
        try:
            df = self._cache_species_calls[key]

        except KeyError:
            release = self._lookup_release(sample_set=sample_set)
            release_path = _release_to_path(release)
            path_prefix = f"{self._base_path}/{release_path}/metadata"
            if self._species_analysis == "aim_20220528":
                path = f"{path_prefix}/species_calls_aim_20220528/{sample_set}/samples.species_aim.csv"
                dtype = {
                    "aim_species_gambcolu_arabiensis": object,
                    "aim_species_gambiae_coluzzii": object,
                    "aim_species": object,
                }
                # Specify species_cols in case the file is missing
                species_cols = (
                    "aim_species_fraction_arab",
                    "aim_species_fraction_colu",
                    "aim_species_fraction_colu_no2L",
                    "aim_species_gambcolu_arabiensis",
                    "aim_species_gambiae_coluzzii",
                    "aim_species",
                )
            elif self._species_analysis == "aim_20200422":
                # TODO this is legacy, deprecate at some point
                path = f"{path_prefix}/species_calls_20200422/{sample_set}/samples.species_aim.csv"
                dtype = {
                    "species_gambcolu_arabiensis": object,
                    "species_gambiae_coluzzii": object,
                }
                # Specify species_cols in case the file is missing
                # N.B., these legacy column prefixes will be normalised downstream
                species_cols = (
                    "aim_fraction_colu",
                    "aim_fraction_arab",
                    "species_gambcolu_arabiensis",
                    "species_gambiae_coluzzii",
                )
            elif self._species_analysis == "pca_20200422":
                # TODO this is legacy, deprecate at some point
                path = f"{path_prefix}/species_calls_20200422/{sample_set}/samples.species_pca.csv"
                dtype = {
                    "species_gambcolu_arabiensis": object,
                    "species_gambiae_coluzzii": object,
                }
                # Specify species_cols in case the file is missing
                # N.B., these legacy column prefixes will be normalised downstream
                species_cols = (
                    "PC1",
                    "PC2",
                    "species_gambcolu_arabiensis",
                    "species_gambiae_coluzzii",
                )
            else:
                raise ValueError(
                    f"Unknown species calling analysis: {self._species_analysis!r}"
                )

            # N.B., species calls do not always exist, need to handle FileNotFoundError
            try:
                with self._fs.open(path) as f:
                    df = pd.read_csv(
                        f,
                        na_values=["", "NA"],
                        # ensure correct dtype even where all values are missing
                        dtype=dtype,
                    )
            except FileNotFoundError:
                # Get sample ids as an index via general metadata (has caching)
                df_general = self._read_general_metadata(sample_set=sample_set)
                df_general.set_index("sample_id", inplace=True)

                # Create a blank DataFrame with species_cols and sample_id index
                df = pd.DataFrame(columns=species_cols, index=df_general.index.copy())

                # Revert sample_id index to column
                df.reset_index(inplace=True)

            # add a single species call column, for convenience
            def consolidate_species(s):
                species_gambcolu_arabiensis = s["species_gambcolu_arabiensis"]
                species_gambiae_coluzzii = s["species_gambiae_coluzzii"]
                if species_gambcolu_arabiensis == "arabiensis":
                    return "arabiensis"
                elif species_gambcolu_arabiensis == "intermediate":
                    return "intermediate_arabiensis_gambiae"
                elif species_gambcolu_arabiensis == "gamb_colu":
                    # look at gambiae_vs_coluzzii
                    if species_gambiae_coluzzii == "gambiae":
                        return "gambiae"
                    elif species_gambiae_coluzzii == "coluzzii":
                        return "coluzzii"
                    elif species_gambiae_coluzzii == "intermediate":
                        return "intermediate_gambiae_coluzzii"
                else:
                    # some individuals, e.g., crosses, have a missing species call
                    return np.nan

            if self._species_analysis == "aim_20200422":
                # TODO this is legacy, deprecate at some point
                df["species"] = df.apply(consolidate_species, axis=1)
                # normalise column prefixes
                df = df.rename(
                    columns={
                        "aim_fraction_arab": "aim_species_fraction_arab",
                        "aim_fraction_colu": "aim_species_fraction_colu",
                        "species_gambcolu_arabiensis": "aim_species_gambcolu_arabiensis",
                        "species_gambiae_coluzzii": "aim_species_gambiae_coluzzii",
                        "species": "aim_species",
                    }
                )
            elif self._species_analysis == "pca_20200422":
                # TODO this is legacy, deprecate at some point
                df["species"] = df.apply(consolidate_species, axis=1)
                # normalise column prefixes
                df = df.rename(
                    # normalise column prefixes
                    columns={
                        "PC1": "pca_species_PC1",
                        "PC2": "pca_species_PC2",
                        "species_gambcolu_arabiensis": "pca_species_gambcolu_arabiensis",
                        "species_gambiae_coluzzii": "pca_species_gambiae_coluzzii",
                        "species": "pca_species",
                    }
                )

            # ensure all column names are lower case
            df.columns = [c.lower() for c in df.columns]

            self._cache_species_calls[key] = df

        return df.copy()

    def _prep_sample_sets_arg(self, *, sample_sets):
        """Common handling for the `sample_sets` parameter. For convenience, we
        allow this to be a single sample set, or a list of sample sets, or a
        release identifier, or a list of release identifiers."""

        if sample_sets is None:
            # all available sample sets
            sample_sets = self.sample_sets()["sample_set"].tolist()

        elif isinstance(sample_sets, str):

            if sample_sets.startswith("3."):
                # convenience, can use a release identifier to denote all sample sets in a release
                sample_sets = self.sample_sets(release=sample_sets)[
                    "sample_set"
                ].tolist()

            else:
                # single sample set, normalise to always return a list
                sample_sets = [sample_sets]

        elif isinstance(sample_sets, (list, tuple)):
            # list or tuple of sample sets or releases
            prepped_sample_sets = []
            for s in sample_sets:

                # make a recursive call to handle the case where s is a release identifier
                sp = self._prep_sample_sets_arg(sample_sets=s)

                # make sure we end up with a flat list of sample sets
                if isinstance(sp, str):
                    prepped_sample_sets.append(sp)
                else:
                    prepped_sample_sets.extend(sp)
            sample_sets = prepped_sample_sets

        else:
            raise TypeError(
                f"Invalid type for sample_sets parameter; expected str, list or tuple; found: {sample_sets!r}"
            )

        # check all sample sets selected at most once
        counter = Counter(sample_sets)
        for k, v in counter.items():
            if v > 1:
                raise ValueError(
                    f"Bad value for sample_sets parameter, {k:!r} selected more than once."
                )

        return sample_sets

    def species_calls(self, sample_sets=None):
        """Access species calls for one or more sample sets.

        Parameters
        ----------
        sample_sets : str or list of str, optional
            Can be a sample set identifier (e.g., "AG1000G-AO") or a list of
            sample set identifiers (e.g., ["AG1000G-BF-A", "AG1000G-BF-B"] or a
            release identifier (e.g., "3.0") or a list of release identifiers.

        Returns
        -------
        df : pandas.DataFrame
            A dataframe of species calls for one or more sample sets, one row
            per sample.

        """

        sample_sets = self._prep_sample_sets_arg(sample_sets=sample_sets)

        # concatenate multiple sample sets
        dfs = [self._read_species_calls(sample_set=s) for s in sample_sets]
        df = pd.concat(dfs, axis=0, ignore_index=True)

        return df

    def _sample_metadata(self, *, sample_set):
        df = self._read_general_metadata(sample_set=sample_set)
        df_species = self._read_species_calls(sample_set=sample_set)
        df = df.merge(df_species, on="sample_id", sort=False)
        df_cohorts = self._read_cohort_metadata(sample_set=sample_set)
        df = df.merge(df_cohorts, on="sample_id", sort=False)
        return df

    def sample_metadata(
        self,
        sample_sets=None,
        sample_query=None,
    ):
        """Access sample metadata for one or more sample sets.

        Parameters
        ----------
        sample_sets : str or list of str, optional
            Can be a sample set identifier (e.g., "AG1000G-AO") or a list of
            sample set identifiers (e.g., ["AG1000G-BF-A", "AG1000G-BF-B"]) or a
            release identifier (e.g., "3.0") or a list of release identifiers.
        sample_query : str, optional
            A pandas query string which will be evaluated against the sample
            metadata e.g., "taxon == 'coluzzii' and country == 'Burkina Faso'".

        Returns
        -------
        df_samples : pandas.DataFrame
            A dataframe of sample metadata, one row per sample.

        """

        sample_sets = self._prep_sample_sets_arg(sample_sets=sample_sets)
        cache_key = tuple(sample_sets)

        try:

            df_samples = self._cache_sample_metadata[cache_key]

        except KeyError:

            # concatenate multiple sample sets
            dfs = []
            # there can be some delay here due to network latency, so show progress
            sample_sets_iterator = self._progress(
                sample_sets, desc="Load sample metadata"
            )
            for s in sample_sets_iterator:
                df = self._sample_metadata(sample_set=s)
                dfs.append(df)
            df_samples = pd.concat(dfs, axis=0, ignore_index=True)
            self._cache_sample_metadata[cache_key] = df_samples

        # for convenience, apply a query
        if sample_query is not None:
            df_samples = df_samples.query(sample_query).reset_index(drop=True)

        return df_samples.copy()

    def open_site_filters(self, mask):
        """Open site filters zarr.

        Parameters
        ----------
        mask : {"gamb_colu_arab", "gamb_colu", "arab"}
            Mask to use.

        Returns
        -------
        root : zarr.hierarchy.Group

        """
        try:
            return self._cache_site_filters[mask]
        except KeyError:
            path = f"{self._base_path}/v3/site_filters/{self._site_filters_analysis}/{mask}/"
            store = init_zarr_store(fs=self._fs, path=path)
            root = zarr.open_consolidated(store=store)
            self._cache_site_filters[mask] = root
            return root

    def _site_filters(
        self,
        *,
        region,
        mask,
        field,
        inline_array,
        chunks,
    ):
        assert isinstance(region, Region)
        root = self.open_site_filters(mask=mask)
        z = root[f"{region.contig}/variants/{field}"]
        d = da_from_zarr(z, inline_array=inline_array, chunks=chunks)
        if region.start or region.end:
            root = self.open_snp_sites()
            pos = root[f"{region.contig}/variants/POS"][:]
            loc_region = locate_region(region, pos)
            d = d[loc_region]
        return d

    def site_filters(
        self,
        region,
        mask,
        field="filter_pass",
        inline_array=True,
        chunks="native",
    ):
        """Access SNP site filters.

        Parameters
        ----------
        region: str or list of str or Region or list of Region
            Chromosome arm (e.g., "2L"), gene name (e.g., "AGAP007280"), genomic
            region defined with coordinates (e.g., "2L:44989425-44998059") or a
            named tuple with genomic location `Region(contig, start, end)`.
            Multiple values can be provided as a list, in which case data will
            be concatenated, e.g., ["3R", "3L"].
        mask : {"gamb_colu_arab", "gamb_colu", "arab"}
            Mask to use.
        field : str, optional
            Array to access.
        inline_array : bool, optional
            Passed through to dask.from_array().
        chunks : str, optional
            If 'auto' let dask decide chunk size. If 'native' use native zarr
            chunks. Also, can be a target size, e.g., '200 MiB'.

        Returns
        -------
        d : dask.array.Array
            An array of boolean values identifying sites that pass the filters.

        """

        region = self.resolve_region(region)
        if isinstance(region, Region):
            region = [region]

        d = da.concatenate(
            [
                self._site_filters(
                    region=r,
                    mask=mask,
                    field=field,
                    inline_array=inline_array,
                    chunks=chunks,
                )
                for r in region
            ]
        )

        return d

    def open_snp_sites(self):
        """Open SNP sites zarr.

        Returns
        -------
        root : zarr.hierarchy.Group

        """
        if self._cache_snp_sites is None:
            path = f"{self._base_path}/v3/snp_genotypes/all/sites/"
            store = init_zarr_store(fs=self._fs, path=path)
            root = zarr.open_consolidated(store=store)
            self._cache_snp_sites = root
        return self._cache_snp_sites

    def _snp_sites(
        self,
        *,
        region,
        field,
        inline_array,
        chunks,
    ):
        assert isinstance(region, Region), type(region)
        root = self.open_snp_sites()
        z = root[f"{region.contig}/variants/{field}"]
        ret = da_from_zarr(z, inline_array=inline_array, chunks=chunks)
        if region.start or region.end:
            if field == "POS":
                pos = z[:]
            else:
                pos = root[f"{region.contig}/variants/POS"][:]
            loc_region = locate_region(region, pos)
            ret = ret[loc_region]
        return ret

    def snp_sites(
        self,
        region,
        field,
        site_mask=None,
        inline_array=True,
        chunks="native",
    ):
        """Access SNP site data (positions and alleles).

        Parameters
        ----------
        region: str or list of str or Region or list of Region
            Chromosome arm (e.g., "2L"), gene name (e.g., "AGAP007280"), genomic
            region defined with coordinates (e.g., "2L:44989425-44998059") or a
            named tuple with genomic location `Region(contig, start, end)`.
            Multiple values can be provided as a list, in which case data will
            be concatenated, e.g., ["3R", "3L"].
        field : {"POS", "REF", "ALT"}
            Array to access.
        site_mask : {"gamb_colu_arab", "gamb_colu", "arab"}
            Site filters mask to apply.
        inline_array : bool, optional
            Passed through to dask.array.from_array().
        chunks : str, optional
            If 'auto' let dask decide chunk size. If 'native' use native zarr
            chunks. Also, can be a target size, e.g., '200 MiB'.

        Returns
        -------
        d : dask.array.Array
            An array of either SNP positions, reference alleles or alternate
            alleles.

        """
        debug = self._log.debug

        region = self.resolve_region(region)
        if isinstance(region, Region):
            region = [region]

        debug("access SNP sites and concatenate over regions")
        ret = da.concatenate(
            [
                self._snp_sites(
                    region=r,
                    field=field,
                    chunks=chunks,
                    inline_array=inline_array,
                )
                for r in region
            ],
            axis=0,
        )

        debug("apply site mask if requested")
        if site_mask is not None:
            loc_sites = self.site_filters(
                region=region,
                mask=site_mask,
                chunks=chunks,
                inline_array=inline_array,
            )
            ret = da_compress(loc_sites, ret, axis=0)

        return ret

    def open_snp_genotypes(self, sample_set):
        """Open SNP genotypes zarr.

        Parameters
        ----------
        sample_set : str

        Returns
        -------
        root : zarr.hierarchy.Group

        """
        try:
            return self._cache_snp_genotypes[sample_set]
        except KeyError:
            release = self._lookup_release(sample_set=sample_set)
            release_path = _release_to_path(release)
            path = f"{self._base_path}/{release_path}/snp_genotypes/all/{sample_set}/"
            store = init_zarr_store(fs=self._fs, path=path)
            root = zarr.open_consolidated(store=store)
            self._cache_snp_genotypes[sample_set] = root
            return root

    def _snp_genotypes(self, *, region, sample_set, field, inline_array, chunks):
        """Access SNP genotypes for a single contig and a single sample set."""
        assert isinstance(region, Region)
        assert isinstance(sample_set, str)
        root = self.open_snp_genotypes(sample_set=sample_set)
        z = root[f"{region.contig}/calldata/{field}"]
        d = da_from_zarr(z, inline_array=inline_array, chunks=chunks)
        if region.start or region.end:
            pos = self.snp_sites(region=region.contig, field="POS")
            loc_region = locate_region(region, pos)
            d = d[loc_region]

        return d

    def snp_genotypes(
        self,
        region,
        sample_sets=None,
        sample_query=None,
        field="GT",
        site_mask=None,
        inline_array=True,
        chunks="native",
    ):
        """Access SNP genotypes and associated data.

        Parameters
        ----------
        region: str or list of str or Region or list of Region
            Chromosome arm (e.g., "2L"), gene name (e.g., "AGAP007280"), genomic
            region defined with coordinates (e.g., "2L:44989425-44998059") or a
            named tuple with genomic location `Region(contig, start, end)`.
            Multiple values can be provided as a list, in which case data will
            be concatenated, e.g., ["3R", "3L"].
        sample_sets : str or list of str, optional
            Can be a sample set identifier (e.g., "AG1000G-AO") or a list of
            sample set identifiers (e.g., ["AG1000G-BF-A", "AG1000G-BF-B"]) or a
            release identifier (e.g., "3.0") or a list of release identifiers.
        sample_query : str, optional
            A pandas query string which will be evaluated against the sample
            metadata e.g., "taxon == 'coluzzii' and country == 'Burkina Faso'".
        field : {"GT", "GQ", "AD", "MQ"}
            Array to access.
        site_mask : {"gamb_colu_arab", "gamb_colu", "arab"}
            Site filters mask to apply.
        inline_array : bool, optional
            Passed through to dask.array.from_array().
        chunks : str, optional
            If 'auto' let dask decide chunk size. If 'native' use native zarr
            chunks. Also, can be a target size, e.g., '200 MiB'.

        Returns
        -------
        d : dask.array.Array
            An array of either genotypes (GT), genotype quality (GQ), allele
            depths (AD) or mapping quality (MQ) values.

        """
        debug = self._log.debug

        debug("normalise parameters")
        sample_sets = self._prep_sample_sets_arg(sample_sets=sample_sets)
        region = self.resolve_region(region)

        debug("normalise region to list to simplify concatenation logic")
        if isinstance(region, Region):
            region = [region]

        debug("concatenate multiple sample sets and/or contigs")
        lx = []
        for r in region:
            ly = []

            for s in sample_sets:
                y = self._snp_genotypes(
                    region=Region(r.contig, None, None),
                    sample_set=s,
                    field=field,
                    inline_array=inline_array,
                    chunks=chunks,
                )
                ly.append(y)

            debug("concatenate data from multiple sample sets")
            x = da.concatenate(ly, axis=1)

            debug("locate region - do this only once, optimisation")
            if r.start or r.end:
                pos = self.snp_sites(region=r.contig, field="POS")
                loc_region = locate_region(r, pos)
                x = x[loc_region]

            lx.append(x)

        debug("concatenate data from multiple regions")
        d = da.concatenate(lx, axis=0)

        debug("apply site filters if requested")
        if site_mask is not None:
            loc_sites = self.site_filters(
                region=region,
                mask=site_mask,
            )
            d = da_compress(loc_sites, d, axis=0)

        debug("apply sample query if requested")
        if sample_query is not None:
            df_samples = self.sample_metadata(sample_sets=sample_sets)
            loc_samples = df_samples.eval(sample_query).values
            d = da.compress(loc_samples, d, axis=1)

        return d

    def open_genome(self):
        """Open the reference genome zarr.

        Returns
        -------
        root : zarr.hierarchy.Group
            Zarr hierarchy containing the reference genome sequence.

        """
        if self._cache_genome is None:
            path = f"{self._base_path}/{GENOME_ZARR_PATH}"
            store = init_zarr_store(fs=self._fs, path=path)
            self._cache_genome = zarr.open_consolidated(store=store)
        return self._cache_genome

    def genome_sequence(self, region, inline_array=True, chunks="native"):
        """Access the reference genome sequence.

        Parameters
        ----------
        region: str or list of str or Region or list of Region
            Chromosome arm (e.g., "2L"), gene name (e.g., "AGAP007280"), genomic
            region defined with coordinates (e.g., "2L:44989425-44998059") or a
            named tuple with genomic location `Region(contig, start, end)`.
            Multiple values can be provided as a list, in which case data will
            be concatenated, e.g., ["3R", "3L"].
        inline_array : bool, optional
            Passed through to dask.array.from_array().
        chunks : str, optional
            If 'auto' let dask decide chunk size. If 'native' use native zarr
            chunks. Also, can be a target size, e.g., '200 MiB'.

        Returns
        -------
        d : dask.array.Array
            An array of nucleotides giving the reference genome sequence for the
            given contig.

        """
        genome = self.open_genome()
        region = self.resolve_region(region)
        z = genome[region.contig]
        d = da_from_zarr(z, inline_array=inline_array, chunks=chunks)

        if region.start:
            slice_start = region.start - 1
        else:
            slice_start = None
        if region.end:
            slice_stop = region.end
        else:
            slice_stop = None
        loc_region = slice(slice_start, slice_stop)

        return d[loc_region]

    def geneset(self, *args, **kwargs):
        """Deprecated, this method has been renamed to genome_features()."""
        return self.genome_features(*args, **kwargs)

    def genome_features(
        self, region=None, attributes=("ID", "Parent", "Name", "description")
    ):
        """Access genome feature annotations (AgamP4.12).

        Parameters
        ----------
        region: str or list of str or Region or list of Region
            Chromosome arm (e.g., "2L"), gene name (e.g., "AGAP007280"), genomic
            region defined with coordinates (e.g., "2L:44989425-44998059") or a
            named tuple with genomic location `Region(contig, start, end)`.
            Multiple values can be provided as a list, in which case data will
            be concatenated, e.g., ["3R", "3L"].
        attributes : list of str, optional
            Attribute keys to unpack into columns. Provide "*" to unpack all
            attributes.

        Returns
        -------
        df : pandas.DataFrame
            A dataframe of genome annotations, one row per feature.

        """
        debug = self._log.debug

        if attributes is not None:
            attributes = tuple(attributes)

        try:
            df = self._cache_genome_features[attributes]

        except KeyError:
            path = f"{self._base_path}/{self._genome_feature_GFF_path}"
            with self._fs.open(path, mode="rb") as f:
                df = read_gff3(f, compression="gzip")
            if attributes is not None:
                df = unpack_gff3_attributes(df, attributes=attributes)
            self._cache_genome_features[attributes] = df

        debug("handle region")
        if region is not None:

            region = self.resolve_region(region)

            debug("normalise to list to simplify concatenation logic")
            if isinstance(region, Region):
                region = [region]

            debug("apply region query")
            parts = []
            for r in region:
                df_part = df.query(f"contig == '{r.contig}'")
                if r.end is not None:
                    df_part = df_part.query(f"start <= {r.end}")
                if r.start is not None:
                    df_part = df_part.query(f"end >= {r.start}")
                parts.append(df_part)
            df = pd.concat(parts, axis=0)

        return df.reset_index(drop=True).copy()

    def _transcript_to_gene_name(self, transcript):
        df_genome_features = self.genome_features().set_index("ID")
        rec_transcript = df_genome_features.loc[transcript]
        parent = rec_transcript["Parent"]
        rec_parent = df_genome_features.loc[parent]

        # manual overrides
        if parent == "AGAP004707":
            parent_name = "Vgsc/para"
        else:
            parent_name = rec_parent["Name"]

        return parent_name

    def is_accessible(
        self,
        region,
        site_mask,
    ):
        """Compute genome accessibility array.

        Parameters
        ----------
        region: str or list of str or Region or list of Region
            Chromosome arm (e.g., "2L"), gene name (e.g., "AGAP007280"), genomic
            region defined with coordinates (e.g., "2L:44989425-44998059") or a
            named tuple with genomic location `Region(contig, start, end)`.
            Multiple values can be provided as a list, in which case data will
            be concatenated, e.g., ["3R", "3L"].
        site_mask : {"gamb_colu_arab", "gamb_colu", "arab"}
            Site filters mask to apply.

        Returns
        -------
        a : numpy.ndarray
            An array of boolean values identifying accessible genome sites.

        """
        debug = self._log.debug

        debug("resolve region")
        region = self.resolve_region(region)

        debug("determine contig sequence length")
        seq_length = self.genome_sequence(region).shape[0]

        debug("set up output")
        is_accessible = np.zeros(seq_length, dtype=bool)

        pos = self.snp_sites(region=region, field="POS").compute()
        if region.start:
            offset = region.start
        else:
            offset = 1

        debug("access site filters")
        filter_pass = self.site_filters(
            region=region,
            mask=site_mask,
        ).compute()

        debug("assign values from site filters")
        is_accessible[pos - offset] = filter_pass

        return is_accessible

    def _site_mask_ids(self):
        if self._site_filters_analysis == "dt_20200416":
            return "gamb_colu_arab", "gamb_colu", "arab"
        else:
            raise ValueError

    def _snp_df(self, *, transcript):
        """Set up a dataframe with SNP site and filter columns."""
        debug = self._log.debug

        debug("get feature direct from genome_features")
        gs = self.genome_features()
        feature = gs[gs["ID"] == transcript].squeeze()
        contig = feature.contig
        region = Region(contig, feature.start, feature.end)

        debug("grab pos, ref and alt for chrom arm from snp_sites")
        pos = self.snp_sites(region=contig, field="POS")
        ref = self.snp_sites(region=contig, field="REF")
        alt = self.snp_sites(region=contig, field="ALT")
        loc_feature = locate_region(region, pos)
        pos = pos[loc_feature].compute()
        ref = ref[loc_feature].compute()
        alt = alt[loc_feature].compute()

        debug("access site filters")
        filter_pass = dict()
        masks = self._site_mask_ids()
        for m in masks:
            x = self.site_filters(region=contig, mask=m)
            x = x[loc_feature].compute()
            filter_pass[m] = x

        debug("set up columns with contig, pos, ref, alt columns")
        cols = {
            "contig": contig,
            "position": np.repeat(pos, 3),
            "ref_allele": np.repeat(ref.astype("U1"), 3),
            "alt_allele": alt.astype("U1").flatten(),
        }

        debug("add mask columns")
        for m in masks:
            x = filter_pass[m]
            cols[f"pass_{m}"] = np.repeat(x, 3)

        debug("construct dataframe")
        df_snps = pd.DataFrame(cols)

        return region, df_snps

    def _annotator(self):
        """Set up variant effect annotator."""
        if self._cache_annotator is None:
            self._cache_annotator = veff.Annotator(
                genome=self.open_genome(), genome_features=self.genome_features()
            )
        return self._cache_annotator

    def snp_effects(
        self,
        transcript,
        site_mask=None,
    ):
        """Compute variant effects for a gene transcript.

        Parameters
        ----------
        transcript : str
            Gene transcript ID (AgamP4.12), e.g., "AGAP004707-RA".
        site_mask : {"gamb_colu_arab", "gamb_colu", "arab"}, optional
            Site filters mask to apply.

        Returns
        -------
        df : pandas.DataFrame
            A dataframe of all possible SNP variants and their effects, one row
            per variant.

        """
        debug = self._log.debug

        debug("setup initial dataframe of SNPs")
        _, df_snps = self._snp_df(transcript=transcript)

        debug("setup variant effect annotator")
        ann = self._annotator()

        debug("apply mask if requested")
        if site_mask is not None:
            loc_sites = df_snps[f"pass_{site_mask}"]
            df_snps = df_snps.loc[loc_sites]

        debug("reset index after filtering")
        df_snps.reset_index(inplace=True, drop=True)

        debug("add effects to the dataframe")
        ann.get_effects(transcript=transcript, variants=df_snps)

        return df_snps

    def snp_allele_frequencies(
        self,
        transcript,
        cohorts,
        sample_query=None,
        min_cohort_size=10,
        site_mask=None,
        sample_sets=None,
        drop_invariant=True,
        effects=True,
    ):
        """Compute per variant allele frequencies for a gene transcript.

        Parameters
        ----------
        transcript : str
            Gene transcript ID (AgamP4.12), e.g., "AGAP004707-RD".
        cohorts : str or dict
            If a string, gives the name of a predefined cohort set, e.g., one of
            {"admin1_month", "admin1_year", "admin2_month", "admin2_year"}.
            If a dict, should map cohort labels to sample queries, e.g.,
            `{"bf_2012_col": "country == 'Burkina Faso' and year == 2012 and
            taxon == 'coluzzii'"}`.
        sample_query : str, optional
            A pandas query string which will be evaluated against the sample
            metadata e.g., "taxon == 'coluzzii' and country == 'Burkina Faso'".
        min_cohort_size : int
            Minimum cohort size. Any cohorts below this size are omitted.
        site_mask : {"gamb_colu_arab", "gamb_colu", "arab"}
            Site filters mask to apply.
        sample_sets : str or list of str, optional
            Can be a sample set identifier (e.g., "AG1000G-AO") or a list of
            sample set identifiers (e.g., ["AG1000G-BF-A", "AG1000G-BF-B"]) or a
            release identifier (e.g., "3.0") or a list of release identifiers.
        drop_invariant : bool, optional
            If True, variants with no alternate allele calls in any cohorts are
            dropped from the result.
        effects : bool, optional
            If True, add SNP effect columns.

        Returns
        -------
        df : pandas.DataFrame
            A dataframe of SNP frequencies, one row per variant.

        Notes
        -----
        Cohorts with fewer samples than min_cohort_size will be excluded from
        output.

        """
        debug = self._log.debug

        debug("check parameters")
        _check_param_min_cohort_size(min_cohort_size)

        debug("access sample metadata")
        df_samples = self.sample_metadata(
            sample_sets=sample_sets, sample_query=sample_query
        )

        debug("setup initial dataframe of SNPs")
        region, df_snps = self._snp_df(transcript=transcript)

        debug("get genotypes")
        gt = self.snp_genotypes(
            region=region,
            sample_sets=sample_sets,
            sample_query=sample_query,
            field="GT",
        )

        debug("slice to feature location")
        with self._dask_progress(desc="Load SNP genotypes"):
            gt = gt.compute()

        debug("build coh dict")
        coh_dict = _locate_cohorts(cohorts=cohorts, df_samples=df_samples)

        debug("count alleles")
        freq_cols = dict()
        cohorts_iterator = self._progress(
            coh_dict.items(), desc="Compute allele frequencies"
        )
        for coh, loc_coh in cohorts_iterator:
            n_samples = np.count_nonzero(loc_coh)
            debug(f"{coh}, {n_samples} samples")
            if n_samples >= min_cohort_size:
                gt_coh = np.compress(loc_coh, gt, axis=1)
                ac_coh = allel.GenotypeArray(gt_coh).count_alleles(max_allele=3)
                af_coh = ac_coh.to_frequencies()
                freq_cols["frq_" + coh] = af_coh[:, 1:].flatten()

        debug("build a dataframe with the frequency columns")
        df_freqs = pd.DataFrame(freq_cols)

        debug("compute max_af")
        df_max_af = pd.DataFrame({"max_af": df_freqs.max(axis=1)})

        debug("build the final dataframe")
        df_snps.reset_index(drop=True, inplace=True)
        df_snps = pd.concat([df_snps, df_freqs, df_max_af], axis=1)

        debug("apply site mask if requested")
        if site_mask is not None:
            loc_sites = df_snps[f"pass_{site_mask}"]
            df_snps = df_snps.loc[loc_sites]

        debug("drop invariants")
        if drop_invariant:
            loc_variant = df_snps["max_af"] > 0
            df_snps = df_snps.loc[loc_variant]

        debug("reset index after filtering")
        df_snps.reset_index(inplace=True, drop=True)

        if effects:

            debug("add effect annotations")
            ann = self._annotator()
            ann.get_effects(
                transcript=transcript, variants=df_snps, progress=self._progress
            )

            debug("add label")
            df_snps["label"] = _pandas_apply(
                _make_snp_label_effect,
                df_snps,
                columns=["contig", "position", "ref_allele", "alt_allele", "aa_change"],
            )

            debug("set index")
            df_snps.set_index(
                ["contig", "position", "ref_allele", "alt_allele", "aa_change"],
                inplace=True,
            )

        else:

            debug("add label")
            df_snps["label"] = _pandas_apply(
                _make_snp_label,
                df_snps,
                columns=["contig", "position", "ref_allele", "alt_allele"],
            )

            debug("set index")
            df_snps.set_index(
                ["contig", "position", "ref_allele", "alt_allele"],
                inplace=True,
            )

        debug("add dataframe metadata")
        gene_name = self._transcript_to_gene_name(transcript)
        title = transcript
        if gene_name:
            title += f" ({gene_name})"
        title += " SNP frequencies"
        df_snps.attrs["title"] = title

        return df_snps

    def cross_metadata(self):
        """Load a dataframe containing metadata about samples in colony crosses,
        including which samples are parents or progeny in which crosses.

        Returns
        -------
        df : pandas.DataFrame
            A dataframe of sample metadata for colony crosses.

        """
        debug = self._log.debug

        if self._cache_cross_metadata is None:

            path = f"{self._base_path}/v3/metadata/crosses/crosses.fam"
            fam_names = [
                "cross",
                "sample_id",
                "father_id",
                "mother_id",
                "sex",
                "phenotype",
            ]
            with self._fs.open(path) as f:
                df = pd.read_csv(
                    f,
                    sep="\t",
                    na_values=["", "0"],
                    names=fam_names,
                    dtype={"sex": str},
                )

            debug("convert 'sex' column for consistency with sample metadata")
            df.loc[df["sex"] == "1", "sex"] = "M"
            df.loc[df["sex"] == "2", "sex"] = "F"

            debug("add a 'role' column for convenience")
            df["role"] = "progeny"
            df.loc[df["mother_id"].isna(), "role"] = "parent"

            debug("drop 'phenotype' column, not used")
            df.drop("phenotype", axis="columns", inplace=True)

            self._cache_cross_metadata = df

        return self._cache_cross_metadata.copy()

    def open_site_annotations(self):
        """Open site annotations zarr.

        Returns
        -------
        root : zarr.hierarchy.Group

        """

        if self._cache_site_annotations is None:
            path = f"{self._base_path}/reference/genome/agamp4/Anopheles-gambiae-PEST_SEQANNOTATION_AgamP4.12.zarr"
            store = init_zarr_store(fs=self._fs, path=path)
            self._cache_site_annotations = zarr.open_consolidated(store=store)
        return self._cache_site_annotations

    def site_annotations(
        self,
        region,
        site_mask=None,
        inline_array=True,
        chunks="auto",
    ):
        """Load site annotations.

        Parameters
        ----------
        region: str or list of str or Region or list of Region
            Chromosome arm (e.g., "2L"), gene name (e.g., "AGAP007280"), genomic
            region defined with coordinates (e.g., "2L:44989425-44998059") or a
            named tuple with genomic location `Region(contig, start, end)`.
            Multiple values can be provided as a list, in which case data will
            be concatenated, e.g., ["3R", "3L"].
        site_mask : {"gamb_colu_arab", "gamb_colu", "arab"}
            Site filters mask to apply.
        inline_array : bool, optional
            Passed through to dask.from_array().
        chunks : str, optional
            If 'auto' let dask decide chunk size. If 'native' use native zarr
            chunks. Also, can be a target size, e.g., '200 MiB'.

        Returns
        -------
        ds : xarray.Dataset
            A dataset of site annotations.

        """
        # N.B., we default to chunks="auto" here for performance reasons

        debug = self._log.debug

        debug("resolve region")
        region = self.resolve_region(region)
        if isinstance(region, list):
            raise TypeError("Multiple regions not supported.")
        contig = region.contig

        debug("open site annotations zarr")
        root = self.open_site_annotations()

        debug("build a dataset")
        ds = xr.Dataset()
        for field in (
            "codon_degeneracy",
            "codon_nonsyn",
            "codon_position",
            "seq_cls",
            "seq_flen",
            "seq_relpos_start",
            "seq_relpos_stop",
        ):
            data = da_from_zarr(
                root[field][contig],
                inline_array=inline_array,
                chunks=chunks,
            )
            ds[field] = "variants", data

        debug("subset to SNP positions")
        pos = self.snp_sites(
            region=contig,
            field="POS",
            site_mask=site_mask,
            inline_array=inline_array,
            chunks=chunks,
        )
        pos = pos.compute()
        if region.start or region.end:
            loc_region = locate_region(region, pos)
            pos = pos[loc_region]
        idx = pos - 1
        ds = ds.isel(variants=idx)

        return ds

    def _locate_site_class(
        self,
        *,
        region,
        site_mask,
        site_class,
    ):
        debug = self._log.debug

        # cache these data in memory to avoid repeated computation
        cache_key = (region, site_mask, site_class)

        try:
            loc_ann = self._cache_locate_site_class[cache_key]

        except KeyError:
            debug("access site annotations data")
            ds_ann = self.site_annotations(
                region=region,
                site_mask=site_mask,
            )
            codon_pos = ds_ann["codon_position"].data
            codon_deg = ds_ann["codon_degeneracy"].data
            seq_cls = ds_ann["seq_cls"].data
            seq_flen = ds_ann["seq_flen"].data
            seq_relpos_start = ds_ann["seq_relpos_start"].data
            seq_relpos_stop = ds_ann["seq_relpos_stop"].data
            site_class = site_class.upper()

            debug("define constants used in site annotations data")
            SEQ_CLS_UNKNOWN = 0  # noqa
            SEQ_CLS_UPSTREAM = 1
            SEQ_CLS_DOWNSTREAM = 2
            SEQ_CLS_5UTR = 3
            SEQ_CLS_3UTR = 4
            SEQ_CLS_CDS_FIRST = 5
            SEQ_CLS_CDS_MID = 6
            SEQ_CLS_CDS_LAST = 7
            SEQ_CLS_INTRON_FIRST = 8
            SEQ_CLS_INTRON_MID = 9
            SEQ_CLS_INTRON_LAST = 10
            CODON_DEG_UNKNOWN = 0  # noqa
            CODON_DEG_0 = 1
            CODON_DEG_2_SIMPLE = 2
            CODON_DEG_2_COMPLEX = 3  # noqa
            CODON_DEG_4 = 4

            debug("set up site selection")

            if site_class == "CDS_DEG_4":
                # 4-fold degenerate coding sites
                loc_ann = (
                    (
                        (seq_cls == SEQ_CLS_CDS_FIRST)
                        | (seq_cls == SEQ_CLS_CDS_MID)
                        | (seq_cls == SEQ_CLS_CDS_LAST)
                    )
                    & (codon_pos == 2)
                    & (codon_deg == CODON_DEG_4)
                )

            elif site_class == "CDS_DEG_2_SIMPLE":
                # 2-fold degenerate coding sites
                loc_ann = (
                    (
                        (seq_cls == SEQ_CLS_CDS_FIRST)
                        | (seq_cls == SEQ_CLS_CDS_MID)
                        | (seq_cls == SEQ_CLS_CDS_LAST)
                    )
                    & (codon_pos == 2)
                    & (codon_deg == CODON_DEG_2_SIMPLE)
                )

            elif site_class == "CDS_DEG_0":
                # non-degenerate coding sites
                loc_ann = (
                    (seq_cls == SEQ_CLS_CDS_FIRST)
                    | (seq_cls == SEQ_CLS_CDS_MID)
                    | (seq_cls == SEQ_CLS_CDS_LAST)
                ) & (codon_deg == CODON_DEG_0)

            elif site_class == "INTRON_SHORT":
                # short introns, excluding splice regions
                loc_ann = (
                    (
                        (seq_cls == SEQ_CLS_INTRON_FIRST)
                        | (seq_cls == SEQ_CLS_INTRON_MID)
                        | (seq_cls == SEQ_CLS_INTRON_LAST)
                    )
                    & (seq_flen < 100)
                    & (seq_relpos_start > 10)
                    & (seq_relpos_stop > 10)
                )

            elif site_class == "INTRON_LONG":
                # long introns, excluding splice regions
                loc_ann = (
                    (
                        (seq_cls == SEQ_CLS_INTRON_FIRST)
                        | (seq_cls == SEQ_CLS_INTRON_MID)
                        | (seq_cls == SEQ_CLS_INTRON_LAST)
                    )
                    & (seq_flen > 200)
                    & (seq_relpos_start > 10)
                    & (seq_relpos_stop > 10)
                )

            elif site_class == "INTRON_SPLICE_5PRIME":
                # 5' intron splice regions
                loc_ann = (
                    (seq_cls == SEQ_CLS_INTRON_FIRST)
                    | (seq_cls == SEQ_CLS_INTRON_MID)
                    | (seq_cls == SEQ_CLS_INTRON_LAST)
                ) & (seq_relpos_start < 2)

            elif site_class == "INTRON_SPLICE_3PRIME":
                # 3' intron splice regions
                loc_ann = (
                    (seq_cls == SEQ_CLS_INTRON_FIRST)
                    | (seq_cls == SEQ_CLS_INTRON_MID)
                    | (seq_cls == SEQ_CLS_INTRON_LAST)
                ) & (seq_relpos_stop < 2)

            elif site_class == "UTR_5PRIME":
                # 5' UTR
                loc_ann = seq_cls == SEQ_CLS_5UTR

            elif site_class == "UTR_3PRIME":
                # 3' UTR
                loc_ann = seq_cls == SEQ_CLS_3UTR

            elif site_class == "INTERGENIC":
                # intergenic regions, distant from a gene
                loc_ann = (
                    (seq_cls == SEQ_CLS_UPSTREAM) & (seq_relpos_stop > 10_000)
                ) | ((seq_cls == SEQ_CLS_DOWNSTREAM) & (seq_relpos_start > 10_000))

            else:
                raise NotImplementedError(site_class)

            debug("compute site selection")
            with self._dask_progress(desc=f"Locate {site_class} sites"):
                loc_ann = loc_ann.compute()

            self._cache_locate_site_class[cache_key] = loc_ann

        return loc_ann

    def _snp_variants_dataset(self, *, contig, inline_array, chunks):
        debug = self._log.debug

        coords = dict()
        data_vars = dict()

        debug("variant arrays")
        sites_root = self.open_snp_sites()

        debug("variant_position")
        pos_z = sites_root[f"{contig}/variants/POS"]
        variant_position = da_from_zarr(pos_z, inline_array=inline_array, chunks=chunks)
        coords["variant_position"] = [DIM_VARIANT], variant_position

        debug("variant_allele")
        ref_z = sites_root[f"{contig}/variants/REF"]
        alt_z = sites_root[f"{contig}/variants/ALT"]
        ref = da_from_zarr(ref_z, inline_array=inline_array, chunks=chunks)
        alt = da_from_zarr(alt_z, inline_array=inline_array, chunks=chunks)
        variant_allele = da.concatenate([ref[:, None], alt], axis=1)
        data_vars["variant_allele"] = [DIM_VARIANT, DIM_ALLELE], variant_allele

        debug("variant_contig")
        contig_index = self.contigs.index(contig)
        variant_contig = da.full_like(
            variant_position, fill_value=contig_index, dtype="u1"
        )
        coords["variant_contig"] = [DIM_VARIANT], variant_contig

        debug("site filters arrays")
        for mask in self._site_mask_ids():
            filters_root = self.open_site_filters(mask=mask)
            z = filters_root[f"{contig}/variants/filter_pass"]
            d = da_from_zarr(z, inline_array=inline_array, chunks=chunks)
            data_vars[f"variant_filter_pass_{mask}"] = [DIM_VARIANT], d

        debug("set up attributes")
        attrs = {"contigs": self.contigs}

        debug("create a dataset")
        ds = xr.Dataset(data_vars=data_vars, coords=coords, attrs=attrs)

        return ds

    def _snp_calls_dataset(self, *, contig, sample_set, inline_array, chunks):
        debug = self._log.debug

        coords = dict()
        data_vars = dict()

        debug("call arrays")
        calls_root = self.open_snp_genotypes(sample_set=sample_set)
        gt_z = calls_root[f"{contig}/calldata/GT"]
        call_genotype = da_from_zarr(gt_z, inline_array=inline_array, chunks=chunks)
        gq_z = calls_root[f"{contig}/calldata/GQ"]
        call_gq = da_from_zarr(gq_z, inline_array=inline_array, chunks=chunks)
        ad_z = calls_root[f"{contig}/calldata/AD"]
        call_ad = da_from_zarr(ad_z, inline_array=inline_array, chunks=chunks)
        mq_z = calls_root[f"{contig}/calldata/MQ"]
        call_mq = da_from_zarr(mq_z, inline_array=inline_array, chunks=chunks)
        data_vars["call_genotype"] = (
            [DIM_VARIANT, DIM_SAMPLE, DIM_PLOIDY],
            call_genotype,
        )
        data_vars["call_GQ"] = ([DIM_VARIANT, DIM_SAMPLE], call_gq)
        data_vars["call_MQ"] = ([DIM_VARIANT, DIM_SAMPLE], call_mq)
        data_vars["call_AD"] = (
            [DIM_VARIANT, DIM_SAMPLE, DIM_ALLELE],
            call_ad,
        )

        debug("sample arrays")
        z = calls_root["samples"]
        sample_id = da_from_zarr(z, inline_array=inline_array, chunks=chunks)
        # decode to str, as it is stored as bytes objects
        sample_id = sample_id.astype("U")
        coords["sample_id"] = [DIM_SAMPLE], sample_id

        debug("create a dataset")
        ds = xr.Dataset(data_vars=data_vars, coords=coords)

        return ds

    def snp_variants(
        self,
        region,
        site_mask=None,
        inline_array=True,
        chunks="native",
    ):
        """Access SNP sites and site filters.

        Parameters
        ----------
        region: str or list of str or Region or list of Region
            Chromosome arm (e.g., "2L"), gene name (e.g., "AGAP007280"), genomic
            region defined with coordinates (e.g., "2L:44989425-44998059") or a
            named tuple with genomic location `Region(contig, start, end)`.
            Multiple values can be provided as a list, in which case data will
            be concatenated, e.g., ["3R", "3L"].
        site_mask : {"gamb_colu_arab", "gamb_colu", "arab"}
            Site filters mask to apply.
        inline_array : bool, optional
            Passed through to dask.array.from_array().
        chunks : str, optional
            If 'auto' let dask decide chunk size. If 'native' use native zarr
            chunks. Also, can be a target size, e.g., '200 MiB'.

        Returns
        -------
        ds : xarray.Dataset
            A dataset containing SNP sites and site filters.

        """
        debug = self._log.debug

        debug("normalise parameters")
        region = self.resolve_region(region)
        if isinstance(region, Region):
            region = [region]

        debug("access SNP data and concatenate multiple regions")
        lx = []
        for r in region:

            debug("access variants")
            x = self._snp_variants_dataset(
                contig=r.contig,
                inline_array=inline_array,
                chunks=chunks,
            )

            debug("handle region")
            if r.start or r.end:
                pos = x["variant_position"].values
                loc_region = locate_region(r, pos)
                x = x.isel(variants=loc_region)

            lx.append(x)

        debug("concatenate data from multiple regions")
        ds = xarray_concat(lx, dim=DIM_VARIANT)

        debug("apply site filters")
        if site_mask is not None:
            ds = dask_compress_dataset(
                ds, indexer=f"variant_filter_pass_{site_mask}", dim=DIM_VARIANT
            )

        return ds

    def snp_calls(
        self,
        region,
        sample_sets=None,
        sample_query=None,
        site_mask=None,
        site_class=None,
        inline_array=True,
        chunks="native",
        cohort_size=None,
        random_seed=42,
    ):
        """Access SNP sites, site filters and genotype calls.

        Parameters
        ----------
        region: str or list of str or Region or list of Region
            Chromosome arm (e.g., "2L"), gene name (e.g., "AGAP007280"), genomic
            region defined with coordinates (e.g., "2L:44989425-44998059") or a
            named tuple with genomic location `Region(contig, start, end)`.
            Multiple values can be provided as a list, in which case data will
            be concatenated, e.g., ["3R", "3L"].
        sample_sets : str or list of str, optional
            Can be a sample set identifier (e.g., "AG1000G-AO") or a list of
            sample set identifiers (e.g., ["AG1000G-BF-A", "AG1000G-BF-B"]) or a
            release identifier (e.g., "3.0") or a list of release identifiers.
        sample_query : str, optional
            A pandas query string which will be evaluated against the sample
            metadata e.g., "taxon == 'coluzzii' and country == 'Burkina Faso'".
        site_mask : {"gamb_colu_arab", "gamb_colu", "arab"}
            Site filters mask to apply.
        site_class : str, optional
            Select sites belonging to one of the following classes: CDS_DEG_4,
            (4-fold degenerate coding sites), CDS_DEG_2_SIMPLE (2-fold simple
            degenerate coding sites), CDS_DEG_0 (non-degenerate coding sites),
            INTRON_SHORT (introns shorter than 100 bp), INTRON_LONG (introns
            longer than 200 bp), INTRON_SPLICE_5PRIME (intron within 2 bp of
            5' splice site), INTRON_SPLICE_3PRIME (intron within 2 bp of 3'
            splice site), UTR_5PRIME (5' untranslated region), UTR_3PRIME (3'
            untranslated region), INTERGENIC (intergenic, more than 10 kbp from
            a gene).
        inline_array : bool, optional
            Passed through to dask.array.from_array().
        chunks : str, optional
            If 'auto' let dask decide chunk size. If 'native' use native zarr
            chunks. Also, can be a target size, e.g., '200 MiB'.
        cohort_size : int, optional
            If provided, randomly down-sample to the given cohort size.
        random_seed : int, optional
            Random seed used for down-sampling.

        Returns
        -------
        ds : xarray.Dataset
            A dataset containing SNP sites, site filters and genotype calls.

        """
        debug = self._log.debug

        debug("normalise parameters")
        sample_sets = self._prep_sample_sets_arg(sample_sets=sample_sets)
        region = self.resolve_region(region)
        if isinstance(region, Region):
            region = [region]

        debug("access SNP calls and concatenate multiple sample sets and/or regions")
        lx = []
        for r in region:

            ly = []
            for s in sample_sets:
                y = self._snp_calls_dataset(
                    contig=r.contig,
                    sample_set=s,
                    inline_array=inline_array,
                    chunks=chunks,
                )
                ly.append(y)

            debug("concatenate data from multiple sample sets")
            x = xarray_concat(ly, dim=DIM_SAMPLE)

            debug("add variants variables")
            v = self._snp_variants_dataset(
                contig=r.contig, inline_array=inline_array, chunks=chunks
            )
            x = xr.merge([v, x], compat="override", join="override")

            debug("handle site class")
            if site_class is not None:
                loc_ann = self._locate_site_class(
                    region=r.contig,
                    site_class=site_class,
                    site_mask=None,
                )
                x = x.isel(variants=loc_ann)

            debug("handle region, do this only once - optimisation")
            if r.start or r.end:
                pos = x["variant_position"].values
                loc_region = locate_region(r, pos)
                x = x.isel(variants=loc_region)

            lx.append(x)

        debug("concatenate data from multiple regions")
        ds = xarray_concat(lx, dim=DIM_VARIANT)

        debug("apply site filters")
        if site_mask is not None:
            ds = dask_compress_dataset(
                ds, indexer=f"variant_filter_pass_{site_mask}", dim=DIM_VARIANT
            )

        debug("add call_genotype_mask")
        ds["call_genotype_mask"] = ds["call_genotype"] < 0

        debug("handle sample query")
        if sample_query is not None:
            if isinstance(sample_query, str):
                df_samples = self.sample_metadata(sample_sets=sample_sets)
                loc_samples = df_samples.eval(sample_query).values
                if np.count_nonzero(loc_samples) == 0:
                    raise ValueError(f"No samples found for query {sample_query!r}")
            else:
                # assume sample query is an indexer, e.g., a list of integers
                loc_samples = sample_query
            ds = ds.isel(samples=loc_samples)

        debug("handle cohort size")
        if cohort_size is not None:
            n_samples = ds.dims["samples"]
            if n_samples < cohort_size:
                raise ValueError(
                    f"not enough samples ({n_samples}) for cohort size ({cohort_size})"
                )
            rng = np.random.default_rng(seed=random_seed)
            loc_downsample = rng.choice(n_samples, size=cohort_size, replace=False)
            loc_downsample.sort()
            ds = ds.isel(samples=loc_downsample)

        return ds

    def snp_dataset(self, *args, **kwargs):
        """Deprecated, this method has been renamed to snp_calls()."""
        return self.snp_calls(*args, **kwargs)

    def open_cnv_hmm(self, sample_set):
        """Open CNV HMM zarr.

        Parameters
        ----------
        sample_set : str

        Returns
        -------
        root : zarr.hierarchy.Group

        """
        try:
            return self._cache_cnv_hmm[sample_set]
        except KeyError:
            release = self._lookup_release(sample_set=sample_set)
            release_path = _release_to_path(release)
            path = f"{self._base_path}/{release_path}/cnv/{sample_set}/hmm/zarr"
            store = init_zarr_store(fs=self._fs, path=path)
            root = zarr.open_consolidated(store=store)
            self._cache_cnv_hmm[sample_set] = root
        return root

    def _cnv_hmm_dataset(self, *, contig, sample_set, inline_array, chunks):
        debug = self._log.debug

        coords = dict()
        data_vars = dict()

        debug("open zarr")
        root = self.open_cnv_hmm(sample_set=sample_set)

        debug("variant arrays")
        pos = root[f"{contig}/variants/POS"]
        coords["variant_position"] = (
            [DIM_VARIANT],
            da_from_zarr(pos, inline_array=inline_array, chunks=chunks),
        )
        coords["variant_end"] = (
            [DIM_VARIANT],
            da_from_zarr(
                root[f"{contig}/variants/END"], inline_array=inline_array, chunks=chunks
            ),
        )

        contig_index = self.contigs.index(contig)
        coords["variant_contig"] = (
            [DIM_VARIANT],
            da.full_like(pos, fill_value=contig_index, dtype="u1"),
        )

        debug("call arrays")
        data_vars["call_CN"] = (
            [DIM_VARIANT, DIM_SAMPLE],
            da_from_zarr(
                root[f"{contig}/calldata/CN"], inline_array=inline_array, chunks=chunks
            ),
        )
        data_vars["call_RawCov"] = (
            [DIM_VARIANT, DIM_SAMPLE],
            da_from_zarr(
                root[f"{contig}/calldata/RawCov"],
                inline_array=inline_array,
                chunks=chunks,
            ),
        )
        data_vars["call_NormCov"] = (
            [DIM_VARIANT, DIM_SAMPLE],
            da_from_zarr(
                root[f"{contig}/calldata/NormCov"],
                inline_array=inline_array,
                chunks=chunks,
            ),
        )

        debug("sample arrays")
        coords["sample_id"] = (
            [DIM_SAMPLE],
            da_from_zarr(root["samples"], inline_array=inline_array, chunks=chunks),
        )
        for field in "sample_coverage_variance", "sample_is_high_variance":
            data_vars[field] = (
                [DIM_SAMPLE],
                da_from_zarr(root[field], inline_array=inline_array, chunks=chunks),
            )

        debug("set up attributes")
        attrs = {"contigs": self.contigs}

        debug("create a dataset")
        ds = xr.Dataset(data_vars=data_vars, coords=coords, attrs=attrs)

        return ds

    def cnv_hmm(
        self,
        region,
        sample_sets=None,
        sample_query=None,
        max_coverage_variance=DEFAULT_MAX_COVERAGE_VARIANCE,
        inline_array=True,
        chunks="native",
    ):
        """Access CNV HMM data from CNV calling.

        Parameters
        ----------
        region: str or list of str or Region or list of Region
            Chromosome arm (e.g., "2L"), gene name (e.g., "AGAP007280"), genomic
            region defined with coordinates (e.g., "2L:44989425-44998059") or a
            named tuple with genomic location `Region(contig, start, end)`.
            Multiple values can be provided as a list, in which case data will
            be concatenated, e.g., ["3R", "3L"].
        sample_sets : str or list of str, optional
            Can be a sample set identifier (e.g., "AG1000G-AO") or a list of
            sample set identifiers (e.g., ["AG1000G-BF-A", "AG1000G-BF-B"]) or a
            release identifier (e.g., "3.0") or a list of release identifiers.
        sample_query : str, optional
            A pandas query string which will be evaluated against the sample
            metadata e.g., "taxon == 'coluzzii' and country == 'Burkina Faso'".
        max_coverage_variance : float, optional
            Remove samples if coverage variance exceeds this value.
        inline_array : bool, optional
            Passed through to dask.array.from_array().
        chunks : str, optional
            If 'auto' let dask decide chunk size. If 'native' use native zarr
            chunks. Also, can be a target size, e.g., '200 MiB'.

        Returns
        -------
        ds : xarray.Dataset
            A dataset of CNV HMM calls and associated data.

        """
        debug = self._log.debug

        debug("normalise parameters")
        sample_sets = self._prep_sample_sets_arg(sample_sets=sample_sets)
        region = self.resolve_region(region)
        if isinstance(region, Region):
            region = [region]

        debug("access CNV HMM data and concatenate as needed")
        lx = []
        for r in region:

            ly = []
            for s in sample_sets:
                y = self._cnv_hmm_dataset(
                    contig=r.contig,
                    sample_set=s,
                    inline_array=inline_array,
                    chunks=chunks,
                )
                ly.append(y)

            debug("concatenate data from multiple sample sets")
            x = xarray_concat(ly, dim=DIM_SAMPLE)

            debug("handle region, do this only once - optimisation")
            if r.start is not None or r.end is not None:
                start = x["variant_position"].values
                end = x["variant_end"].values
                index = pd.IntervalIndex.from_arrays(start, end, closed="both")
                # noinspection PyArgumentList
                other = pd.Interval(r.start, r.end, closed="both")
                loc_region = index.overlaps(other)
                x = x.isel(variants=loc_region)

            lx.append(x)

        debug("concatenate data from multiple regions")
        ds = xarray_concat(lx, dim=DIM_VARIANT)

        debug("handle sample query")
        if sample_query is not None:

            debug("load sample metadata")
            df_samples = self.sample_metadata(sample_sets=sample_sets)

            debug("align sample metadata with CNV data")
            cnv_samples = ds["sample_id"].values.tolist()
            df_samples_cnv = (
                df_samples.set_index("sample_id").loc[cnv_samples].reset_index()
            )

            debug("apply the query")
            loc_query_samples = df_samples_cnv.eval(sample_query).values
            if np.count_nonzero(loc_query_samples) == 0:
                raise ValueError(f"No samples found for query {sample_query!r}")

            ds = ds.isel(samples=loc_query_samples)

        debug("handle coverage variance filter")
        if max_coverage_variance is not None:
            cov_var = ds["sample_coverage_variance"].values
            loc_pass_samples = cov_var <= max_coverage_variance
            ds = ds.isel(samples=loc_pass_samples)

        return ds

    def open_cnv_coverage_calls(self, sample_set, analysis):
        """Open CNV coverage calls zarr.

        Parameters
        ----------
        sample_set : str
        analysis : {'gamb_colu', 'arab', 'crosses'}

        Returns
        -------
        root : zarr.hierarchy.Group

        """
        key = (sample_set, analysis)
        try:
            return self._cache_cnv_coverage_calls[key]
        except KeyError:
            release = self._lookup_release(sample_set=sample_set)
            release_path = _release_to_path(release)
            path = f"{self._base_path}/{release_path}/cnv/{sample_set}/coverage_calls/{analysis}/zarr"
            # N.B., not all sample_set/analysis combinations exist, need to check
            marker = path + "/.zmetadata"
            if not self._fs.exists(marker):
                raise ValueError(
                    f"analysis f{analysis!r} not implemented for sample set {sample_set!r}"
                )
            store = init_zarr_store(fs=self._fs, path=path)
            root = zarr.open_consolidated(store=store)
            self._cache_cnv_coverage_calls[key] = root
        return root

    def _cnv_coverage_calls_dataset(
        self,
        *,
        contig,
        sample_set,
        analysis,
        inline_array,
        chunks,
    ):
        debug = self._log.debug

        coords = dict()
        data_vars = dict()

        debug("open zarr")
        root = self.open_cnv_coverage_calls(sample_set=sample_set, analysis=analysis)

        debug("variant arrays")
        pos = root[f"{contig}/variants/POS"]
        coords["variant_position"] = (
            [DIM_VARIANT],
            da_from_zarr(pos, inline_array=inline_array, chunks=chunks),
        )
        coords["variant_end"] = (
            [DIM_VARIANT],
            da_from_zarr(
                root[f"{contig}/variants/END"], inline_array=inline_array, chunks=chunks
            ),
        )
        contig_index = self.contigs.index(contig)
        coords["variant_contig"] = (
            [DIM_VARIANT],
            da.full_like(pos, fill_value=contig_index, dtype="u1"),
        )
        coords["variant_id"] = (
            [DIM_VARIANT],
            da_from_zarr(
                root[f"{contig}/variants/ID"], inline_array=inline_array, chunks=chunks
            ),
        )
        data_vars["variant_CIPOS"] = (
            [DIM_VARIANT],
            da_from_zarr(
                root[f"{contig}/variants/CIPOS"],
                inline_array=inline_array,
                chunks=chunks,
            ),
        )
        data_vars["variant_CIEND"] = (
            [DIM_VARIANT],
            da_from_zarr(
                root[f"{contig}/variants/CIEND"],
                inline_array=inline_array,
                chunks=chunks,
            ),
        )
        data_vars["variant_filter_pass"] = (
            [DIM_VARIANT],
            da_from_zarr(
                root[f"{contig}/variants/FILTER_PASS"],
                inline_array=inline_array,
                chunks=chunks,
            ),
        )

        debug("call arrays")
        data_vars["call_genotype"] = (
            [DIM_VARIANT, DIM_SAMPLE],
            da_from_zarr(
                root[f"{contig}/calldata/GT"], inline_array=inline_array, chunks=chunks
            ),
        )

        debug("sample arrays")
        coords["sample_id"] = (
            [DIM_SAMPLE],
            da_from_zarr(root["samples"], inline_array=inline_array, chunks=chunks),
        )

        debug("set up attributes")
        attrs = {"contigs": self.contigs}

        debug("create a dataset")
        ds = xr.Dataset(data_vars=data_vars, coords=coords, attrs=attrs)

        return ds

    def cnv_coverage_calls(
        self,
        region,
        sample_set,
        analysis,
        inline_array=True,
        chunks="native",
    ):
        """Access CNV HMM data from genome-wide CNV discovery and filtering.

        Parameters
        ----------
        region: str or list of str or Region or list of Region
            Chromosome arm (e.g., "2L"), gene name (e.g., "AGAP007280"), genomic
            region defined with coordinates (e.g., "2L:44989425-44998059") or a
            named tuple with genomic location `Region(contig, start, end)`.
            Multiple values can be provided as a list, in which case data will
            be concatenated, e.g., ["3R", "3L"].
        sample_set : str
            Sample set identifier.
        analysis : {'gamb_colu', 'arab', 'crosses'}
            Name of CNV analysis.
        inline_array : bool, optional
            Passed through to dask.array.from_array().
        chunks : str, optional
            If 'auto' let dask decide chunk size. If 'native' use native zarr
            chunks. Also, can be a target size, e.g., '200 MiB'.

        Returns
        -------
        ds : xarray.Dataset
            A dataset of CNV alleles and genotypes.

        """
        debug = self._log.debug

        # N.B., we cannot concatenate multiple sample sets here, because
        # different sample sets may have different sets of alleles, as the
        # calling is done independently in different sample sets.

        debug("normalise parameters")
        region = self.resolve_region(region)
        if isinstance(region, Region):
            region = [region]

        debug("access data and concatenate as needed")
        lx = []
        for r in region:

            debug("obtain coverage calls for the contig")
            x = self._cnv_coverage_calls_dataset(
                contig=r.contig,
                sample_set=sample_set,
                analysis=analysis,
                inline_array=inline_array,
                chunks=chunks,
            )

            debug("select region")
            if r.start is not None or r.end is not None:
                start = x["variant_position"].values
                end = x["variant_end"].values
                index = pd.IntervalIndex.from_arrays(start, end, closed="both")
                # noinspection PyArgumentList
                other = pd.Interval(r.start, r.end, closed="both")
                loc_region = index.overlaps(other)
                x = x.isel(variants=loc_region)

            lx.append(x)
        ds = xarray_concat(lx, dim=DIM_VARIANT)

        return ds

    def open_cnv_discordant_read_calls(self, sample_set):
        """Open CNV discordant read calls zarr.

        Parameters
        ----------
        sample_set : str

        Returns
        -------
        root : zarr.hierarchy.Group

        """
        try:
            return self._cache_cnv_discordant_read_calls[sample_set]
        except KeyError:
            release = self._lookup_release(sample_set=sample_set)
            release_path = _release_to_path(release)
            path = f"{self._base_path}/{release_path}/cnv/{sample_set}/discordant_read_calls/zarr"
            store = init_zarr_store(fs=self._fs, path=path)
            root = zarr.open_consolidated(store=store)
            self._cache_cnv_discordant_read_calls[sample_set] = root
        return root

    def _cnv_discordant_read_calls_dataset(
        self, *, contig, sample_set, inline_array, chunks
    ):
        debug = self._log.debug

        coords = dict()
        data_vars = dict()

        debug("open zarr")
        root = self.open_cnv_discordant_read_calls(sample_set=sample_set)

        # not all contigs have CNVs, need to check
        # TODO consider returning dataset with zero length variants dimension, would
        # probably simplify downstream logic
        if contig not in root:
            raise ValueError(f"no CNVs available for contig {contig!r}")

        debug("variant arrays")
        pos = root[f"{contig}/variants/POS"]
        coords["variant_position"] = (
            [DIM_VARIANT],
            da_from_zarr(pos, inline_array=inline_array, chunks=chunks),
        )
        coords["variant_end"] = (
            [DIM_VARIANT],
            da_from_zarr(
                root[f"{contig}/variants/END"], inline_array=inline_array, chunks=chunks
            ),
        )
        coords["variant_id"] = (
            [DIM_VARIANT],
            da_from_zarr(
                root[f"{contig}/variants/ID"], inline_array=inline_array, chunks=chunks
            ),
        )
        contig_index = self.contigs.index(contig)
        coords["variant_contig"] = (
            [DIM_VARIANT],
            da.full_like(pos, fill_value=contig_index, dtype="u1"),
        )
        for field in "Region", "StartBreakpointMethod", "EndBreakpointMethod":
            data_vars[f"variant_{field}"] = (
                [DIM_VARIANT],
                da_from_zarr(
                    root[f"{contig}/variants/{field}"],
                    inline_array=inline_array,
                    chunks=chunks,
                ),
            )

        debug("call arrays")
        data_vars["call_genotype"] = (
            [DIM_VARIANT, DIM_SAMPLE],
            da_from_zarr(
                root[f"{contig}/calldata/GT"], inline_array=inline_array, chunks=chunks
            ),
        )

        debug("sample arrays")
        coords["sample_id"] = (
            [DIM_SAMPLE],
            da_from_zarr(root["samples"], inline_array=inline_array, chunks=chunks),
        )
        for field in "sample_coverage_variance", "sample_is_high_variance":
            data_vars[field] = (
                [DIM_SAMPLE],
                da_from_zarr(root[field], inline_array=inline_array, chunks=chunks),
            )

        debug("set up attributes")
        attrs = {"contigs": self.contigs}

        debug("create a dataset")
        ds = xr.Dataset(data_vars=data_vars, coords=coords, attrs=attrs)

        return ds

    def cnv_discordant_read_calls(
        self,
        contig,
        sample_sets=None,
        inline_array=True,
        chunks="native",
    ):
        """Access CNV discordant read calls data.

        Parameters
        ----------
        contig : str or list of str
            Chromosome arm, e.g., "3R". Multiple values can be provided
            as a list, in which case data will be concatenated, e.g., ["2R",
            "3R"].
        sample_sets : str or list of str, optional
            Can be a sample set identifier (e.g., "AG1000G-AO") or a list of
            sample set identifiers (e.g., ["AG1000G-BF-A", "AG1000G-BF-B"]) or a
            release identifier (e.g., "3.0") or a list of release identifiers.
        inline_array : bool, optional
            Passed through to dask.array.from_array().
        chunks : str, optional
            If 'auto' let dask decide chunk size. If 'native' use native zarr
            chunks. Also, can be a target size, e.g., '200 MiB'.

        Returns
        -------
        ds : xarray.Dataset
            A dataset of CNV alleles and genotypes.

        """
        debug = self._log.debug

        # N.B., we cannot support region instead of contig here, because some
        # CNV alleles have unknown start or end coordinates.

        debug("normalise parameters")
        sample_sets = self._prep_sample_sets_arg(sample_sets=sample_sets)
        if isinstance(contig, str):
            contig = [contig]

        debug("access data and concatenate as needed")
        lx = []
        for c in contig:

            ly = []
            for s in sample_sets:
                y = self._cnv_discordant_read_calls_dataset(
                    contig=c,
                    sample_set=s,
                    inline_array=inline_array,
                    chunks=chunks,
                )
                ly.append(y)

            x = xarray_concat(ly, dim=DIM_SAMPLE)
            lx.append(x)

        ds = xarray_concat(lx, dim=DIM_VARIANT)

        return ds

    def gene_cnv(
        self,
        region,
        sample_sets=None,
        sample_query=None,
        max_coverage_variance=DEFAULT_MAX_COVERAGE_VARIANCE,
    ):
        """Compute modal copy number by gene, from HMM data.

        Parameters
        ----------
        region: str or list of str or Region or list of Region
            Chromosome arm (e.g., "2L"), gene name (e.g., "AGAP007280"), genomic
            region defined with coordinates (e.g., "2L:44989425-44998059") or a
            named tuple with genomic location `Region(contig, start, end)`.
            Multiple values can be provided as a list, in which case data will
            be concatenated, e.g., ["3R", "3L"].
        sample_sets : str or list of str
            Can be a sample set identifier (e.g., "AG1000G-AO") or a list of
            sample set identifiers (e.g., ["AG1000G-BF-A", "AG1000G-BF-B"]) or
            a release identifier (e.g., "3.0") or a list of release identifiers.
        sample_query : str, optional
            A pandas query string which will be evaluated against the sample
            metadata e.g., "taxon == 'coluzzii' and country == 'Burkina Faso'".
        max_coverage_variance : float, optional
            Remove samples if coverage variance exceeds this value.

        Returns
        -------
        ds : xarray.Dataset
            A dataset of modal copy number per gene and associated data.

        """

        region = self.resolve_region(region)
        if isinstance(region, Region):
            region = [region]

        ds = xarray_concat(
            [
                self._gene_cnv(
                    region=r,
                    sample_sets=sample_sets,
                    sample_query=sample_query,
                    max_coverage_variance=max_coverage_variance,
                )
                for r in region
            ],
            dim="genes",
        )

        return ds

    def _gene_cnv(self, *, region, sample_sets, sample_query, max_coverage_variance):
        debug = self._log.debug

        debug("sanity check")
        assert isinstance(region, Region)

        debug("access HMM data")
        ds_hmm = self.cnv_hmm(
            region=region.contig,
            sample_sets=sample_sets,
            sample_query=sample_query,
            max_coverage_variance=max_coverage_variance,
        )
        pos = ds_hmm["variant_position"].data
        end = ds_hmm["variant_end"].data
        cn = ds_hmm["call_CN"].data
        with self._dask_progress(desc="Load CNV HMM data"):
            pos, end, cn = dask.compute(pos, end, cn)

        debug("access genes")
        df_genome_features = self.genome_features(region=region)
        df_genes = df_genome_features.query("type == 'gene'")

        debug("setup intermediates")
        windows = []
        modes = []
        counts = []

        debug("iterate over genes")
        genes_iterator = self._progress(
            df_genes.itertuples(),
            desc="Compute modal gene copy number",
            total=len(df_genes),
        )
        for gene in genes_iterator:

            # locate windows overlapping the gene
            loc_gene_start = bisect_left(end, gene.start)
            loc_gene_stop = bisect_right(pos, gene.end)
            w = loc_gene_stop - loc_gene_start
            windows.append(w)

            # slice out copy number data for the given gene
            cn_gene = cn[loc_gene_start:loc_gene_stop]

            # compute the modes
            m, c = _cn_mode(cn_gene, vmax=12)
            modes.append(m)
            counts.append(c)

        debug("combine results")
        windows = np.array(windows)
        modes = np.vstack(modes)
        counts = np.vstack(counts)

        debug("build dataset")
        ds_out = xr.Dataset(
            coords={
                "gene_id": (["genes"], df_genes["ID"].values),
                "sample_id": (["samples"], ds_hmm["sample_id"].values),
            },
            data_vars={
                "gene_contig": (["genes"], df_genes["contig"].values),
                "gene_start": (["genes"], df_genes["start"].values),
                "gene_end": (["genes"], df_genes["end"].values),
                "gene_windows": (["genes"], windows),
                "gene_name": (["genes"], df_genes["Name"].values),
                "gene_strand": (["genes"], df_genes["strand"].values),
                "gene_description": (["genes"], df_genes["description"].values),
                "CN_mode": (["genes", "samples"], modes),
                "CN_mode_count": (["genes", "samples"], counts),
                "sample_coverage_variance": (
                    ["samples"],
                    ds_hmm["sample_coverage_variance"].values,
                ),
                "sample_is_high_variance": (
                    ["samples"],
                    ds_hmm["sample_is_high_variance"].values,
                ),
            },
        )

        return ds_out

    def gene_cnv_frequencies(
        self,
        region,
        cohorts,
        sample_query=None,
        min_cohort_size=10,
        sample_sets=None,
        drop_invariant=True,
        max_coverage_variance=DEFAULT_MAX_COVERAGE_VARIANCE,
    ):
        """Compute modal copy number by gene, then compute the frequency of
        amplifications and deletions in one or more cohorts, from HMM data.

        Parameters
        ----------
        region: str or list of str or Region or list of Region
            Chromosome arm (e.g., "2L"), gene name (e.g., "AGAP007280"), genomic
            region defined with coordinates (e.g., "2L:44989425-44998059") or a
            named tuple with genomic location `Region(contig, start, end)`.
            Multiple values can be provided as a list, in which case data will
            be concatenated, e.g., ["3R", "3L"].
        cohorts : str or dict
            If a string, gives the name of a predefined cohort set, e.g., one of
            {"admin1_month", "admin1_year", "admin2_month", "admin2_year"}.
            If a dict, should map cohort labels to sample queries, e.g.,
            `{"bf_2012_col": "country == 'Burkina Faso' and year == 2012 and
            taxon == 'coluzzii'"}`.
        sample_query : str, optional
            A pandas query string which will be evaluated against the sample
            metadata e.g., "taxon == 'coluzzii' and country == 'Burkina Faso'".
        min_cohort_size : int
            Minimum cohort size, below which cohorts are dropped.
        sample_sets : str or list of str, optional
            Can be a sample set identifier (e.g., "AG1000G-AO") or a list of
            sample set identifiers (e.g., ["AG1000G-BF-A", "AG1000G-BF-B"]) or a
            release identifier (e.g., "3.0") or a list of release identifiers.
        drop_invariant : bool, optional
            If True, drop any rows where there is no evidence of variation.
        max_coverage_variance : float, optional
            Remove samples if coverage variance exceeds this value.

        Returns
        -------
        df : pandas.DataFrame
            A dataframe of CNV amplification (amp) and deletion (del)
            frequencies in the specified cohorts, one row per gene and CNV type
            (amp/del).

        """
        debug = self._log.debug

        debug("check and normalise parameters")
        _check_param_min_cohort_size(min_cohort_size)
        region = self.resolve_region(region)
        if isinstance(region, Region):
            region = [region]

        debug("access and concatenate data from regions")
        df = pd.concat(
            [
                self._gene_cnv_frequencies(
                    region=r,
                    cohorts=cohorts,
                    sample_query=sample_query,
                    min_cohort_size=min_cohort_size,
                    sample_sets=sample_sets,
                    drop_invariant=drop_invariant,
                    max_coverage_variance=max_coverage_variance,
                )
                for r in region
            ],
            axis=0,
        )

        debug("add metadata")
        title = f"Gene CNV frequencies ({_region_str(region)})"
        df.attrs["title"] = title

        return df

    def _gene_cnv_frequencies(
        self,
        *,
        region,
        cohorts,
        sample_query,
        min_cohort_size,
        sample_sets,
        drop_invariant,
        max_coverage_variance,
    ):
        debug = self._log.debug

        debug("sanity check - this function is one region at a time")
        assert isinstance(region, Region)

        debug("get gene copy number data")
        ds_cnv = self.gene_cnv(
            region=region,
            sample_sets=sample_sets,
            sample_query=sample_query,
            max_coverage_variance=max_coverage_variance,
        )

        debug("load sample metadata")
        df_samples = self.sample_metadata(sample_sets=sample_sets)

        debug("align sample metadata with samples in CNV data")
        sample_id = ds_cnv["sample_id"].values
        df_samples = df_samples.set_index("sample_id").loc[sample_id].reset_index()

        debug("figure out expected copy number")
        if region.contig == "X":
            is_male = (df_samples["sex_call"] == "M").values
            expected_cn = np.where(is_male, 1, 2)[np.newaxis, :]
        else:
            expected_cn = 2

        debug(
            "setup output dataframe - two rows for each gene, one for amplification and one for deletion"
        )
        n_genes = ds_cnv.dims["genes"]
        df_genes = ds_cnv[
            [
                "gene_id",
                "gene_name",
                "gene_strand",
                "gene_description",
                "gene_contig",
                "gene_start",
                "gene_end",
            ]
        ].to_dataframe()
        df = pd.concat([df_genes, df_genes], axis=0).reset_index(drop=True)
        df.rename(
            columns={
                "gene_contig": "contig",
                "gene_start": "start",
                "gene_end": "end",
            },
            inplace=True,
        )

        debug("add CNV type column")
        df_cnv_type = pd.DataFrame(
            {
                "cnv_type": np.array(
                    (["amp"] * n_genes) + (["del"] * n_genes), dtype=object
                )
            }
        )
        df = pd.concat([df, df_cnv_type], axis=1)

        debug("set up intermediates")
        cn = ds_cnv["CN_mode"].values
        is_amp = cn > expected_cn
        is_del = (cn >= 0) & (cn < expected_cn)
        is_called = cn >= 0

        debug("set up cohort dict")
        coh_dict = _locate_cohorts(cohorts=cohorts, df_samples=df_samples)

        debug("compute cohort frequencies")
        freq_cols = dict()
        for coh, loc_coh in coh_dict.items():

            n_samples = np.count_nonzero(loc_coh)
            debug(f"{coh}, {n_samples} samples")

            if n_samples >= min_cohort_size:

                # subset data to cohort
                is_amp_coh = np.compress(loc_coh, is_amp, axis=1)
                is_del_coh = np.compress(loc_coh, is_del, axis=1)
                is_called_coh = np.compress(loc_coh, is_called, axis=1)

                # count amplifications and deletions
                amp_count_coh = np.sum(is_amp_coh, axis=1)
                del_count_coh = np.sum(is_del_coh, axis=1)
                called_count_coh = np.sum(is_called_coh, axis=1)

                # compute frequencies, taking accessibility into account
                with np.errstate(divide="ignore", invalid="ignore"):
                    amp_freq_coh = np.where(
                        called_count_coh > 0, amp_count_coh / called_count_coh, np.nan
                    )
                    del_freq_coh = np.where(
                        called_count_coh > 0, del_count_coh / called_count_coh, np.nan
                    )

                freq_cols[f"frq_{coh}"] = np.concatenate([amp_freq_coh, del_freq_coh])

        debug("build a dataframe with the frequency columns")
        df_freqs = pd.DataFrame(freq_cols)

        debug("compute max_af and additional columns")
        df_extras = pd.DataFrame(
            {
                "max_af": df_freqs.max(axis=1),
                "windows": np.concatenate(
                    [ds_cnv["gene_windows"].values, ds_cnv["gene_windows"].values]
                ),
            }
        )

        debug("build the final dataframe")
        df.reset_index(drop=True, inplace=True)
        df = pd.concat([df, df_freqs, df_extras], axis=1)
        df.sort_values(["contig", "start", "cnv_type"], inplace=True)
        df.reset_index(drop=True, inplace=True)

        debug("add label")
        df["label"] = _pandas_apply(
            _make_gene_cnv_label, df, columns=["gene_id", "gene_name", "cnv_type"]
        )

        debug("deal with invariants")
        if drop_invariant:
            df = df.query("max_af > 0")

        debug("set index for convenience")
        df.set_index(["gene_id", "gene_name", "cnv_type"], inplace=True)

        return df

    def open_haplotypes(self, sample_set, analysis):
        """Open haplotypes zarr.

        Parameters
        ----------
        sample_set : str
            Sample set identifier, e.g., "AG1000G-AO".
        analysis : {"arab", "gamb_colu", "gamb_colu_arab"}
            Which phasing analysis to use. If analysing only An. arabiensis, the
            "arab" analysis is best. If analysing only An. gambiae and An.
            coluzzii, the "gamb_colu" analysis is best. Otherwise, use the
            "gamb_colu_arab" analysis.

        Returns
        -------
        root : zarr.hierarchy.Group

        """
        try:
            return self._cache_haplotypes[(sample_set, analysis)]
        except KeyError:
            release = self._lookup_release(sample_set=sample_set)
            release_path = _release_to_path(release)
            path = f"{self._base_path}/{release_path}/snp_haplotypes/{sample_set}/{analysis}/zarr"
            store = init_zarr_store(fs=self._fs, path=path)
            # some sample sets have no data for a given analysis, handle this
            try:
                root = zarr.open_consolidated(store=store)
            except FileNotFoundError:
                root = None
            self._cache_haplotypes[(sample_set, analysis)] = root
        return root

    def open_haplotype_sites(self, analysis):
        """Open haplotype sites zarr.

        Parameters
        ----------
        analysis : {"arab", "gamb_colu", "gamb_colu_arab"}
            Which phasing analysis to use. If analysing only An. arabiensis,
            the "arab" analysis is best. If analysing only An. gambiae and An.
            coluzzii, the "gamb_colu" analysis is best. Otherwise, use the
            "gamb_colu_arab" analysis.

        Returns
        -------
        root : zarr.hierarchy.Group

        """
        try:
            return self._cache_haplotype_sites[analysis]
        except KeyError:
            path = f"{self._base_path}/v3/snp_haplotypes/sites/{analysis}/zarr"
            store = init_zarr_store(fs=self._fs, path=path)
            root = zarr.open_consolidated(store=store)
            self._cache_haplotype_sites[analysis] = root
        return root

    def _haplotypes_dataset(
        self, *, contig, sample_set, analysis, inline_array, chunks
    ):
        debug = self._log.debug

        debug("open zarr")
        root = self.open_haplotypes(sample_set=sample_set, analysis=analysis)
        sites = self.open_haplotype_sites(analysis=analysis)

        # some sample sets have no data for a given analysis, handle this
        # TODO consider returning a dataset with 0 length samples dimension instead, would
        # probably simplify a lot of other logic
        if root is None:
            return None

        coords = dict()
        data_vars = dict()

        debug("variant_position")
        pos = sites[f"{contig}/variants/POS"]
        coords["variant_position"] = (
            [DIM_VARIANT],
            da_from_zarr(pos, inline_array=inline_array, chunks=chunks),
        )

        debug("variant_contig")
        contig_index = self.contigs.index(contig)
        coords["variant_contig"] = (
            [DIM_VARIANT],
            da.full_like(pos, fill_value=contig_index, dtype="u1"),
        )

        debug("variant_allele")
        ref = da_from_zarr(
            sites[f"{contig}/variants/REF"], inline_array=inline_array, chunks=chunks
        )
        alt = da_from_zarr(
            sites[f"{contig}/variants/ALT"], inline_array=inline_array, chunks=chunks
        )
        variant_allele = da.hstack([ref[:, None], alt[:, None]])
        data_vars["variant_allele"] = [DIM_VARIANT, DIM_ALLELE], variant_allele

        debug("call_genotype")
        data_vars["call_genotype"] = (
            [DIM_VARIANT, DIM_SAMPLE, DIM_PLOIDY],
            da_from_zarr(
                root[f"{contig}/calldata/GT"], inline_array=inline_array, chunks=chunks
            ),
        )

        debug("sample arrays")
        coords["sample_id"] = (
            [DIM_SAMPLE],
            da_from_zarr(root["samples"], inline_array=inline_array, chunks=chunks),
        )

        debug("set up attributes")
        attrs = {"contigs": self.contigs}

        debug("create a dataset")
        ds = xr.Dataset(data_vars=data_vars, coords=coords, attrs=attrs)

        return ds

    def haplotypes(
        self,
        region,
        analysis,
        sample_sets=None,
        sample_query=None,
        inline_array=True,
        chunks="native",
        cohort_size=None,
        random_seed=42,
    ):
        """Access haplotype data.

        Parameters
        ----------
        region: str or list of str or Region or list of Region
            Chromosome arm (e.g., "2L"), gene name (e.g., "AGAP007280"), genomic
            region defined with coordinates (e.g., "2L:44989425-44998059") or a
            named tuple with genomic location `Region(contig, start, end)`.
            Multiple values can be provided as a list, in which case data will
            be concatenated, e.g., ["3R", "3L"].
        analysis : {"arab", "gamb_colu", "gamb_colu_arab"}
            Which phasing analysis to use. If analysing only An. arabiensis, the
            "arab" analysis is best. If analysing only An. gambiae and An.
            coluzzii, the "gamb_colu" analysis is best. Otherwise, use the
            "gamb_colu_arab" analysis.
        sample_sets : str or list of str, optional
            Can be a sample set identifier (e.g., "AG1000G-AO") or a list of
            sample set identifiers (e.g., ["AG1000G-BF-A", "AG1000G-BF-B"]) or a
            release identifier (e.g., "3.0") or a list of release identifiers.
        sample_query : str, optional
            A pandas query string which will be evaluated against the sample
            metadata e.g., "taxon == 'coluzzii' and country == 'Burkina Faso'".
        inline_array : bool, optional
            Passed through to dask.array.from_array().
        chunks : str, optional
            If 'auto' let dask decide chunk size. If 'native' use native zarr
            chunks. Also, can be a target size, e.g., '200 MiB'.
        cohort_size : int, optional
            If provided, randomly down-sample to the given cohort size.
        random_seed : int, optional
            Random seed used for down-sampling.

        Returns
        -------
        ds : xarray.Dataset
            A dataset of haplotypes and associated data.

        """
        debug = self._log.debug

        debug("normalise parameters")
        sample_sets = self._prep_sample_sets_arg(sample_sets=sample_sets)
        region = self.resolve_region(region)
        if isinstance(region, Region):
            region = [region]

        debug("build dataset")
        lx = []
        for r in region:
            ly = []

            for s in sample_sets:
                y = self._haplotypes_dataset(
                    contig=r.contig,
                    sample_set=s,
                    analysis=analysis,
                    inline_array=inline_array,
                    chunks=chunks,
                )
                if y is not None:
                    ly.append(y)

            if len(ly) == 0:
                debug("early out, no data for given sample sets and analysis")
                return None

            debug("concatenate data from multiple sample sets")
            x = xarray_concat(ly, dim=DIM_SAMPLE)

            debug("handle region")
            if r.start or r.end:
                pos = x["variant_position"].values
                loc_region = locate_region(r, pos)
                x = x.isel(variants=loc_region)

            lx.append(x)

        debug("concatenate data from multiple regions")
        ds = xarray_concat(lx, dim=DIM_VARIANT)

        debug("handle sample query")
        if sample_query is not None:

            debug("load sample metadata")
            df_samples = self.sample_metadata(sample_sets=sample_sets)

            debug("align sample metadata with haplotypes")
            phased_samples = ds["sample_id"].values.tolist()
            df_samples_phased = (
                df_samples.set_index("sample_id").loc[phased_samples].reset_index()
            )

            debug("apply the query")
            loc_samples = df_samples_phased.eval(sample_query).values
            if np.count_nonzero(loc_samples) == 0:
                raise ValueError(f"No samples found for query {sample_query!r}")
            ds = ds.isel(samples=loc_samples)

        debug("handle cohort size")
        if cohort_size is not None:
            n_samples = ds.dims["samples"]
            if n_samples < cohort_size:
                raise ValueError(
                    f"not enough samples ({n_samples}) for cohort size ({cohort_size})"
                )
            rng = np.random.default_rng(seed=random_seed)
            loc_downsample = rng.choice(n_samples, size=cohort_size, replace=False)
            loc_downsample.sort()
            ds = ds.isel(samples=loc_downsample)

        return ds

    def _read_cohort_metadata(self, *, sample_set):
        """Read cohort metadata for a single sample set."""
        try:
            df = self._cache_cohort_metadata[sample_set]
        except KeyError:
            release = self._lookup_release(sample_set=sample_set)
            release_path = _release_to_path(release)
            path_prefix = f"{self._base_path}/{release_path}/metadata"
            path = f"{path_prefix}/cohorts_{self._cohorts_analysis}/{sample_set}/samples.cohorts.csv"
            # N.B., not all cohort metadata files exist, need to handle FileNotFoundError
            try:
                with self._fs.open(path) as f:
                    df = pd.read_csv(f, na_values="")

                # ensure all column names are lower case
                df.columns = [c.lower() for c in df.columns]

                # rename some columns for consistent naming
                df.rename(
                    columns={
                        "adm1_iso": "admin1_iso",
                        "adm1_name": "admin1_name",
                        "adm2_name": "admin2_name",
                    },
                    inplace=True,
                )
            except FileNotFoundError:
                # Specify cohort_cols
                cohort_cols = (
                    "country_iso",
                    "admin1_name",
                    "admin1_iso",
                    "admin2_name",
                    "taxon",
                    "cohort_admin1_year",
                    "cohort_admin1_month",
                    "cohort_admin2_year",
                    "cohort_admin2_month",
                )

                # Get sample ids as an index via general metadata (has caching)
                df_general = self._read_general_metadata(sample_set=sample_set)
                df_general.set_index("sample_id", inplace=True)

                # Create a blank DataFrame with cohort_cols and sample_id index
                df = pd.DataFrame(columns=cohort_cols, index=df_general.index.copy())

                # Revert sample_id index to column
                df.reset_index(inplace=True)

            self._cache_cohort_metadata[sample_set] = df
        return df.copy()

    def sample_cohorts(self, sample_sets=None):
        """Access cohorts metadata for one or more sample sets.

        Parameters
        ----------
        sample_sets : str or list of str, optional
            Can be a sample set identifier (e.g., "AG1000G-AO") or a list of
            sample set identifiers (e.g., ["AG1000G-BF-A", "AG1000G-BF-B"]) or a
            release identifier (e.g., "3.0") or a list of release identifiers.

        Returns
        -------
        df : pandas.DataFrame
            A dataframe of cohort metadata, one row per sample.

        """
        sample_sets = self._prep_sample_sets_arg(sample_sets=sample_sets)

        # concatenate multiple sample sets
        dfs = [self._read_cohort_metadata(sample_set=s) for s in sample_sets]
        df = pd.concat(dfs, axis=0, ignore_index=True)

        return df

    def aa_allele_frequencies(
        self,
        transcript,
        cohorts,
        sample_query=None,
        min_cohort_size=10,
        site_mask=None,
        sample_sets=None,
        drop_invariant=True,
    ):
        """Compute per amino acid allele frequencies for a gene transcript.

        Parameters
        ----------
        transcript : str
            Gene transcript ID (AgamP4.12), e.g., "AGAP004707-RA".
        cohorts : str or dict
            If a string, gives the name of a predefined cohort set, e.g., one of
            {"admin1_month", "admin1_year", "admin2_month", "admin2_year"}.
            If a dict, should map cohort labels to sample queries, e.g.,
            `{"bf_2012_col": "country == 'Burkina Faso' and year == 2012 and
            taxon == 'coluzzii'"}`.
        sample_query : str, optional
            A pandas query string which will be evaluated against the sample
            metadata e.g., "taxon == 'coluzzii' and country == 'Burkina Faso'".
        min_cohort_size : int
            Minimum cohort size, below which allele frequencies are not
            calculated for cohorts.
        site_mask : {"gamb_colu_arab", "gamb_colu", "arab"}
            Site filters mask to apply.
        sample_sets : str or list of str, optional
            Can be a sample set identifier (e.g., "AG1000G-AO") or a list of
            sample set identifiers (e.g., ["AG1000G-BF-A", "AG1000G-BF-B"]) or a
            release identifier (e.g., "3.0") or a list of release identifiers.
        drop_invariant : bool, optional
            If True, variants with no alternate allele calls in any cohorts are
            dropped from the result.

        Returns
        -------
        df : pandas.DataFrame
            A dataframe of amino acid allele frequencies, one row per
            replacement.

        Notes
        -----
        Cohorts with fewer samples than min_cohort_size will be excluded from
        output.

        """
        debug = self._log.debug

        df_snps = self.snp_allele_frequencies(
            transcript=transcript,
            cohorts=cohorts,
            sample_query=sample_query,
            min_cohort_size=min_cohort_size,
            site_mask=site_mask,
            sample_sets=sample_sets,
            drop_invariant=drop_invariant,
            effects=True,
        )
        df_snps.reset_index(inplace=True)

        # we just want aa change
        df_ns_snps = df_snps.query(AA_CHANGE_QUERY).copy()

        # N.B., we need to worry about the possibility of the
        # same aa change due to SNPs at different positions. We cannot
        # sum frequencies of SNPs at different genomic positions. This
        # is why we group by position and aa_change, not just aa_change.

        debug("group and sum to collapse multi variant allele changes")
        freq_cols = [col for col in df_ns_snps if col.startswith("frq")]
        agg = {c: np.nansum for c in freq_cols}
        keep_cols = (
            "contig",
            "transcript",
            "aa_pos",
            "ref_allele",
            "ref_aa",
            "alt_aa",
            "effect",
            "impact",
        )
        for c in keep_cols:
            agg[c] = "first"
        agg["alt_allele"] = lambda v: "{" + ",".join(v) + "}" if len(v) > 1 else v
        df_aaf = df_ns_snps.groupby(["position", "aa_change"]).agg(agg).reset_index()

        debug("compute new max_af")
        df_aaf["max_af"] = df_aaf[freq_cols].max(axis=1)

        debug("add label")
        df_aaf["label"] = _pandas_apply(
            _make_snp_label_aa,
            df_aaf,
            columns=["aa_change", "contig", "position", "ref_allele", "alt_allele"],
        )

        debug("sort by genomic position")
        df_aaf = df_aaf.sort_values(["position", "aa_change"])

        debug("set index")
        df_aaf.set_index(["aa_change", "contig", "position"], inplace=True)

        debug("add metadata")
        gene_name = self._transcript_to_gene_name(transcript)
        title = transcript
        if gene_name:
            title += f" ({gene_name})"
        title += " SNP frequencies"
        df_aaf.attrs["title"] = title

        return df_aaf

    def plot_frequencies_heatmap(
        self,
        df,
        index="label",
        max_len=100,
        x_label="Cohorts",
        y_label="Variants",
        colorbar=True,
        col_width=40,
        width=None,
        row_height=20,
        height=None,
        text_auto=".0%",
        aspect="auto",
        color_continuous_scale="Reds",
        title=True,
        **kwargs,
    ):
        """Plot a heatmap from a pandas DataFrame of frequencies, e.g., output
        from `Ag3.snp_allele_frequencies()` or `Ag3.gene_cnv_frequencies()`.
        It's recommended to filter the input DataFrame to just rows of interest,
        i.e., fewer rows than `max_len`.

        Parameters
        ----------
        df : pandas DataFrame
           A DataFrame of frequencies, e.g., output from
           `snp_allele_frequencies()` or `gene_cnv_frequencies()`.
        index : str or list of str
            One or more column headers that are present in the input dataframe.
            This becomes the heatmap y-axis row labels. The column/s must
            produce a unique index.
        max_len : int, optional
            Displaying large styled dataframes may cause ipython notebooks to
            crash.
        x_label : str, optional
            This is the x-axis label that will be displayed on the heatmap.
        y_label : str, optional
            This is the y-axis label that will be displayed on the heatmap.
        colorbar : bool, optional
            If False, colorbar is not output.
        col_width : int, optional
            Plot width per column in pixels (px).
        width : int, optional
            Plot width in pixels (px), overrides col_width.
        row_height : int, optional
            Plot height per row in pixels (px).
        height : int, optional
            Plot height in pixels (px), overrides row_height.
        text_auto : str, optional
            Formatting for frequency values.
        aspect : str, optional
            Control the aspect ratio of the heatmap.
        color_continuous_scale : str, optional
            Color scale to use.
        title : bool or str, optional
            If True, attempt to use metadata from input dataset as a plot
            title. Otherwise, use supplied value as a title.
        **kwargs
            Other parameters are passed through to px.imshow().

        Returns
        -------
        fig : plotly.graph_objects.Figure

        """
        debug = self._log.debug

        import plotly.express as px

        debug("check len of input")
        if len(df) > max_len:
            raise ValueError(f"Input DataFrame is longer than {max_len}")

        debug("handle title")
        if title is True:
            title = df.attrs.get("title", None)

        debug("indexing")
        if index is None:
            index = list(df.index.names)
        df = df.reset_index().copy()
        if isinstance(index, list):
            index_col = (
                df[index]
                .astype(str)
                .apply(
                    lambda row: ", ".join([o for o in row if o is not None]),
                    axis="columns",
                )
            )
        elif isinstance(index, str):
            index_col = df[index].astype(str)
        else:
            raise TypeError("wrong type for index parameter, expected list or str")

        debug("check that index is unique")
        if not index_col.is_unique:
            raise ValueError(f"{index} does not produce a unique index")

        debug("drop and re-order columns")
        frq_cols = [col for col in df.columns if col.startswith("frq_")]

        debug("keep only freq cols")
        heatmap_df = df[frq_cols].copy()

        debug("set index")
        heatmap_df.set_index(index_col, inplace=True)

        debug("clean column names")
        heatmap_df.columns = heatmap_df.columns.str.lstrip("frq_")

        debug("deal with width and height")
        if width is None:
            width = 400 + col_width * len(heatmap_df.columns)
            if colorbar:
                width += 40
        if height is None:
            height = 200 + row_height * len(heatmap_df)
            if title is not None:
                height += 40

        debug("plotly heatmap styling")
        fig = px.imshow(
            img=heatmap_df,
            zmin=0,
            zmax=1,
            width=width,
            height=height,
            text_auto=text_auto,
            aspect=aspect,
            color_continuous_scale=color_continuous_scale,
            title=title,
            **kwargs,
        )

        fig.update_xaxes(side="bottom", tickangle=30)
        if x_label is not None:
            fig.update_xaxes(title=x_label)
        if y_label is not None:
            fig.update_yaxes(title=y_label)
        fig.update_layout(
            coloraxis_colorbar=dict(
                title="Frequency",
                tickvals=[0, 0.2, 0.4, 0.6, 0.8, 1.0],
                ticktext=["0%", "20%", "40%", "60%", "80%", "100%"],
            )
        )
        if not colorbar:
            fig.update(layout_coloraxis_showscale=False)

        return fig

    def snp_allele_frequencies_advanced(
        self,
        transcript,
        area_by,
        period_by,
        sample_sets=None,
        sample_query=None,
        min_cohort_size=10,
        drop_invariant=True,
        variant_query=None,
        site_mask=None,
        nobs_mode="called",  # or "fixed"
        ci_method="wilson",
    ):
        """Group samples by taxon, area (space) and period (time), then compute
        SNP allele counts and frequencies.

        Parameters
        ----------
        transcript : str
            Gene transcript ID (AgamP4.12), e.g., "AGAP004707-RD".
        area_by : str
            Column name in the sample metadata to use to group samples
            spatially. E.g., use "admin1_iso" or "admin1_name" to group by level
            1 administrative divisions, or use "admin2_name" to group by level 2
            administrative divisions.
        period_by : {"year", "quarter", "month"}
            Length of time to group samples temporally.
        sample_sets : str or list of str, optional
            Can be a sample set identifier (e.g., "AG1000G-AO") or a list of
            sample set identifiers (e.g., ["AG1000G-BF-A", "AG1000G-BF-B"]) or a
            release identifier (e.g., "3.0") or a list of release identifiers.
        sample_query : str, optional
            A pandas query string which will be evaluated against the sample
            metadata e.g., "taxon == 'coluzzii' and country == 'Burkina Faso'".
        min_cohort_size : int, optional
            Minimum cohort size. Any cohorts below this size are omitted.
        drop_invariant : bool, optional
            If True, variants with no alternate allele calls in any cohorts are
            dropped from the result.
        variant_query : str, optional
        site_mask : str, optional
            Site filters mask to apply.
        nobs_mode : {"called", "fixed"}
            Method for calculating the denominator when computing frequencies.
            If "called" then use the number of called alleles, i.e., number of
            samples with non-missing genotype calls multiplied by 2. If "fixed"
            then use the number of samples multiplied by 2.
        ci_method : {"normal", "agresti_coull", "beta", "wilson", "binom_test"}, optional
            Method to use for computing confidence intervals, passed through to
            `statsmodels.stats.proportion.proportion_confint`.

        Returns
        -------
        ds : xarray.Dataset
            The resulting dataset contains data has dimensions "cohorts" and
            "variants". Variables prefixed with "cohort" are 1-dimensional
            arrays with data about the cohorts, such as the area, period, taxon
            and cohort size. Variables prefixed with "variant" are
            1-dimensional arrays with data about the variants, such as the
            contig, position, reference and alternate alleles. Variables
            prefixed with "event" are 2-dimensional arrays with the allele
            counts and frequency calculations.

        """
        debug = self._log.debug

        debug("check parameters")
        _check_param_min_cohort_size(min_cohort_size)

        debug("load sample metadata")
        df_samples = self.sample_metadata(
            sample_sets=sample_sets, sample_query=sample_query
        )

        debug("access SNP calls")
        ds_snps = self.snp_calls(
            region=transcript,
            sample_sets=sample_sets,
            sample_query=sample_query,
            site_mask=site_mask,
        )

        debug("access genotypes")
        gt = ds_snps["call_genotype"].data

        debug("prepare sample metadata for cohort grouping")
        df_samples = _prep_samples_for_cohort_grouping(
            df_samples=df_samples,
            area_by=area_by,
            period_by=period_by,
        )

        debug("group samples to make cohorts")
        group_samples_by_cohort = df_samples.groupby(["taxon", "area", "period"])

        debug("build cohorts dataframe")
        df_cohorts = _build_cohorts_from_sample_grouping(
            group_samples_by_cohort, min_cohort_size
        )

        debug("bring genotypes into memory")
        with self._dask_progress(desc="Load SNP genotypes"):
            gt = gt.compute()

        debug("set up variant variables")
        contigs = ds_snps.attrs["contigs"]
        variant_contig = np.repeat(
            [contigs[i] for i in ds_snps["variant_contig"].values], 3
        )
        variant_position = np.repeat(ds_snps["variant_position"].values, 3)
        alleles = ds_snps["variant_allele"].values
        variant_ref_allele = np.repeat(alleles[:, 0], 3)
        variant_alt_allele = alleles[:, 1:].flatten()
        variant_pass_gamb_colu_arab = np.repeat(
            ds_snps["variant_filter_pass_gamb_colu_arab"].values, 3
        )
        variant_pass_gamb_colu = np.repeat(
            ds_snps["variant_filter_pass_gamb_colu"].values, 3
        )
        variant_pass_arab = np.repeat(ds_snps["variant_filter_pass_arab"].values, 3)

        debug("setup main event variables")
        n_variants, n_cohorts = len(variant_position), len(df_cohorts)
        count = np.zeros((n_variants, n_cohorts), dtype=int)
        nobs = np.zeros((n_variants, n_cohorts), dtype=int)

        debug("build event count and nobs for each cohort")
        cohorts_iterator = self._progress(
            enumerate(df_cohorts.itertuples()),
            total=len(df_cohorts),
            desc="Compute SNP allele frequencies",
        )
        for cohort_index, cohort in cohorts_iterator:

            cohort_key = cohort.taxon, cohort.area, cohort.period
            sample_indices = group_samples_by_cohort.indices[cohort_key]

            cohort_ac, cohort_an = _cohort_alt_allele_counts_melt(
                gt, sample_indices, max_allele=3
            )
            count[:, cohort_index] = cohort_ac

            if nobs_mode == "called":
                nobs[:, cohort_index] = cohort_an
            elif nobs_mode == "fixed":
                nobs[:, cohort_index] = cohort.size * 2
            else:
                raise ValueError(f"Bad nobs_mode: {nobs_mode!r}")

        debug("compute frequency")
        with np.errstate(divide="ignore", invalid="ignore"):
            # ignore division warnings
            frequency = count / nobs

        debug("compute maximum frequency over cohorts")
        with warnings.catch_warnings():
            # ignore "All-NaN slice encountered" warnings
            warnings.simplefilter("ignore", category=RuntimeWarning)
            max_af = np.nanmax(frequency, axis=1)

        debug("make dataframe of SNPs")
        df_variants = pd.DataFrame(
            {
                "contig": variant_contig,
                "position": variant_position,
                "ref_allele": variant_ref_allele.astype("U1"),
                "alt_allele": variant_alt_allele.astype("U1"),
                "max_af": max_af,
                "pass_gamb_colu_arab": variant_pass_gamb_colu_arab,
                "pass_gamb_colu": variant_pass_gamb_colu,
                "pass_arab": variant_pass_arab,
            }
        )

        debug("deal with SNP alleles not observed")
        if drop_invariant:
            loc_variant = max_af > 0
            df_variants = df_variants.loc[loc_variant].reset_index(drop=True)
            count = np.compress(loc_variant, count, axis=0)
            nobs = np.compress(loc_variant, nobs, axis=0)
            frequency = np.compress(loc_variant, frequency, axis=0)

        debug("set up variant effect annotator")
        ann = self._annotator()

        debug("add effects to the dataframe")
        ann.get_effects(
            transcript=transcript, variants=df_variants, progress=self._progress
        )

        debug("add variant labels")
        df_variants["label"] = _pandas_apply(
            _make_snp_label_effect,
            df_variants,
            columns=["contig", "position", "ref_allele", "alt_allele", "aa_change"],
        )

        debug("build the output dataset")
        ds_out = xr.Dataset()

        debug("cohort variables")
        for coh_col in df_cohorts.columns:
            ds_out[f"cohort_{coh_col}"] = "cohorts", df_cohorts[coh_col]

        debug("variant variables")
        for snp_col in df_variants.columns:
            ds_out[f"variant_{snp_col}"] = "variants", df_variants[snp_col]

        debug("event variables")
        ds_out["event_count"] = ("variants", "cohorts"), count
        ds_out["event_nobs"] = ("variants", "cohorts"), nobs
        ds_out["event_frequency"] = ("variants", "cohorts"), frequency

        debug("apply variant query")
        if variant_query is not None:
            loc_variants = df_variants.eval(variant_query).values
            ds_out = ds_out.isel(variants=loc_variants)

        debug("add confidence intervals")
        _add_frequency_ci(ds_out, ci_method)

        debug("tidy up display by sorting variables")
        ds_out = ds_out[sorted(ds_out)]

        debug("add metadata")
        gene_name = self._transcript_to_gene_name(transcript)
        title = transcript
        if gene_name:
            title += f" ({gene_name})"
        title += " SNP frequencies"
        ds_out.attrs["title"] = title

        return ds_out

    def aa_allele_frequencies_advanced(
        self,
        transcript,
        area_by,
        period_by,
        sample_sets=None,
        sample_query=None,
        min_cohort_size=10,
        variant_query=None,
        site_mask=None,
        nobs_mode="called",  # or "fixed"
        ci_method="wilson",
    ):
        """Group samples by taxon, area (space) and period (time), then compute
        amino acid change allele counts and frequencies.

        Parameters
        ----------
        transcript : str
            Gene transcript ID (AgamP4.12), e.g., "AGAP004707-RD".
        area_by : str
            Column name in the sample metadata to use to group samples spatially.
            E.g., use "admin1_iso" or "admin1_name" to group by level 1
            administrative divisions, or use "admin2_name" to group by level 2
            administrative divisions.
        period_by : {"year", "quarter", "month"}
            Length of time to group samples temporally.
        sample_sets : str or list of str, optional
            Can be a sample set identifier (e.g., "AG1000G-AO") or a list of
            sample set identifiers (e.g., ["AG1000G-BF-A", "AG1000G-BF-B"]) or a
            release identifier (e.g., "3.0") or a list of release identifiers.
        sample_query : str, optional
            A pandas query string which will be evaluated against the sample
            metadata e.g., "taxon == 'coluzzii' and country == 'Burkina Faso'".
        min_cohort_size : int, optional
            Minimum cohort size. Any cohorts below this size are omitted.
        variant_query : str, optional
        site_mask : str, optional
            Site filters mask to apply.
        nobs_mode : {"called", "fixed"}
            Method for calculating the denominator when computing frequencies.
            If "called" then use the number of called alleles, i.e., number of
            samples with non-missing genotype calls multiplied by 2. If "fixed"
            then use the number of samples multiplied by 2.
        ci_method : {"normal", "agresti_coull", "beta", "wilson", "binom_test"}, optional
            Method to use for computing confidence intervals, passed through to
            `statsmodels.stats.proportion.proportion_confint`.

        Returns
        -------
        ds : xarray.Dataset
            The resulting dataset contains data has dimensions "cohorts" and
            "variants". Variables prefixed with "cohort" are 1-dimensional
            arrays with data about the cohorts, such as the area, period, taxon
            and cohort size. Variables prefixed with "variant" are 1-dimensional
            arrays with data about the variants, such as the contig, position,
            reference and alternate alleles. Variables prefixed with "event" are
            2-dimensional arrays with the allele counts and frequency
            calculations.

        """
        debug = self._log.debug

        debug("begin by computing SNP allele frequencies")
        ds_snp_frq = self.snp_allele_frequencies_advanced(
            transcript=transcript,
            area_by=area_by,
            period_by=period_by,
            sample_sets=sample_sets,
            sample_query=sample_query,
            min_cohort_size=min_cohort_size,
            drop_invariant=True,  # always drop invariant for aa frequencies
            variant_query=AA_CHANGE_QUERY,  # we'll also apply a variant query later
            site_mask=site_mask,
            nobs_mode=nobs_mode,
            ci_method=None,  # we will recompute confidence intervals later
        )

        # N.B., we need to worry about the possibility of the
        # same aa change due to SNPs at different positions. We cannot
        # sum frequencies of SNPs at different genomic positions. This
        # is why we group by position and aa_change, not just aa_change.

        # add in a special grouping column to work around the fact that xarray currently
        # doesn't support grouping by multiple variables in the same dimension
        df_grouper = ds_snp_frq[
            ["variant_position", "variant_aa_change"]
        ].to_dataframe()
        grouper_var = df_grouper.apply(
            lambda row: "_".join([str(v) for v in row]), axis="columns"
        )
        ds_snp_frq["variant_position_aa_change"] = "variants", grouper_var

        debug("group by position and amino acid change")
        group_by_aa_change = ds_snp_frq.groupby("variant_position_aa_change")

        debug("apply aggregation")
        ds_aa_frq = group_by_aa_change.map(_map_snp_to_aa_change_frq_ds)

        debug("add back in cohort variables, unaffected by aggregation")
        cohort_vars = [v for v in ds_snp_frq if v.startswith("cohort_")]
        for v in cohort_vars:
            ds_aa_frq[v] = ds_snp_frq[v]

        debug("sort by genomic position")
        ds_aa_frq = ds_aa_frq.sortby(["variant_position", "variant_aa_change"])

        debug("recompute frequency")
        count = ds_aa_frq["event_count"].values
        nobs = ds_aa_frq["event_nobs"].values
        with np.errstate(divide="ignore", invalid="ignore"):
            frequency = count / nobs  # ignore division warnings
        ds_aa_frq["event_frequency"] = ("variants", "cohorts"), frequency

        debug("recompute max frequency over cohorts")
        with warnings.catch_warnings():
            # ignore "All-NaN slice encountered" warnings
            warnings.simplefilter("ignore", category=RuntimeWarning)
            max_af = np.nanmax(ds_aa_frq["event_frequency"].values, axis=1)
        ds_aa_frq["variant_max_af"] = "variants", max_af

        debug("set up variant dataframe, useful intermediate")
        variant_cols = [v for v in ds_aa_frq if v.startswith("variant_")]
        df_variants = ds_aa_frq[variant_cols].to_dataframe()
        df_variants.columns = [c.split("variant_")[1] for c in df_variants.columns]

        debug("assign new variant label")
        label = _pandas_apply(
            _make_snp_label_aa,
            df_variants,
            columns=["aa_change", "contig", "position", "ref_allele", "alt_allele"],
        )
        ds_aa_frq["variant_label"] = "variants", label

        debug("apply variant query if given")
        if variant_query is not None:
            loc_variants = df_variants.eval(variant_query).values
            ds_aa_frq = ds_aa_frq.isel(variants=loc_variants)

        debug("compute new confidence intervals")
        _add_frequency_ci(ds_aa_frq, ci_method)

        debug("tidy up display by sorting variables")
        ds_aa_frq = ds_aa_frq[sorted(ds_aa_frq)]

        gene_name = self._transcript_to_gene_name(transcript)
        title = transcript
        if gene_name:
            title += f" ({gene_name})"
        title += " SNP frequencies"
        ds_aa_frq.attrs["title"] = title

        return ds_aa_frq

    def gene_cnv_frequencies_advanced(
        self,
        region,
        area_by,
        period_by,
        sample_sets=None,
        sample_query=None,
        min_cohort_size=10,
        variant_query=None,
        drop_invariant=True,
        max_coverage_variance=DEFAULT_MAX_COVERAGE_VARIANCE,
        ci_method="wilson",
    ):
        """Group samples by taxon, area (space) and period (time), then compute
        gene CNV counts and frequencies.

        Parameters
        ----------
        region: str or list of str or Region or list of Region
            Chromosome arm (e.g., "2L"), gene name (e.g., "AGAP007280"), genomic
            region defined with coordinates (e.g., "2L:44989425-44998059") or a
            named tuple with genomic location `Region(contig, start, end)`.
            Multiple values can be provided as a list, in which case data will
            be concatenated, e.g., ["3R", "3L"].
        area_by : str
            Column name in the sample metadata to use to group samples spatially.
            E.g., use "admin1_iso" or "admin1_name" to group by level 1
            administrative divisions, or use "admin2_name" to group by level 2
            administrative divisions.
        period_by : {"year", "quarter", "month"}
            Length of time to group samples temporally.
        sample_sets : str or list of str, optional
            Can be a sample set identifier (e.g., "AG1000G-AO") or a list of
            sample set identifiers (e.g., ["AG1000G-BF-A", "AG1000G-BF-B"]) or a
            release identifier (e.g., "3.0") or a list of release identifiers.
        sample_query : str, optional
            A pandas query string which will be evaluated against the sample
            metadata e.g., "taxon == 'coluzzii' and country == 'Burkina Faso'".
        min_cohort_size : int, optional
            Minimum cohort size. Any cohorts below this size are omitted.
        variant_query : str, optional
        drop_invariant : bool, optional
            If True, drop any rows where there is no evidence of variation.
        max_coverage_variance : float, optional
            Remove samples if coverage variance exceeds this value.
        ci_method : {"normal", "agresti_coull", "beta", "wilson", "binom_test"}, optional
            Method to use for computing confidence intervals, passed through to
            `statsmodels.stats.proportion.proportion_confint`.

        Returns
        -------
        ds : xarray.Dataset
            The resulting dataset contains data has dimensions "cohorts" and
            "variants". Variables prefixed with "cohort" are 1-dimensional
            arrays with data about the cohorts, such as the area, period, taxon
            and cohort size. Variables prefixed with "variant" are 1-dimensional
            arrays with data about the variants, such as the contig, position,
            reference and alternate alleles. Variables prefixed with "event" are
            2-dimensional arrays with the allele counts and frequency
            calculations.

        """

        _check_param_min_cohort_size(min_cohort_size)

        region = self.resolve_region(region)
        if isinstance(region, Region):
            region = [region]

        ds = xarray_concat(
            [
                self._gene_cnv_frequencies_advanced(
                    region=r,
                    area_by=area_by,
                    period_by=period_by,
                    sample_sets=sample_sets,
                    sample_query=sample_query,
                    min_cohort_size=min_cohort_size,
                    variant_query=variant_query,
                    drop_invariant=drop_invariant,
                    max_coverage_variance=max_coverage_variance,
                    ci_method=ci_method,
                )
                for r in region
            ],
            dim="variants",
        )

        title = f"Gene CNV frequencies ({_region_str(region)})"
        ds.attrs["title"] = title

        return ds

    def _gene_cnv_frequencies_advanced(
        self,
        *,
        region,
        area_by,
        period_by,
        sample_sets,
        sample_query,
        min_cohort_size,
        variant_query,
        drop_invariant,
        max_coverage_variance,
        ci_method,
    ):
        debug = self._log.debug

        debug("sanity check - here we deal with one region only")
        assert isinstance(region, Region)

        debug("access gene CNV calls")
        ds_cnv = self.gene_cnv(
            region=region,
            sample_sets=sample_sets,
            sample_query=sample_query,
            max_coverage_variance=max_coverage_variance,
        )

        debug("load sample metadata")
        df_samples = self.sample_metadata(sample_sets=sample_sets)

        debug("align sample metadata")
        sample_id = ds_cnv["sample_id"].values
        df_samples = df_samples.set_index("sample_id").loc[sample_id].reset_index()

        debug("prepare sample metadata for cohort grouping")
        df_samples = _prep_samples_for_cohort_grouping(
            df_samples=df_samples,
            area_by=area_by,
            period_by=period_by,
        )

        debug("group samples to make cohorts")
        group_samples_by_cohort = df_samples.groupby(["taxon", "area", "period"])

        debug("build cohorts dataframe")
        df_cohorts = _build_cohorts_from_sample_grouping(
            group_samples_by_cohort, min_cohort_size
        )

        debug("figure out expected copy number")
        if region.contig == "X":
            is_male = (df_samples["sex_call"] == "M").values
            expected_cn = np.where(is_male, 1, 2)[np.newaxis, :]
        else:
            expected_cn = 2

        debug("set up intermediates")
        cn = ds_cnv["CN_mode"].values
        is_amp = cn > expected_cn
        is_del = (cn >= 0) & (cn < expected_cn)
        is_called = cn >= 0

        debug("set up main event variables")
        n_genes = ds_cnv.dims["genes"]
        n_variants, n_cohorts = n_genes * 2, len(df_cohorts)
        count = np.zeros((n_variants, n_cohorts), dtype=int)
        nobs = np.zeros((n_variants, n_cohorts), dtype=int)

        debug("build event count and nobs for each cohort")
        for cohort_index, cohort in enumerate(df_cohorts.itertuples()):

            # construct grouping key
            cohort_key = cohort.taxon, cohort.area, cohort.period

            # obtain sample indices for cohort
            sample_indices = group_samples_by_cohort.indices[cohort_key]

            # select genotype data for cohort
            cohort_is_amp = np.take(is_amp, sample_indices, axis=1)
            cohort_is_del = np.take(is_del, sample_indices, axis=1)
            cohort_is_called = np.take(is_called, sample_indices, axis=1)

            # compute cohort allele counts
            np.sum(cohort_is_amp, axis=1, out=count[::2, cohort_index])
            np.sum(cohort_is_del, axis=1, out=count[1::2, cohort_index])

            # compute cohort allele numbers
            cohort_n_called = np.sum(cohort_is_called, axis=1)
            nobs[:, cohort_index] = np.repeat(cohort_n_called, 2)

        debug("compute frequency")
        with np.errstate(divide="ignore", invalid="ignore"):
            # ignore division warnings
            frequency = np.where(nobs > 0, count / nobs, np.nan)

        debug("make dataframe of variants")
        with warnings.catch_warnings():
            # ignore "All-NaN slice encountered" warnings
            warnings.simplefilter("ignore", category=RuntimeWarning)
            max_af = np.nanmax(frequency, axis=1)
        df_variants = pd.DataFrame(
            {
                "contig": region.contig,
                "start": np.repeat(ds_cnv["gene_start"].values, 2),
                "end": np.repeat(ds_cnv["gene_end"].values, 2),
                "windows": np.repeat(ds_cnv["gene_windows"].values, 2),
                # alternate amplification and deletion
                "cnv_type": np.tile(np.array(["amp", "del"]), n_genes),
                "max_af": max_af,
                "gene_id": np.repeat(ds_cnv["gene_id"].values, 2),
                "gene_name": np.repeat(ds_cnv["gene_name"].values, 2),
                "gene_strand": np.repeat(ds_cnv["gene_strand"].values, 2),
            }
        )

        debug("add variant label")
        df_variants["label"] = _pandas_apply(
            _make_gene_cnv_label,
            df_variants,
            columns=["gene_id", "gene_name", "cnv_type"],
        )

        debug("build the output dataset")
        ds_out = xr.Dataset()

        debug("cohort variables")
        for coh_col in df_cohorts.columns:
            ds_out[f"cohort_{coh_col}"] = "cohorts", df_cohorts[coh_col]

        debug("variant variables")
        for snp_col in df_variants.columns:
            ds_out[f"variant_{snp_col}"] = "variants", df_variants[snp_col]

        debug("event variables")
        ds_out["event_count"] = ("variants", "cohorts"), count
        ds_out["event_nobs"] = ("variants", "cohorts"), nobs
        ds_out["event_frequency"] = ("variants", "cohorts"), frequency

        debug("deal with invariants")
        if drop_invariant:
            loc_variant = df_variants["max_af"].values > 0
            ds_out = ds_out.isel(variants=loc_variant)
            df_variants = df_variants.loc[loc_variant].reset_index(drop=True)

        debug("apply variant query")
        if variant_query is not None:
            loc_variants = df_variants.eval(variant_query).values
            ds_out = ds_out.isel(variants=loc_variants)

        debug("add confidence intervals")
        _add_frequency_ci(ds_out, ci_method)

        debug("tidy up display by sorting variables")
        ds_out = ds_out[sorted(ds_out)]

        return ds_out

    def plot_frequencies_time_series(
        self, ds, height=None, width=None, title=True, **kwargs
    ):
        """Create a time series plot of variant frequencies using plotly.

        Parameters
        ----------
        ds : xarray.Dataset
            A dataset of variant frequencies, such as returned by
            `Ag3.snp_allele_frequencies_advanced()`,
            `Ag3.aa_allele_frequencies_advanced()` or
            `Ag3.gene_cnv_frequencies_advanced()`.
        height : int, optional
            Height of plot in pixels (px).
        width : int, optional
            Width of plot in pixels (px).
        title : bool or str, optional
            If True, attempt to use metadata from input dataset as a plot
            title. Otherwise, use supplied value as a title.
        **kwargs
            Passed through to `px.line()`.

        Returns
        -------
        fig : plotly.graph_objects.Figure
            A plotly figure containing line graphs. The resulting figure will
            have one panel per cohort, grouped into columns by taxon, and
            grouped into rows by area. Markers and lines show frequencies of
            variants.

        """
        debug = self._log.debug

        import plotly.express as px

        debug("handle title")
        if title is True:
            title = ds.attrs.get("title", None)

        debug("extract cohorts into a dataframe")
        cohort_vars = [v for v in ds if v.startswith("cohort_")]
        df_cohorts = ds[cohort_vars].to_dataframe()
        df_cohorts.columns = [c.split("cohort_")[1] for c in df_cohorts.columns]

        debug("extract variant labels")
        variant_labels = ds["variant_label"].values

        debug("build a long-form dataframe from the dataset")
        dfs = []
        for cohort_index, cohort in enumerate(df_cohorts.itertuples()):
            ds_cohort = ds.isel(cohorts=cohort_index)
            df = pd.DataFrame(
                {
                    "taxon": cohort.taxon,
                    "area": cohort.area,
                    "date": cohort.period_start,
                    "period": str(
                        cohort.period
                    ),  # use string representation for hover label
                    "sample_size": cohort.size,
                    "variant": variant_labels,
                    "count": ds_cohort["event_count"].values,
                    "nobs": ds_cohort["event_nobs"].values,
                    "frequency": ds_cohort["event_frequency"].values,
                    "frequency_ci_low": ds_cohort["event_frequency_ci_low"].values,
                    "frequency_ci_upp": ds_cohort["event_frequency_ci_upp"].values,
                }
            )
            dfs.append(df)
        df_events = pd.concat(dfs, axis=0).reset_index(drop=True)

        debug("remove events with no observations")
        df_events = df_events.query("nobs > 0")

        debug("calculate error bars")
        frq = df_events["frequency"]
        frq_ci_low = df_events["frequency_ci_low"]
        frq_ci_upp = df_events["frequency_ci_upp"]
        df_events["frequency_error"] = frq_ci_upp - frq
        df_events["frequency_error_minus"] = frq - frq_ci_low

        debug("make a plot")
        fig = px.line(
            df_events,
            facet_col="taxon",
            facet_row="area",
            x="date",
            y="frequency",
            error_y="frequency_error",
            error_y_minus="frequency_error_minus",
            color="variant",
            markers=True,
            hover_name="variant",
            hover_data={
                "frequency": ":.0%",
                "period": True,
                "area": True,
                "taxon": True,
                "sample_size": True,
                "date": False,
                "variant": False,
            },
            height=height,
            width=width,
            title=title,
            labels={
                "date": "Date",
                "frequency": "Frequency",
                "variant": "Variant",
                "taxon": "Taxon",
                "area": "Area",
                "period": "Period",
                "sample_size": "Sample size",
            },
            **kwargs,
        )

        debug("tidy plot")
        fig.update_layout(yaxis_range=[-0.05, 1.05])

        return fig

    def plot_frequencies_map_markers(self, m, ds, variant, taxon, period, clear=True):
        """Plot markers on a map showing variant frequencies for cohorts grouped
        by area (space), period (time) and taxon.

        Parameters
        ----------
        m : ipyleaflet.Map
            The map on which to add the markers.
        ds : xarray.Dataset
            A dataset of variant frequencies, such as returned by
            `Ag3.snp_allele_frequencies_advanced()`,
            `Ag3.aa_allele_frequencies_advanced()` or
            `Ag3.gene_cnv_frequencies_advanced()`.
        variant : int or str
            Index or label of variant to plot.
        taxon : str
            Taxon to show markers for.
        period : pd.Period
            Time period to show markers for.
        clear : bool, optional
            If True, clear all layers (except the base layer) from the map
            before adding new markers.

        """
        debug = self._log.debug

        import ipyleaflet
        import ipywidgets

        debug("slice dataset to variant of interest")
        if isinstance(variant, int):
            ds_variant = ds.isel(variants=variant)
            variant_label = ds["variant_label"].values[variant]
        elif isinstance(variant, str):
            ds_variant = ds.set_index(variants="variant_label").sel(variants=variant)
            variant_label = variant
        else:
            raise TypeError(
                f"Bad type for variant parameter; expected int or str, found {type(variant)}."
            )

        debug("convert to a dataframe for convenience")
        df_markers = ds_variant[
            [
                "cohort_taxon",
                "cohort_area",
                "cohort_period",
                "cohort_lat_mean",
                "cohort_lon_mean",
                "cohort_size",
                "event_frequency",
                "event_frequency_ci_low",
                "event_frequency_ci_upp",
            ]
        ].to_dataframe()

        debug("select data matching taxon and period parameters")
        df_markers = df_markers.loc[
            (
                (df_markers["cohort_taxon"] == taxon)
                & (df_markers["cohort_period"] == period)
            )
        ]

        debug("clear existing layers in the map")
        if clear:
            for layer in m.layers[1:]:
                m.remove_layer(layer)

        debug("add markers")
        for x in df_markers.itertuples():
            marker = ipyleaflet.CircleMarker()
            marker.location = (x.cohort_lat_mean, x.cohort_lon_mean)
            marker.radius = 20
            marker.color = "black"
            marker.weight = 1
            marker.fill_color = "red"
            marker.fill_opacity = x.event_frequency
            popup_html = f"""
                <strong>{variant_label}</strong> <br/>
                Taxon: {x.cohort_taxon} <br/>
                Area: {x.cohort_area} <br/>
                Period: {x.cohort_period} <br/>
                Sample size: {x.cohort_size} <br/>
                Frequency: {x.event_frequency:.0%}
                (95% CI: {x.event_frequency_ci_low:.0%} - {x.event_frequency_ci_upp:.0%})
            """
            marker.popup = ipyleaflet.Popup(
                child=ipywidgets.HTML(popup_html),
            )
            m.add_layer(marker)

    def plot_frequencies_interactive_map(
        self,
        ds,
        center=(-2, 20),
        zoom=3,
        title=True,
        epilogue=True,
    ):
        """Create an interactive map with markers showing variant frequencies or
        cohorts grouped by area (space), period (time) and taxon.

        Parameters
        ----------
        ds : xarray.Dataset
            A dataset of variant frequencies, such as returned by
            `Ag3.snp_allele_frequencies_advanced()`,
            `Ag3.aa_allele_frequencies_advanced()` or
            `Ag3.gene_cnv_frequencies_advanced()`.
        center : tuple of int, optional
            Location to center the map.
        zoom : int, optional
            Initial zoom level.
        title : bool or str, optional
            If True, attempt to use metadata from input dataset as a plot
            title. Otherwise, use supplied value as a title.
        epilogue : bool or str, optional
            Additional text to display below the map.

        Returns
        -------
        out : ipywidgets.Widget
            An interactive map with widgets for selecting which variant, taxon
            and time period to display.

        """
        debug = self._log.debug

        import ipyleaflet
        import ipywidgets

        debug("handle title")
        if title is True:
            title = ds.attrs.get("title", None)

        debug("create a map")
        freq_map = ipyleaflet.Map(center=center, zoom=zoom)

        debug("set up interactive controls")
        variants = ds["variant_label"].values
        taxa = np.unique(ds["cohort_taxon"].values)
        periods = np.unique(ds["cohort_period"].values)
        controls = ipywidgets.interactive(
            self.plot_frequencies_map_markers,
            m=ipywidgets.fixed(freq_map),
            ds=ipywidgets.fixed(ds),
            variant=ipywidgets.Dropdown(options=variants, description="Variant: "),
            taxon=ipywidgets.Dropdown(options=taxa, description="Taxon: "),
            period=ipywidgets.Dropdown(options=periods, description="Period: "),
            clear=ipywidgets.fixed(True),
        )

        debug("lay out widgets")
        components = []
        if title is not None:
            components.append(ipywidgets.HTML(value=f"<h3>{title}</h3>"))
        components.append(controls)
        components.append(freq_map)
        if epilogue is True:
            epilogue = """
                Variant frequencies are shown as coloured markers. Opacity of color
                denotes frequency. Click on a marker for more information.
            """
        if epilogue:
            components.append(ipywidgets.HTML(value=f"{epilogue}"))

        out = ipywidgets.VBox(components)

        return out

    def resolve_region(self, region):
        """Convert a genome region into a standard data structure.

        Parameters
        ----------
        region: str
            Chromosome arm (e.g., "2L"), gene name (e.g., "AGAP007280") or
            genomic region defined with coordinates (e.g.,
            "2L:44989425-44998059").

        Returns
        -------
        out : Region
            A named tuple with attributes contig, start and end.

        """

        return resolve_region(self, region)

    def plot_genes(
        self,
        region,
        width=DEFAULT_GENOME_PLOT_WIDTH,
        height=DEFAULT_GENES_TRACK_HEIGHT,
        show=True,
        toolbar_location="above",
        x_range=None,
        title="Genes",
    ):
        """Plot a genes track, using bokeh.

        Parameters
        ----------
        region : str or Region
            Chromosome arm (e.g., "2L"), gene name (e.g., "AGAP007280") or
            genomic region defined with coordinates (e.g.,
            "2L:44989425-44998059").
        width : int, optional
            Plot width in pixels (px).
        height : int, optional
            Plot height in pixels (px).
        show : bool, optional
            If true, show the plot.
        toolbar_location : str, optional
            Location of bokeh toolbar.
        x_range : bokeh.models.Range1d, optional
            X axis range (for linking to other tracks).
        title : str, optional
            Plot title.

        Returns
        -------
        fig : Figure
            Bokeh figure.

        """
        debug = self._log.debug

        import bokeh.models as bkmod
        import bokeh.plotting as bkplt

        debug("handle region parameter - this determines the genome region to plot")
        region = self.resolve_region(region)
        contig = region.contig
        start = region.start
        end = region.end
        if start is None:
            start = 0
        if end is None:
            end = len(self.genome_sequence(contig))

        debug("define x axis range")
        if x_range is None:
            x_range = bkmod.Range1d(start, end, bounds="auto")

        debug("select the genes overlapping the requested region")
        df_genome_features = self.genome_features(
            attributes=["ID", "Name", "Parent", "description"]
        )
        data = df_genome_features.query(
            f"type == 'gene' and contig == '{contig}' and start < {end} and end > {start}"
        ).copy()

        debug(
            "we're going to plot each gene as a rectangle, so add some additional columns"
        )
        data["bottom"] = np.where(data["strand"] == "+", 1, 0)
        data["top"] = data["bottom"] + 0.8

        debug("tidy up some columns for presentation")
        data["Name"].fillna("", inplace=True)
        data["description"].fillna("", inplace=True)

        debug("define tooltips for hover")
        tooltips = [
            ("ID", "@ID"),
            ("Name", "@Name"),
            ("Description", "@description"),
            ("Location", "@contig:@start{,}-@end{,}"),
        ]

        debug("make a figure")
        xwheel_zoom = bkmod.WheelZoomTool(dimensions="width", maintain_focus=False)
        fig = bkplt.figure(
            title=title,
            plot_width=width,
            plot_height=height,
            tools=[
                "xpan",
                "xzoom_in",
                "xzoom_out",
                xwheel_zoom,
                "reset",
                "tap",
                "hover",
            ],
            toolbar_location=toolbar_location,
            active_scroll=xwheel_zoom,
            active_drag="xpan",
            tooltips=tooltips,
            x_range=x_range,
        )

        debug("add functionality to click through to vectorbase")
        url = "https://vectorbase.org/vectorbase/app/record/gene/@ID"
        taptool = fig.select(type=bkmod.TapTool)
        taptool.callback = bkmod.OpenURL(url=url)

        debug("now plot the genes as rectangles")
        fig.quad(
            bottom="bottom",
            top="top",
            left="start",
            right="end",
            source=data,
            line_width=0.5,
            fill_alpha=0.5,
        )

        debug("tidy up the plot")
        fig.y_range = bkmod.Range1d(-0.4, 2.2)
        fig.ygrid.visible = False
        yticks = [0.4, 1.4]
        yticklabels = ["-", "+"]
        fig.yaxis.ticker = yticks
        fig.yaxis.major_label_overrides = {k: v for k, v in zip(yticks, yticklabels)}
        _bokeh_style_genome_xaxis(fig, region.contig)

        if show:
            bkplt.show(fig)

        return fig

    def plot_transcript(
        self,
        transcript,
        width=DEFAULT_GENOME_PLOT_WIDTH,
        height=DEFAULT_GENES_TRACK_HEIGHT,
        show=True,
        x_range=None,
        toolbar_location="above",
        title=True,
    ):
        """Plot a transcript, using bokeh.

        Parameters
        ----------
        transcript : str
            Transcript identifier, e.g., "AGAP004707-RD".
        width : int, optional
            Plot width in pixels (px).
        height : int, optional
            Plot height in pixels (px).
        show : bool, optional
            If true, show the plot.
        toolbar_location : str, optional
            Location of bokeh toolbar.
        x_range : bokeh.models.Range1d, optional
            X axis range (for linking to other tracks).
        title : str, optional
            Plot title.

        Returns
        -------
        fig : Figure
            Bokeh figure.

        """
        debug = self._log.debug

        import bokeh.models as bkmod
        import bokeh.plotting as bkplt

        debug("find the transcript annotation")
        df_genome_features = self.genome_features().set_index("ID")
        parent = df_genome_features.loc[transcript]

        if title is True:
            title = f"{transcript} ({parent.strand})"

        debug("define tooltips for hover")
        tooltips = [
            ("Type", "@type"),
            ("Location", "@contig:@start{,}-@end{,}"),
        ]

        debug("make a figure")
        xwheel_zoom = bkmod.WheelZoomTool(dimensions="width", maintain_focus=False)
        fig = bkplt.figure(
            title=title,
            plot_width=width,
            plot_height=height,
            tools=["xpan", "xzoom_in", "xzoom_out", xwheel_zoom, "reset", "hover"],
            toolbar_location=toolbar_location,
            active_scroll=xwheel_zoom,
            active_drag="xpan",
            tooltips=tooltips,
            x_range=x_range,
        )

        debug("find child components of the transcript")
        data = df_genome_features.set_index("Parent").loc[transcript].copy()
        data["bottom"] = -0.4
        data["top"] = 0.4

        debug("plot exons")
        exons = data.query("type == 'exon'")
        fig.quad(
            bottom="bottom",
            top="top",
            left="start",
            right="end",
            source=exons,
            fill_color=None,
            line_color="black",
            line_width=0.5,
            fill_alpha=0,
        )

        debug("plot introns")
        for intron_start, intron_end in zip(exons[:-1]["end"], exons[1:]["start"]):
            intron_midpoint = (intron_start + intron_end) / 2
            line_data = pd.DataFrame(
                {
                    "x": [intron_start, intron_midpoint, intron_end],
                    "y": [0, 0.1, 0],
                    "type": "intron",
                    "contig": parent.contig,
                    "start": intron_start,
                    "end": intron_end,
                }
            )
            fig.line(
                x="x",
                y="y",
                source=line_data,
                line_width=1,
                line_color="black",
            )

        debug("plot UTRs")
        fig.quad(
            bottom="bottom",
            top="top",
            left="start",
            right="end",
            source=data.query("type == 'five_prime_UTR'"),
            fill_color="green",
            line_width=0,
            fill_alpha=0.5,
        )
        fig.quad(
            bottom="bottom",
            top="top",
            left="start",
            right="end",
            source=data.query("type == 'three_prime_UTR'"),
            fill_color="red",
            line_width=0,
            fill_alpha=0.5,
        )

        debug("plot CDSs")
        fig.quad(
            bottom="bottom",
            top="top",
            left="start",
            right="end",
            source=data.query("type == 'CDS'"),
            fill_color="blue",
            line_width=0,
            fill_alpha=0.5,
        )

        debug("tidy up the figure")
        fig.yaxis.ticker = []
        fig.y_range = bkmod.Range1d(-0.6, 0.6)
        _bokeh_style_genome_xaxis(fig, parent.contig)

        if show:
            bkplt.show(fig)

        return fig

    def plot_cnv_hmm_coverage_track(
        self,
        sample,
        region,
        sample_set=None,
        y_max="auto",
        width=DEFAULT_GENOME_PLOT_WIDTH,
        height=200,
        circle_kwargs=None,
        line_kwargs=None,
        show=True,
        x_range=None,
    ):
        """Plot CNV HMM data for a single sample, using bokeh.

        Parameters
        ----------
        sample : str or int
            Sample identifier or index within sample set.
        region : str
            Chromosome arm (e.g., "2L"), gene name (e.g., "AGAP007280") or
            genomic region defined with coordinates (e.g.,
            "2L:44989425-44998059").
        sample_set : str, optional
            Sample set identifier.
        y_max : str or int, optional
            Maximum Y axis value.
        width : int, optional
            Plot width in pixels (px).
        height : int, optional
            Plot height in pixels (px).
        circle_kwargs : dict, optional
            Passed through to bokeh circle() function.
        line_kwargs : dict, optional
            Passed through to bokeh line() function.
        show : bool, optional
            If true, show the plot.
        x_range : bokeh.models.Range1d, optional
            X axis range (for linking to other tracks).

        Returns
        -------
        fig : Figure
            Bokeh figure.

        """
        debug = self._log.debug

        import bokeh.models as bkmod
        import bokeh.plotting as bkplt

        debug("resolve region")
        region = self.resolve_region(region)

        debug("access sample metadata, look up sample")
        sample_rec = self._lookup_sample(sample=sample, sample_set=sample_set)
        sample_id = sample_rec.name  # sample_id
        sample_set = sample_rec["sample_set"]

        debug("access HMM data")
        hmm = self.cnv_hmm(
            region=region, sample_sets=sample_set, max_coverage_variance=None
        )

        debug("select data for the given sample")
        hmm_sample = hmm.set_index(samples="sample_id").sel(samples=sample_id)

        debug("extract data into a pandas dataframe for easy plotting")
        data = hmm_sample[
            ["variant_position", "variant_end", "call_NormCov", "call_CN"]
        ].to_dataframe()

        debug("add window midpoint for plotting accuracy")
        data["variant_midpoint"] = data["variant_position"] + 150

        debug("remove data where HMM is not called")
        data = data.query("call_CN >= 0")

        debug("set up y range")
        if y_max == "auto":
            y_max = data["call_CN"].max() + 2

        debug("set up x range")
        x_min = data["variant_position"].values[0]
        x_max = data["variant_end"].values[-1]
        if x_range is None:
            x_range = bkmod.Range1d(x_min, x_max, bounds="auto")

        debug("create a figure for plotting")
        xwheel_zoom = bkmod.WheelZoomTool(dimensions="width", maintain_focus=False)
        fig = bkplt.figure(
            title=f"CNV HMM - {sample_id} ({sample_set})",
            tools=["xpan", "xzoom_in", "xzoom_out", xwheel_zoom, "reset"],
            active_scroll=xwheel_zoom,
            active_drag="xpan",
            plot_width=width,
            plot_height=height,
            toolbar_location="above",
            x_range=x_range,
            y_range=(0, y_max),
        )

        debug("plot the normalised coverage data")
        if circle_kwargs is None:
            circle_kwargs = dict()
        circle_kwargs.setdefault("size", 3)
        circle_kwargs.setdefault("line_width", 0.5)
        circle_kwargs.setdefault("line_color", "black")
        circle_kwargs.setdefault("fill_color", None)
        circle_kwargs.setdefault("legend_label", "Coverage")
        fig.circle(x="variant_midpoint", y="call_NormCov", source=data, **circle_kwargs)

        debug("plot the HMM state")
        if line_kwargs is None:
            line_kwargs = dict()
        line_kwargs.setdefault("width", 2)
        line_kwargs.setdefault("legend_label", "HMM")
        fig.line(x="variant_midpoint", y="call_CN", source=data, **line_kwargs)

        debug("tidy up the plot")
        fig.yaxis.axis_label = "Copy number"
        fig.yaxis.ticker = list(range(y_max + 1))
        _bokeh_style_genome_xaxis(fig, region.contig)
        fig.add_layout(fig.legend[0], "right")

        if show:
            bkplt.show(fig)

        return fig

    def plot_cnv_hmm_coverage(
        self,
        sample,
        region,
        sample_set=None,
        y_max="auto",
        width=DEFAULT_GENOME_PLOT_WIDTH,
        track_height=170,
        genes_height=DEFAULT_GENES_TRACK_HEIGHT,
        circle_kwargs=None,
        line_kwargs=None,
        show=True,
    ):
        """Plot CNV HMM data for a single sample, together with a genes track,
        using bokeh.

        Parameters
        ----------
        sample : str or int
            Sample identifier or index within sample set.
        region : str
            Chromosome arm (e.g., "2L"), gene name (e.g., "AGAP007280") or
            genomic region defined with coordinates (e.g.,
            "2L:44989425-44998059").
        sample_set : str, optional
            Sample set identifier.
        y_max : str or int, optional
            Maximum Y axis value.
        width : int, optional
            Plot width in pixels (px).
        track_height : int, optional
            Height of CNV HMM track in pixels (px).
        genes_height : int, optional
            Height of genes track in pixels (px).
        circle_kwargs : dict, optional
            Passed through to bokeh circle() function.
        line_kwargs : dict, optional
            Passed through to bokeh line() function.
        show : bool, optional
            If true, show the plot.

        Returns
        -------
        fig : Figure
            Bokeh figure.

        """
        debug = self._log.debug

        import bokeh.layouts as bklay
        import bokeh.plotting as bkplt

        debug("plot the main track")
        fig1 = self.plot_cnv_hmm_coverage_track(
            sample=sample,
            sample_set=sample_set,
            region=region,
            y_max=y_max,
            width=width,
            height=track_height,
            circle_kwargs=circle_kwargs,
            line_kwargs=line_kwargs,
            show=False,
        )
        fig1.xaxis.visible = False

        debug("plot genes track")
        fig2 = self.plot_genes(
            region=region,
            width=width,
            height=genes_height,
            x_range=fig1.x_range,
            show=False,
        )

        debug("combine plots into a single figure")
        fig = bklay.gridplot(
            [fig1, fig2], ncols=1, toolbar_location="above", merge_tools=True
        )

        if show:
            bkplt.show(fig)

        return fig

    def plot_cnv_hmm_heatmap_track(
        self,
        region,
        sample_sets=None,
        sample_query=None,
        max_coverage_variance=DEFAULT_MAX_COVERAGE_VARIANCE,
        width=DEFAULT_GENOME_PLOT_WIDTH,
        row_height=7,
        height=None,
        show=True,
    ):
        """Plot CNV HMM data for multiple samples as a heatmap, using bokeh.

        Parameters
        ----------
        region : str
            Chromosome arm (e.g., "2L"), gene name (e.g., "AGAP007280") or
            genomic region defined with coordinates (e.g.,
            "2L:44989425-44998059").
        sample_sets : str or list of str, optional
            Can be a sample set identifier (e.g., "AG1000G-AO") or a list of
            sample set identifiers (e.g., ["AG1000G-BF-A", "AG1000G-BF-B"]) or a
            release identifier (e.g., "3.0") or a list of release identifiers.
        sample_query : str, optional
            A pandas query string which will be evaluated against the sample
            metadata e.g., "taxon == 'coluzzii' and country == 'Burkina Faso'".
        max_coverage_variance : float, optional
            Remove samples if coverage variance exceeds this value.
        width : int, optional
            Plot width in pixels (px).
        row_height : int, optional
            Plot height per row (sample) in pixels (px).
        height : int, optional
            Absolute plot height in pixels (px), overrides row_height.
        show : bool, optional
            If true, show the plot.

        Returns
        -------
        fig : Figure
            Bokeh figure.

        """
        debug = self._log.debug

        import bokeh.models as bkmod
        import bokeh.palettes as bkpal
        import bokeh.plotting as bkplt

        region = self.resolve_region(region)

        debug("access HMM data")
        ds_cnv = self.cnv_hmm(
            region=region,
            sample_sets=sample_sets,
            sample_query=sample_query,
            max_coverage_variance=max_coverage_variance,
        )

        debug("access copy number data")
        cn = ds_cnv["call_CN"].values
        ncov = ds_cnv["call_NormCov"].values
        start = ds_cnv["variant_position"].values
        end = ds_cnv["variant_end"].values
        n_windows, n_samples = cn.shape

        debug("figure out X axis limits from data")
        x_min = start[0]
        x_max = end[-1]

        debug("set up plot title")
        title = "CNV HMM"
        if sample_sets is not None:
            if isinstance(sample_sets, (list, tuple)):
                sample_sets_text = ", ".join(sample_sets)
            else:
                sample_sets_text = sample_sets
            title += f" - {sample_sets_text}"
        if sample_query is not None:
            title += f" ({sample_query})"

        debug("figure out plot height")
        if height is None:
            plot_height = 100 + row_height * n_samples
        else:
            plot_height = height

        debug("set up figure")
        xwheel_zoom = bkmod.WheelZoomTool(dimensions="width", maintain_focus=False)
        tooltips = [
            ("Position", "$x{0,0}"),
            ("Sample ID", "@sample_id"),
            ("HMM state", "@hmm_state"),
            ("Normalised coverage", "@norm_cov"),
        ]
        fig = bkplt.figure(
            title=title,
            plot_width=width,
            plot_height=plot_height,
            tools=["xpan", "xzoom_in", "xzoom_out", xwheel_zoom, "reset"],
            active_scroll=xwheel_zoom,
            active_drag="xpan",
            toolbar_location="above",
            x_range=bkmod.Range1d(x_min, x_max, bounds="auto"),
            y_range=(-0.5, n_samples - 0.5),
            tooltips=tooltips,
        )

        debug("set up palette and color mapping")
        palette = ("#cccccc",) + bkpal.PuOr5
        color_mapper = bkmod.LinearColorMapper(low=-1.5, high=4.5, palette=palette)

        debug("plot the HMM copy number data as an image")
        sample_id = ds_cnv["sample_id"].values
        sample_id_tiled = np.broadcast_to(sample_id[np.newaxis, :], cn.shape)
        data = dict(
            hmm_state=[cn.T],
            norm_cov=[ncov.T],
            sample_id=[sample_id_tiled.T],
            x=[x_min],
            y=[-0.5],
            dw=[n_windows * 300],
            dh=[n_samples],
        )
        fig.image(
            source=data,
            image="hmm_state",
            x="x",
            y="y",
            dw="dw",
            dh="dh",
            color_mapper=color_mapper,
        )

        debug("tidy")
        fig.yaxis.axis_label = "Samples"
        _bokeh_style_genome_xaxis(fig, region.contig)
        fig.yaxis.ticker = bkmod.FixedTicker(
            ticks=np.arange(len(sample_id)),
        )
        fig.yaxis.major_label_overrides = {i: s for i, s in enumerate(sample_id)}
        fig.yaxis.major_label_text_font_size = f"{row_height}px"

        debug("add color bar")
        color_bar = bkmod.ColorBar(
            title="Copy number",
            color_mapper=color_mapper,
            major_label_overrides={
                -1: "unknown",
                4: "4+",
            },
            major_label_policy=bkmod.AllLabels(),
        )
        fig.add_layout(color_bar, "right")

        if show:
            bkplt.show(fig)

        return fig

    def plot_cnv_hmm_heatmap(
        self,
        region,
        sample_sets=None,
        sample_query=None,
        max_coverage_variance=DEFAULT_MAX_COVERAGE_VARIANCE,
        width=DEFAULT_GENOME_PLOT_WIDTH,
        row_height=7,
        track_height=None,
        genes_height=DEFAULT_GENES_TRACK_HEIGHT,
        show=True,
    ):
        """Plot CNV HMM data for multiple samples as a heatmap, with a genes
        track, using bokeh.

        Parameters
        ----------
        region : str
            Chromosome arm (e.g., "2L"), gene name (e.g., "AGAP007280") or
            genomic region defined with coordinates (e.g.,
            "2L:44989425-44998059").
        sample_sets : str or list of str, optional
            Can be a sample set identifier (e.g., "AG1000G-AO") or a list of
            sample set identifiers (e.g., ["AG1000G-BF-A", "AG1000G-BF-B"]) or a
            release identifier (e.g., "3.0") or a list of release identifiers.
        sample_query : str, optional
            A pandas query string which will be evaluated against the sample
            metadata e.g., "taxon == 'coluzzii' and country == 'Burkina Faso'".
        max_coverage_variance : float, optional
            Remove samples if coverage variance exceeds this value.
        width : int, optional
            Plot width in pixels (px).
        row_height : int, optional
            Plot height per row (sample) in pixels (px).
        track_height : int, optional
            Absolute plot height for HMM track in pixels (px), overrides
            row_height.
        genes_height : int, optional
            Height of genes track in pixels (px).
        show : bool, optional
            If true, show the plot.

        Returns
        -------
        fig : Figure
            Bokeh figure.

        """
        debug = self._log.debug

        import bokeh.layouts as bklay
        import bokeh.plotting as bkplt

        debug("plot the main track")
        fig1 = self.plot_cnv_hmm_heatmap_track(
            region=region,
            sample_sets=sample_sets,
            sample_query=sample_query,
            max_coverage_variance=max_coverage_variance,
            width=width,
            row_height=row_height,
            height=track_height,
            show=False,
        )
        fig1.xaxis.visible = False

        debug("plot genes track")
        fig2 = self.plot_genes(
            region=region,
            width=width,
            height=genes_height,
            x_range=fig1.x_range,
            show=False,
        )

        debug("combine plots into a single figure")
        fig = bklay.gridplot(
            [fig1, fig2], ncols=1, toolbar_location="above", merge_tools=True
        )

        if show:
            bkplt.show(fig)

        return fig

    def igv(self, region, tracks=None):
        """Create an IGV browser and display it within the notebook.

        Parameters
        ----------
        region: str or Region
            Genomic region defined with coordinates, e.g., "2L:2422600-2422700".
        tracks : list of dict, optional
            Configuration for any additional tracks.

        Returns
        -------
        browser : igv_notebook.Browser

        """
        debug = self._log.debug

        debug("resolve region")
        region = self.resolve_region(region)

        import igv_notebook

        config = {
            "reference": {
                "id": "AgamP4",
                "name": "Anopheles gambiae (PEST)",
                "fastaURL": f"{GCS_URL}{GENOME_FASTA_PATH}",
                "indexURL": f"{GCS_URL}{GENOME_FAI_PATH}",
                "tracks": [
                    {
                        "name": "Genes",
                        "url": f"{GCS_URL}{self._genome_feature_GFF_path}",
                        "indexed": False,
                    }
                ],
            },
            "locus": str(region),
        }
        if tracks:
            config["tracks"] = tracks

        debug(config)

        igv_notebook.init()
        browser = igv_notebook.Browser(config)

        return browser

    def wgs_data_catalog(self, sample_set):
        """Load a data catalog providing URLs for downloading BAM, VCF and Zarr
        files for samples in a given sample set.

        Parameters
        ----------
        sample_set : str
            Sample set identifier.

        Returns
        -------
        df : pandas.DataFrame
            One row per sample, columns provide URLs.

        """
        debug = self._log.debug

        debug("look up release for sample set")
        release = self._lookup_release(sample_set=sample_set)
        release_path = _release_to_path(release=release)

        if release == "3.0":

            debug("special handling for 3.0 as data catalogs have a different format")

            debug("load alignments catalog")
            alignments_path = f"{self._base_path}/{release_path}/alignments/catalog.csv"
            with self._fs.open(alignments_path) as f:
                alignments_df = pd.read_csv(f, na_values="").query(
                    f"sample_set == '{sample_set}'"
                )

            debug("load SNP genotypes catalog")
            genotypes_path = (
                f"{self._base_path}/{release_path}/snp_genotypes/per_sample/catalog.csv"
            )
            with self._fs.open(genotypes_path) as f:
                genotypes_df = pd.read_csv(f, na_values="").query(
                    f"sample_set == '{sample_set}'"
                )

            debug("join catalogs")
            df = pd.merge(
                left=alignments_df, right=genotypes_df, on="sample_id", how="inner"
            )

            debug("normalise columns")
            df = df[["sample_id", "bam_path", "vcf_path", "zarr_path"]]
            df = df.rename(
                columns={
                    "bam_path": "alignments_bam",
                    "vcf_path": "snp_genotypes_vcf",
                    "zarr_path": "snp_genotypes_zarr",
                }
            )

        else:

            debug("load data catalog")
            path = f"{self._base_path}/{release_path}/metadata/general/{sample_set}/wgs_snp_data.csv"
            with self._fs.open(path) as f:
                df = pd.read_csv(f, na_values="")

            debug("normalise columns")
            df = df[
                [
                    "sample_id",
                    "alignments_bam",
                    "snp_genotypes_vcf",
                    "snp_genotypes_zarr",
                ]
            ]

        return df

    def view_alignments(
        self,
        region,
        sample,
        visibility_window=20_000,
    ):
        """Launch IGV and view sequence read alignments and SNP genotypes from
        the given sample.

        Parameters
        ----------
        region: str or Region
            Genomic region defined with coordinates, e.g., "2L:2422600-2422700".
        sample : str
            Sample identifier, e.g., "AR0001-C".
        visibility_window : int, optional
            Zoom level in base pairs at which alignment and SNP data will become
            visible.

        Notes
        -----
        Only samples from the Ag3.0 release are currently supported.

        """
        debug = self._log.debug

        debug("look up sample set for sample")
        sample_rec = self.sample_metadata().set_index("sample_id").loc[sample]
        sample_set = sample_rec["sample_set"]

        debug("load data catalog")
        df_cat = self.wgs_data_catalog(sample_set=sample_set)

        debug("locate record for sample")
        cat_rec = df_cat.set_index("sample_id").loc[sample]
        bam_url = cat_rec["alignments_bam"]
        vcf_url = cat_rec["snp_genotypes_vcf"]
        debug(bam_url)
        debug(vcf_url)

        tracks = []

        # https://github.com/igvteam/igv-notebook/issues/3 -- resolved now
        debug("set up site filters tracks")
        region = self.resolve_region(region)
        contig = region.contig
        for site_mask in self._site_mask_ids():
            site_filters_vcf_url = f"gs://vo_agam_release/v3/site_filters/{self._site_filters_analysis}/vcf/{site_mask}/{contig}_sitefilters.vcf.gz"  # noqa
            debug(site_filters_vcf_url)
            track_config = {
                "name": f"Filters - {site_mask}",
                "url": site_filters_vcf_url,
                "indexURL": f"{site_filters_vcf_url}.tbi",
                "format": "vcf",
                "type": "variant",
                "visibilityWindow": visibility_window,  # bp
                "height": 30,
                "colorBy": "FILTER",
                "colorTable": {
                    "PASS": "#00cc96",
                    "*": "#ef553b",
                },
            }
            tracks.append(track_config)

        debug("add SNPs track")
        tracks.append(
            {
                "name": "SNPs",
                "url": vcf_url,
                "indexURL": f"{vcf_url}.tbi",
                "format": "vcf",
                "type": "variant",
                "visibilityWindow": visibility_window,  # bp
                "height": 50,
            }
        )

        debug("add alignments track")
        tracks.append(
            {
                "name": "Alignments",
                "url": bam_url,
                "indexURL": f"{bam_url}.bai",
                "format": "bam",
                "type": "alignment",
                "visibilityWindow": visibility_window,  # bp
                "height": 500,
            }
        )

        debug("create IGV browser")
        self.igv(region=region, tracks=tracks)

    def results_cache_get(self, *, name, params):
        debug = self._log.debug
        if self._results_cache is None:
            raise CacheMiss
        params = params.copy()
        params["cohorts_analysis"] = self._cohorts_analysis
        params["species_analysis"] = self._species_analysis
        params["site_filters_analysis"] = self._site_filters_analysis
        cache_key, _ = hash_params(params)
        cache_path = self._results_cache / name / cache_key
        results_path = cache_path / "results.npz"
        if not results_path.exists():
            raise CacheMiss
        results = np.load(results_path)
        debug(f"loaded {name}/{cache_key}")
        return results

    def results_cache_set(self, *, name, params, results):
        debug = self._log.debug
        if self._results_cache is None:
            debug("no results cache has been configured, do nothing")
            return
        params = params.copy()
        params["cohorts_analysis"] = self._cohorts_analysis
        params["species_analysis"] = self._species_analysis
        params["site_filters_analysis"] = self._site_filters_analysis
        cache_key, params_json = hash_params(params)
        cache_path = self._results_cache / name / cache_key
        cache_path.mkdir(exist_ok=True, parents=True)
        params_path = cache_path / "params.json"
        results_path = cache_path / "results.npz"
        with params_path.open(mode="w") as f:
            f.write(params_json)
        np.savez_compressed(results_path, **results)
        debug(f"saved {name}/{cache_key}")

    def snp_allele_counts(
        self,
        region,
        sample_sets=None,
        sample_query=None,
        site_mask=None,
        site_class=None,
        cohort_size=None,
        random_seed=42,
    ):
        """Compute SNP allele counts. This returns the number of times each
        SNP allele was observed in the selected samples.

        Parameters
        ----------
        region : str or Region
            Chromosome arm (e.g., "2L"), gene name (e.g., "AGAP007280") or
            genomic region defined with coordinates (e.g.,
            "2L:44989425-44998059").
        sample_sets : str or list of str, optional
            Can be a sample set identifier (e.g., "AG1000G-AO") or a list of
            sample set identifiers (e.g., ["AG1000G-BF-A", "AG1000G-BF-B"]) or a
            release identifier (e.g., "3.0") or a list of release identifiers.
        sample_query : str, optional
            A pandas query string which will be evaluated against the sample
            metadata e.g., "taxon == 'coluzzii' and country == 'Burkina Faso'".
        site_mask : {"gamb_colu_arab", "gamb_colu", "arab"}
            Site filters mask to apply.
        site_class : str, optional
            Select sites belonging to one of the following classes: CDS_DEG_4,
            (4-fold degenerate coding sites), CDS_DEG_2_SIMPLE (2-fold simple
            degenerate coding sites), CDS_DEG_0 (non-degenerate coding sites),
            INTRON_SHORT (introns shorter than 100 bp), INTRON_LONG (introns
            longer than 200 bp), INTRON_SPLICE_5PRIME (intron within 2 bp of
            5' splice site), INTRON_SPLICE_3PRIME (intron within 2 bp of 3'
            splice site), UTR_5PRIME (5' untranslated region), UTR_3PRIME (3'
            untranslated region), INTERGENIC (intergenic, more than 10 kbp from
            a gene).
        cohort_size : int, optional
            If provided, randomly down-sample to the given cohort size before
            computing allele counts.
        random_seed : int, optional
            Random seed used for down-sampling.

        Returns
        -------
        ac : np.ndarray
            A numpy array of shape (n_variants, 4), where the first column has
            the reference allele (0) counts, the second column has the first
            alternate allele (1) counts, the third column has the second
            alternate allele (2) counts, and the fourth column has the third
            alternate allele (3) counts.

        Notes
        -----
        This computation may take some time to run, depending on your computing
        environment. Results of this computation will be cached and re-used if
        the `results_cache` parameter was set when instantiating the Ag3 class.

        """

        # change this name if you ever change the behaviour of this function,
        # to invalidate any previously cached data
        name = "ag3_snp_allele_counts_v2"

        # normalize params for consistent hash value
        if isinstance(sample_query, str):
            # resolve query to a list of integers for more cache hits
            df_samples = self.sample_metadata(sample_sets=sample_sets)
            loc_samples = df_samples.eval(sample_query).values
            sample_query = np.nonzero(loc_samples)[0].tolist()
        params = dict(
            region=self.resolve_region(region).to_dict(),
            sample_sets=self._prep_sample_sets_arg(sample_sets=sample_sets),
            sample_query=sample_query,
            site_mask=site_mask,
            site_class=site_class,
            cohort_size=cohort_size,
            random_seed=random_seed,
        )

        try:
            results = self.results_cache_get(name=name, params=params)

        except CacheMiss:
            results = self._snp_allele_counts(**params)
            self.results_cache_set(name=name, params=params, results=results)

        ac = results["ac"]
        return ac

    def _snp_allele_counts(
        self,
        *,
        region,
        sample_sets,
        sample_query,
        site_mask,
        site_class,
        cohort_size,
        random_seed,
    ):
        debug = self._log.debug

        debug("access SNP calls")
        ds_snps = self.snp_calls(
            region=region,
            sample_sets=sample_sets,
            sample_query=sample_query,
            site_mask=site_mask,
            site_class=site_class,
            cohort_size=cohort_size,
            random_seed=random_seed,
        )
        gt = ds_snps["call_genotype"]

        debug("set up and run allele counts computation")
        gt = allel.GenotypeDaskArray(gt.data)
        ac = gt.count_alleles(max_allele=3)
        with self._dask_progress(desc="Compute SNP allele counts"):
            ac = ac.compute()

        debug("return plain numpy array")
        results = dict(ac=ac.values)

        return results

    def pca(
        self,
        region,
        n_snps,
        thin_offset=0,
        sample_sets=None,
        sample_query=None,
        site_mask="gamb_colu_arab",
        min_minor_ac=2,
        max_missing_an=0,
        n_components=20,
    ):
        """Run a principal components analysis (PCA) using biallelic SNPs from
        the selected genome region and samples.

        Parameters
        ----------
        region : str
            Chromosome arm (e.g., "2L"), gene name (e.g., "AGAP007280") or
            genomic region defined with coordinates (e.g.,
            "2L:44989425-44998059").
        n_snps : int
            The desired number of SNPs to use when running the analysis.
            SNPs will be evenly thinned to approximately this number.
        thin_offset : int, optional
            Starting index for SNP thinning. Change this to repeat the analysis
            using a different set of SNPs.
        sample_sets : str or list of str, optional
            Can be a sample set identifier (e.g., "AG1000G-AO") or a list of
            sample set identifiers (e.g., ["AG1000G-BF-A", "AG1000G-BF-B"]) or a
            release identifier (e.g., "3.0") or a list of release identifiers.
        sample_query : str, optional
            A pandas query string which will be evaluated against the sample
            metadata e.g., "taxon == 'coluzzii' and country == 'Burkina Faso'".
        site_mask : {"gamb_colu_arab", "gamb_colu", "arab"}
            Site filters mask to apply.
        min_minor_ac : int, optional
            The minimum minor allele count. SNPs with a minor allele count
            below this value will be excluded prior to thinning.
        max_missing_an : int, optional
            The maximum number of missing allele calls to accept. SNPs with
            more than this value will be excluded prior to thinning. Set to 0
            (default) to require no missing calls.
        n_components : int, optional
            Number of components to return.

        Returns
        -------
        df_pca : pandas.DataFrame
            A dataframe of sample metadata, with columns "PC1", "PC2", "PC3",
            etc., added.
        evr : np.ndarray
            An array of explained variance ratios, one per component.

        Notes
        -----
        This computation may take some time to run, depending on your computing
        environment. Results of this computation will be cached and re-used if
        the `results_cache` parameter was set when instantiating the Ag3 class.

        """
        debug = self._log.debug

        # change this name if you ever change the behaviour of this function, to
        # invalidate any previously cached data
        name = "ag3_pca_v1"

        debug("normalize params for consistent hash value")
        params = dict(
            region=self.resolve_region(region).to_dict(),
            n_snps=n_snps,
            thin_offset=thin_offset,
            sample_sets=self._prep_sample_sets_arg(sample_sets=sample_sets),
            sample_query=sample_query,
            site_mask=site_mask,
            min_minor_ac=min_minor_ac,
            max_missing_an=max_missing_an,
            n_components=n_components,
        )

        debug("try to retrieve results from the cache")
        try:
            results = self.results_cache_get(name=name, params=params)

        except CacheMiss:
            results = self._pca(**params)
            self.results_cache_set(name=name, params=params, results=results)

        debug("unpack results")
        coords = results["coords"]
        evr = results["evr"]

        debug("add coords to sample metadata dataframe")
        df_samples = self.sample_metadata(
            sample_sets=sample_sets,
            sample_query=sample_query,
        )
        df_coords = pd.DataFrame(
            {f"PC{i + 1}": coords[:, i] for i in range(n_components)}
        )
        df_pca = pd.concat([df_samples, df_coords], axis="columns")

        return df_pca, evr

    def _pca(
        self,
        *,
        region,
        n_snps,
        thin_offset,
        sample_sets,
        sample_query,
        site_mask,
        min_minor_ac,
        max_missing_an,
        n_components,
    ):
        debug = self._log.debug

        debug("access SNP calls")
        ds_snps = self.snp_calls(
            region=region,
            sample_sets=sample_sets,
            sample_query=sample_query,
            site_mask=site_mask,
        )
        debug(
            f"{ds_snps.dims['variants']:,} variants, {ds_snps.dims['samples']:,} samples"
        )

        debug("perform allele count")
        ac = self.snp_allele_counts(
            region=region,
            sample_sets=sample_sets,
            sample_query=sample_query,
            site_mask=site_mask,
        )
        n_chroms = ds_snps.dims["samples"] * 2
        an_called = ac.sum(axis=1)
        an_missing = n_chroms - an_called

        debug("ascertain sites")
        ac = allel.AlleleCountsArray(ac)
        min_ref_ac = min_minor_ac
        max_ref_ac = n_chroms - min_minor_ac
        # here we choose biallelic sites involving the reference allele
        loc_sites = (
            ac.is_biallelic()
            & (ac[:, 0] >= min_ref_ac)
            & (ac[:, 0] <= max_ref_ac)
            & (an_missing <= max_missing_an)
        )
        debug(f"ascertained {np.count_nonzero(loc_sites):,} sites")

        debug("thin sites to approximately desired number")
        loc_sites = np.nonzero(loc_sites)[0]
        thin_step = max(loc_sites.shape[0] // n_snps, 1)
        loc_sites_thinned = loc_sites[thin_offset::thin_step]
        debug(f"thinned to {np.count_nonzero(loc_sites_thinned):,} sites")

        debug("access genotypes")
        gt = ds_snps["call_genotype"].data
        gt_asc = da.take(gt, loc_sites_thinned, axis=0)
        gn_asc = allel.GenotypeDaskArray(gt_asc).to_n_alt()
        with self._dask_progress(desc="Load SNP genotypes"):
            gn_asc = gn_asc.compute()

        debug("remove any sites where all genotypes are identical")
        loc_var = np.any(gn_asc != gn_asc[:, 0, np.newaxis], axis=1)
        gn_var = np.compress(loc_var, gn_asc, axis=0)
        debug(f"final shape {gn_var.shape}")

        debug("run the PCA")
        coords, model = allel.pca(gn_var, n_components=n_components)

        debug("work around sign indeterminacy")
        for i in range(n_components):
            c = coords[:, i]
            if np.abs(c.min()) > np.abs(c.max()):
                coords[:, i] = c * -1

        results = dict(coords=coords, evr=model.explained_variance_ratio_)
        return results

    def plot_pca_variance(self, evr, width=900, height=400, **kwargs):
        """Plot explained variance ratios from a principal components analysis
        (PCA) using a plotly bar plot.

        Parameters
        ----------
        evr : np.ndarray
            An array of explained variance ratios, one per component.
        width : int, optional
            Plot width in pixels (px).
        height : int, optional
            Plot height in pixels (px).
        **kwargs
            Passed through to px.bar().

        Returns
        -------
        fig : Figure
            A plotly figure.

        """
        debug = self._log.debug

        import plotly.express as px

        debug("prepare plotting variables")
        y = evr * 100  # convert to percent
        x = [str(i + 1) for i in range(len(y))]

        debug("set up plotting options")
        plot_kwargs = dict(
            labels={
                "x": "Principal component",
                "y": "Explained variance (%)",
            },
            template="simple_white",
            width=width,
            height=height,
        )
        debug("apply any user overrides")
        plot_kwargs.update(kwargs)

        debug("make a bar plot")
        fig = px.bar(x=x, y=y, **plot_kwargs)

        return fig

    def plot_pca_coords(
        self,
        data,
        x="PC1",
        y="PC2",
        color=None,
        symbol=None,
        jitter_frac=0.02,
        random_seed=42,
        width=900,
        height=600,
        marker_size=10,
        **kwargs,
    ):
        """Plot sample coordinates from a principal components analysis (PCA)
        as a plotly scatter plot.

        Parameters
        ----------
        data : pandas.DataFrame
            A dataframe of sample metadata, with columns "PC1", "PC2", "PC3",
            etc., added.
        x : str, optional
            Name of principal component to plot on the X axis.
        y : str, optional
            Name of principal component to plot on the Y axis.
        color : str, optional
            Name of column in the input dataframe to use to color the markers.
        symbol : str, optional
            Name of column in the input dataframe to use to choose marker symbols.
        jitter_frac : float, optional
            Randomly jitter points by this fraction of their range.
        random_seed : int, optional
            Random seed for jitter.
        width : int, optional
            Plot width in pixels (px).
        height : int, optional
            Plot height in pixels (px).
        marker_size : int, optional
            Marker size.

        Returns
        -------
        fig : Figure
            A plotly figure.

        """
        debug = self._log.debug

        import plotly.express as px

        debug(
            "set up data - copy and shuffle so that we don't get systematic over-plotting"
        )
        # TODO does the shuffling actually work?
        data = (
            data.copy().sample(frac=1, random_state=random_seed).reset_index(drop=True)
        )

        debug(
            "apply jitter if desired - helps spread out points when tightly clustered"
        )
        if jitter_frac:
            np.random.seed(random_seed)
            data[x] = jitter(data[x], jitter_frac)
            data[y] = jitter(data[y], jitter_frac)

        debug("convenience variables")
        data["country_location"] = data["country"] + " - " + data["location"]

        debug("set up plotting options")
        hover_data = [
            "partner_sample_id",
            "sample_set",
            "taxon",
            "country",
            "admin1_iso",
            "admin1_name",
            "admin2_name",
            "location",
            "year",
            "month",
        ]
        plot_kwargs = dict(
            width=width,
            height=height,
            color=color,
            symbol=symbol,
            template="simple_white",
            hover_name="sample_id",
            hover_data=hover_data,
            opacity=0.9,
            render_mode="svg",
        )

        debug("special handling for taxon color")
        if color == "taxon":
            _setup_taxon_colors(plot_kwargs)

        debug("apply any user overrides")
        plot_kwargs.update(kwargs)

        debug("2D scatter plot")
        fig = px.scatter(data, x=x, y=y, **plot_kwargs)

        debug("tidy up")
        fig.update_layout(
            legend=dict(itemsizing="constant"),
        )
        fig.update_traces(marker={"size": marker_size})

        return fig

    def plot_pca_coords_3d(
        self,
        data,
        x="PC1",
        y="PC2",
        z="PC3",
        color=None,
        symbol=None,
        jitter_frac=0.02,
        random_seed=42,
        width=900,
        height=600,
        marker_size=5,
        **kwargs,
    ):
        """Plot sample coordinates from a principal components analysis (PCA)
        as a plotly 3D scatter plot.

        Parameters
        ----------
        data : pandas.DataFrame
            A dataframe of sample metadata, with columns "PC1", "PC2", "PC3",
            etc., added.
        x : str, optional
            Name of principal component to plot on the X axis.
        y : str, optional
            Name of principal component to plot on the Y axis.
        z : str, optional
            Name of principal component to plot on the Z axis.
        color : str, optional
            Name of column in the input dataframe to use to color the markers.
        symbol : str, optional
            Name of column in the input dataframe to use to choose marker symbols.
        jitter_frac : float, optional
            Randomly jitter points by this fraction of their range.
        random_seed : int, optional
            Random seed for jitter.
        width : int, optional
            Plot width in pixels (px).
        height : int, optional
            Plot height in pixels (px).
        marker_size : int, optional
            Marker size.

        Returns
        -------
        fig : Figure
            A plotly figure.

        """
        debug = self._log.debug

        import plotly.express as px

        debug(
            "set up data - copy and shuffle so that we don't get systematic over-plotting"
        )
        # TODO does this actually work?
        data = (
            data.copy().sample(frac=1, random_state=random_seed).reset_index(drop=True)
        )

        debug(
            "apply jitter if desired - helps spread out points when tightly clustered"
        )
        if jitter_frac:
            np.random.seed(random_seed)
            data[x] = jitter(data[x], jitter_frac)
            data[y] = jitter(data[y], jitter_frac)
            data[z] = jitter(data[z], jitter_frac)

        debug("convenience variables")
        data["country_location"] = data["country"] + " - " + data["location"]

        debug("set up plotting options")
        hover_data = [
            "partner_sample_id",
            "sample_set",
            "taxon",
            "country",
            "admin1_iso",
            "admin1_name",
            "admin2_name",
            "location",
            "year",
            "month",
        ]
        plot_kwargs = dict(
            width=width,
            height=height,
            hover_name="sample_id",
            hover_data=hover_data,
            color=color,
            symbol=symbol,
        )

        debug("special handling for taxon color")
        if color == "taxon":
            _setup_taxon_colors(plot_kwargs)

        debug("apply any user overrides")
        plot_kwargs.update(kwargs)

        debug("3D scatter plot")
        fig = px.scatter_3d(data, x=x, y=y, z=z, **plot_kwargs)

        debug("tidy up")
        fig.update_layout(
            scene=dict(aspectmode="cube"),
            legend=dict(itemsizing="constant"),
        )
        fig.update_traces(marker={"size": marker_size})

        return fig

    def plot_snps_track(
        self,
        region,
        sample_sets=None,
        sample_query=None,
        site_mask="gamb_colu_arab",
        width=800,
        height=120,
        max_snps=200_000,
        x_range=None,
        show=True,
    ):
        """Plot SNPs in a given genome region. SNPs are shown as rectangles,
        with segregating and non-segregating SNPs positioned on different levels,
        and coloured by site filter.

        Parameters
        ----------
        region : str
            Chromosome arm (e.g., "2L"), gene name (e.g., "AGAP007280") or
            genomic region defined with coordinates (e.g.,
            "2L:44989425-44998059").
        sample_sets : str or list of str, optional
            Can be a sample set identifier (e.g., "AG1000G-AO") or a list of
            sample set identifiers (e.g., ["AG1000G-BF-A", "AG1000G-BF-B"]) or a
            release identifier (e.g., "3.0") or a list of release identifiers.
        sample_query : str, optional
            A pandas query string which will be evaluated against the sample
            metadata e.g., "taxon == 'coluzzii' and country == 'Burkina Faso'".
        site_mask : str, optional
            Site filters mask to apply.
        width : int, optional
            Width of plot in pixels (px).
        height : int, optional
            Height of plot in pixels (px).
        max_snps : int, optional
            Maximum number of SNPs to plot.
        x_range : bokeh.models.Range1d, optional
            X axis range (for linking to other tracks).
        show : bool, optional
            If True, show the plot.

        Returns
        -------
        fig : Figure
            Bokeh figure.


        """
        debug = self._log.debug

        import bokeh.models as bkmod
        import bokeh.palettes as bkpal
        import bokeh.plotting as bkplt

        debug("resolve and check region")
        region = self.resolve_region(region)
        if (
            (region.start is None)
            or (region.end is None)
            or ((region.end - region.start) > max_snps)
        ):
            raise ValueError("Region is too large, please provide a smaller region.")

        debug("compute allele counts")
        ac = allel.AlleleCountsArray(
            self.snp_allele_counts(
                region=region,
                sample_sets=sample_sets,
                sample_query=sample_query,
            )
        )
        an = ac.sum(axis=1)
        is_seg = ac.is_segregating()
        is_var = ac.is_variant()
        allelism = ac.allelism()

        debug("obtain SNP variants data")
        ds_sites = self.snp_variants(
            region=region,
        ).compute()

        debug("build a dataframe")
        pos = ds_sites["variant_position"].values
        alleles = ds_sites["variant_allele"].values.astype("U")
        cols = {
            "pos": pos,
            "allele_0": alleles[:, 0],
            "allele_1": alleles[:, 1],
            "allele_2": alleles[:, 2],
            "allele_3": alleles[:, 3],
            "ac_0": ac[:, 0],
            "ac_1": ac[:, 1],
            "ac_2": ac[:, 2],
            "ac_3": ac[:, 3],
            "an": an,
            "is_seg": is_seg,
            "is_var": is_var,
            "allelism": allelism,
            "pass_gamb_colu_arab": ds_sites[
                "variant_filter_pass_gamb_colu_arab"
            ].values,
            "pass_gamb_colu": ds_sites["variant_filter_pass_gamb_colu"].values,
            "pass_arab": ds_sites["variant_filter_pass_arab"].values,
        }
        data = pd.DataFrame(cols)

        debug("create figure")
        xwheel_zoom = bkmod.WheelZoomTool(dimensions="width", maintain_focus=False)
        pos = data["pos"].values
        x_min = pos[0]
        x_max = pos[-1]
        if x_range is None:
            x_range = bkmod.Range1d(x_min, x_max, bounds="auto")

        tooltips = [
            ("Position", "$x{0,0}"),
            (
                "Alleles",
                "@allele_0 (@ac_0), @allele_1 (@ac_1), @allele_2 (@ac_2), @allele_3 (@ac_3)",
            ),
            ("No. alleles", "@allelism"),
            ("Allele calls", "@an"),
            ("Pass gamb_colu_arab", "@pass_gamb_colu_arab"),
            ("Pass gamb_colu", "@pass_gamb_colu"),
            ("Pass arab", "@pass_arab"),
        ]

        fig = bkplt.figure(
            title="SNPs",
            tools=["xpan", "xzoom_in", "xzoom_out", xwheel_zoom, "reset"],
            active_scroll=xwheel_zoom,
            active_drag="xpan",
            plot_width=width,
            plot_height=height,
            toolbar_location="above",
            x_range=x_range,
            y_range=(0.5, 2.5),
            tooltips=tooltips,
        )
        hover_tool = fig.select(type=bkmod.HoverTool)
        hover_tool.names = ["snps"]

        debug("plot gaps in the reference genome")
        seq = self.genome_sequence(region=region.contig).compute()
        is_n = (seq == b"N") | (seq == b"n")
        loc_n_start = ~is_n[:-1] & is_n[1:]
        loc_n_stop = is_n[:-1] & ~is_n[1:]
        n_starts = np.nonzero(loc_n_start)[0]
        n_stops = np.nonzero(loc_n_stop)[0]
        df_n_runs = pd.DataFrame(
            {"left": n_starts + 1.6, "right": n_stops + 1.4, "top": 2.5, "bottom": 0.5}
        )
        fig.quad(
            top="top",
            bottom="bottom",
            left="left",
            right="right",
            color="#cccccc",
            source=df_n_runs,
            name="gaps",
        )

        debug("plot SNPs")
        color_pass = bkpal.Colorblind6[3]
        color_fail = bkpal.Colorblind6[5]
        data["left"] = data["pos"] - 0.4
        data["right"] = data["pos"] + 0.4
        data["bottom"] = np.where(data["is_seg"], 1.6, 0.6)
        data["top"] = data["bottom"] + 0.8
        data["color"] = np.where(data[f"pass_{site_mask}"], color_pass, color_fail)
        fig.quad(
            top="top",
            bottom="bottom",
            left="left",
            right="right",
            color="color",
            source=data,
            name="snps",
        )
        # TODO add legend?

        debug("tidy plot")
        fig.yaxis.ticker = bkmod.FixedTicker(
            ticks=[1, 2],
        )
        fig.yaxis.major_label_overrides = {
            1: "Non-segregating",
            2: "Segregating",
        }
        fig.xaxis.axis_label = f"Contig {region.contig} position (bp)"
        fig.xaxis.ticker = bkmod.AdaptiveTicker(min_interval=1)
        fig.xaxis.minor_tick_line_color = None
        fig.xaxis[0].formatter = bkmod.NumeralTickFormatter(format="0,0")

        if show:
            bkplt.show(fig)

        return fig

    def plot_snps(
        self,
        region,
        sample_sets=None,
        sample_query=None,
        site_mask="gamb_colu_arab",
        width=800,
        track_height=80,
        genes_height=120,
        max_snps=200_000,
        show=True,
    ):
        """Plot SNPs in a given genome region. SNPs are shown as rectangles,
        with segregating and non-segregating SNPs positioned on different levels,
        and coloured by site filter.

        Parameters
        ----------
        region : str
            Chromosome arm (e.g., "2L"), gene name (e.g., "AGAP007280") or
            genomic region defined with coordinates (e.g.,
            "2L:44989425-44998059").
        sample_sets : str or list of str, optional
            Can be a sample set identifier (e.g., "AG1000G-AO") or a list of
            sample set identifiers (e.g., ["AG1000G-BF-A", "AG1000G-BF-B"]) or a
            release identifier (e.g., "3.0") or a list of release identifiers.
        sample_query : str, optional
            A pandas query string which will be evaluated against the sample
            metadata e.g., "taxon == 'coluzzii' and country == 'Burkina Faso'".
        site_mask : str, optional
            Site filters mask to apply.
        width : int, optional
            Width of plot in pixels (px).
        track_height : int, optional
            Height of SNPs track in pixels (px).
        genes_height : int, optional
            Height of genes track in pixels (px).
        max_snps : int, optional
            Maximum number of SNPs to show.
        show : bool, optional
            If True, show the plot.

        Returns
        -------
        fig : Figure
            Bokeh figure.

        """
        debug = self._log.debug

        import bokeh.layouts as bklay
        import bokeh.plotting as bkplt

        debug("plot SNPs track")
        fig1 = self.plot_snps_track(
            region=region,
            sample_sets=sample_sets,
            sample_query=sample_query,
            site_mask=site_mask,
            width=width,
            height=track_height,
            max_snps=max_snps,
            show=False,
        )
        fig1.xaxis.visible = False

        debug("plot genes track")
        fig2 = self.plot_genes(
            region=region,
            width=width,
            height=genes_height,
            x_range=fig1.x_range,
            show=False,
        )

        fig = bklay.gridplot(
            [fig1, fig2], ncols=1, toolbar_location="above", merge_tools=True
        )

        if show:
            bkplt.show(fig)

        return fig

    def aim_variants(self, aims):
        """Open ancestry informative marker variants.

        Parameters
        ----------
        aims : {'gamb_vs_colu', 'gambcolu_vs_arab'}
            Which ancestry informative markers to use.

        Returns
        -------
        ds : xarray.Dataset
            A dataset containing AIM positions and discriminating alleles.

        """
        try:
            ds = self._cache_aim_variants[aims]
        except KeyError:
            path = f"{self._base_path}/reference/aim_defs_20220528/{aims}.zarr"
            store = init_zarr_store(fs=self._fs, path=path)
            ds = xr.open_zarr(store, concat_characters=False)
            ds = ds.set_coords(["variant_contig", "variant_position"])
            self._cache_aim_variants[aims] = ds
        return ds.copy(deep=False)

    def _aim_calls_dataset(self, *, aims, sample_set):
        release = self._lookup_release(sample_set=sample_set)
        release_path = _release_to_path(release)
        path = f"gs://vo_agam_release/{release_path}/aim_calls_20220528/{sample_set}/{aims}.zarr"
        store = init_zarr_store(fs=self._fs, path=path)
        ds = xr.open_zarr(store=store, concat_characters=False)
        ds = ds.set_coords(["variant_contig", "variant_position", "sample_id"])
        return ds

    def aim_calls(
        self,
        aims,
        sample_sets=None,
        sample_query=None,
    ):
        """Access ancestry informative marker SNP sites, alleles and genotype
        calls.

        Parameters
        ----------
        aims : {'gamb_vs_colu', 'gambcolu_vs_arab'}
            Which ancestry informative markers to use.
        sample_sets : str or list of str, optional
            Can be a sample set identifier (e.g., "AG1000G-AO") or a list of
            sample set identifiers (e.g., ["AG1000G-BF-A", "AG1000G-BF-B"]) or a
            release identifier (e.g., "3.0") or a list of release identifiers.
        sample_query : str, optional
            A pandas query string which will be evaluated against the sample
            metadata e.g., "taxon == 'coluzzii' and country == 'Burkina Faso'".

        Returns
        -------
        ds : xarray.Dataset
            A dataset containing AIM SNP sites, alleles and genotype calls.

        """
        debug = self._log.debug

        debug("normalise parameters")
        sample_sets = self._prep_sample_sets_arg(sample_sets=sample_sets)

        debug("access SNP calls and concatenate multiple sample sets and/or regions")
        ly = []
        for s in sample_sets:
            y = self._aim_calls_dataset(
                aims=aims,
                sample_set=s,
            )
            ly.append(y)

        debug("concatenate data from multiple sample sets")
        ds = xarray_concat(ly, dim=DIM_SAMPLE)

        debug("handle sample query")
        if sample_query is not None:
            df_samples = self.sample_metadata(sample_sets=sample_sets)
            loc_samples = df_samples.eval(sample_query).values
            if np.count_nonzero(loc_samples) == 0:
                raise ValueError(f"No samples found for query {sample_query!r}")
            ds = ds.isel(samples=loc_samples)

        return ds

    def plot_aim_heatmap(
        self,
        aims,
        sample_sets=None,
        sample_query=None,
        sort=True,
        row_height=4,
        colors="T10",
        xgap=0,
        ygap=0.5,
    ):
        """Plot a heatmap of ancestry-informative marker (AIM) genotypes.

        Parameters
        ----------
        aims : {'gamb_vs_colu', 'gambcolu_vs_arab'}
            Which ancestry informative markers to use.
        sample_sets : str or list of str, optional
            Can be a sample set identifier (e.g., "AG1000G-AO") or a list of
            sample set identifiers (e.g., ["AG1000G-BF-A", "AG1000G-BF-B"]) or a
            release identifier (e.g., "3.0") or a list of release identifiers.
        sample_query : str, optional
            A pandas query string which will be evaluated against the sample
            metadata e.g., "taxon == 'coluzzii' and country == 'Burkina Faso'".
        sort : bool, optional
            If true (default), sort the samples by the total fraction of AIM
            alleles for the second species in the comparison.
        row_height : int, optional
            Height per sample in px.
        colors : str, optional
            Choose your favourite color palette.
        xgap : float, optional
            Creates lines between columns (variants).
        ygap : float, optional
            Creates lines between rows (samples).

        Returns
        -------
        fig : plotly.graph_objects.Figure

        """

        debug = self._log.debug

        import allel
        import plotly.express as px
        import plotly.graph_objects as go
        from plotly.subplots import make_subplots

        debug("load AIM calls")
        ds = self.aim_calls(
            aims=aims,
            sample_sets=sample_sets,
            sample_query=sample_query,
        ).compute()
        samples = ds["sample_id"].values
        variant_contig = ds["variant_contig"].values

        debug("count variants per contig")
        contigs = ds.attrs["contigs"]
        col_widths = [
            np.count_nonzero(variant_contig == contigs.index(contig))
            for contig in contigs
        ]
        debug(col_widths)

        debug("access and transform genotypes")
        gt = allel.GenotypeArray(ds["call_genotype"].values)
        gn = gt.to_n_alt(fill=-1)

        if sort:
            debug("sort by AIM fraction")
            ac = np.sum(gt == 1, axis=(0, 2))
            an = np.sum(gt >= 0, axis=(0, 2))
            af = ac / an
            ix_sorted = np.argsort(af)
            gn = np.take(gn, ix_sorted, axis=1)
            samples = np.take(samples, ix_sorted, axis=0)

        debug("set up colors")
        # https://en.wiktionary.org/wiki/abandon_hope_all_ye_who_enter_here
        if colors.lower() == "plotly":
            palette = px.colors.qualitative.Plotly
            color_gc = palette[3]
            color_gc_a = palette[9]
            color_a = palette[2]
            color_g = palette[0]
            color_g_c = palette[9]
            color_c = palette[1]
            color_m = "white"
        elif colors.lower() == "set1":
            palette = px.colors.qualitative.Set1
            color_gc = palette[3]
            color_gc_a = palette[4]
            color_a = palette[2]
            color_g = palette[1]
            color_g_c = palette[5]
            color_c = palette[0]
            color_m = "white"
        elif colors.lower() == "g10":
            palette = px.colors.qualitative.G10
            color_gc = palette[4]
            color_gc_a = palette[2]
            color_a = palette[3]
            color_g = palette[0]
            color_g_c = palette[2]
            color_c = palette[8]
            color_m = "white"
        elif colors.lower() == "t10":
            palette = px.colors.qualitative.T10
            color_gc = palette[6]
            color_gc_a = palette[5]
            color_a = palette[4]
            color_g = palette[0]
            color_g_c = palette[5]
            color_c = palette[2]
            color_m = "white"
        else:
            raise ValueError("unsupported colors")
        if aims == "gambcolu_vs_arab":
            colors = [color_m, color_gc, color_gc_a, color_a]
        else:
            colors = [color_m, color_g, color_g_c, color_c]
        species = aims.split("_vs_")

        debug("create subplots")
        fig = make_subplots(
            rows=1,
            cols=len(contigs),
            shared_yaxes=True,
            column_titles=contigs,
            row_titles=None,
            column_widths=col_widths,
            x_title="Variants",
            y_title="Samples",
            horizontal_spacing=0.01,
            vertical_spacing=0.01,
        )

        for j, contig in enumerate(contigs):
            debug(f"plot {contig}")
            loc_contig = variant_contig == j
            gn_contig = np.compress(loc_contig, gn, axis=0)
            fig.add_trace(
                go.Heatmap(
                    y=samples,
                    z=gn_contig.T,
                    # construct a discrete color scale
                    # https://plotly.com/python/colorscales/#constructing-a-discrete-or-discontinuous-color-scale
                    colorscale=[
                        [0 / 4, colors[0]],
                        [1 / 4, colors[0]],
                        [1 / 4, colors[1]],
                        [2 / 4, colors[1]],
                        [2 / 4, colors[2]],
                        [3 / 4, colors[2]],
                        [3 / 4, colors[3]],
                        [4 / 4, colors[3]],
                    ],
                    zmin=-1.5,
                    zmax=2.5,
                    xgap=xgap,
                    ygap=ygap,  # this creates faint lines between rows
                    colorbar=dict(
                        title="AIM genotype",
                        tickmode="array",
                        tickvals=[-1, 0, 1, 2],
                        ticktext=[
                            "missing",
                            f"{species[0]}/{species[0]}",
                            f"{species[0]}/{species[1]}",
                            f"{species[1]}/{species[1]}",
                        ],
                        len=100,
                        lenmode="pixels",
                        y=1,
                        yanchor="top",
                        outlinewidth=1,
                        outlinecolor="black",
                    ),
                    hovertemplate=dedent(
                        """
                        Variant index: %{x}<br>
                        Sample: %{y}<br>
                        Genotype: %{z}
                        <extra></extra>
                    """
                    ),
                ),
                row=1,
                col=j + 1,
            )

        fig.update_xaxes(
            tickmode="array",
            tickvals=[],
        )

        fig.update_yaxes(
            tickmode="array",
            tickvals=[],
        )

        fig.update_layout(
            title=f"AIMs - {aims}",
            height=max(300, row_height * len(samples) + 100),
        )

        return fig

    def _block_jackknife_cohort_diversity_stats(
        self, *, cohort_label, ac, n_jack, confidence_level
    ):
        debug = self._log.debug

        debug("set up for diversity calculations")
        n_sites = ac.shape[0]
        ac = allel.AlleleCountsArray(ac)
        n = ac.sum(axis=1).max()  # number of chromosomes sampled
        n_sites = min(n_sites, ac.shape[0])  # number of sites
        block_length = n_sites // n_jack  # number of sites in each block
        n_sites_j = n_sites - block_length  # number of sites in each jackknife resample

        debug("compute scaling constants")
        a1 = np.sum(1 / np.arange(1, n))
        a2 = np.sum(1 / (np.arange(1, n) ** 2))
        b1 = (n + 1) / (3 * (n - 1))
        b2 = 2 * (n**2 + n + 3) / (9 * n * (n - 1))
        c1 = b1 - (1 / a1)
        c2 = b2 - ((n + 2) / (a1 * n)) + (a2 / (a1**2))
        e1 = c1 / a1
        e2 = c2 / (a1**2 + a2)

        debug(
            "compute some intermediates ahead of time, to minimise computation during jackknife resampling"
        )
        mpd_data = allel.mean_pairwise_difference(ac, fill=0)
        # N.B., here we compute the number of segregating sites as the number
        # of alleles minus 1. This follows the sgkit and tskit implementations,
        # and is different from scikit-allel.
        seg_data = ac.allelism() - 1

        debug("compute estimates from all data")
        theta_pi_abs_data = np.sum(mpd_data)
        theta_pi_data = theta_pi_abs_data / n_sites
        S_data = np.sum(seg_data)
        theta_w_abs_data = S_data / a1
        theta_w_data = theta_w_abs_data / n_sites
        d_data = theta_pi_abs_data - theta_w_abs_data
        d_stdev_data = np.sqrt((e1 * S_data) + (e2 * S_data * (S_data - 1)))
        tajima_d_data = d_data / d_stdev_data

        debug("set up for jackknife resampling")
        jack_theta_pi = []
        jack_theta_w = []
        jack_tajima_d = []

        debug("begin jackknife resampling")
        for i in range(n_jack):

            # locate block to delete
            block_start = i * block_length
            block_stop = block_start + block_length
            loc_j = np.ones(n_sites, dtype=bool)
            loc_j[block_start:block_stop] = False
            assert np.count_nonzero(loc_j) == n_sites_j

            # resample data and compute statistics

            # theta_pi
            mpd_j = mpd_data[loc_j]
            theta_pi_abs_j = np.sum(mpd_j)
            theta_pi_j = theta_pi_abs_j / n_sites_j
            jack_theta_pi.append(theta_pi_j)

            # theta_w
            seg_j = seg_data[loc_j]
            S_j = np.sum(seg_j)
            theta_w_abs_j = S_j / a1
            theta_w_j = theta_w_abs_j / n_sites_j
            jack_theta_w.append(theta_w_j)

            # tajima_d
            d_j = theta_pi_abs_j - theta_w_abs_j
            d_stdev_j = np.sqrt((e1 * S_j) + (e2 * S_j * (S_j - 1)))
            tajima_d_j = d_j / d_stdev_j
            jack_tajima_d.append(tajima_d_j)

        # calculate jackknife stats
        (
            theta_pi_estimate,
            theta_pi_bias,
            theta_pi_std_err,
            theta_pi_ci_err,
            theta_pi_ci_low,
            theta_pi_ci_upp,
        ) = jackknife_ci(
            stat_data=theta_pi_data,
            jack_stat=jack_theta_pi,
            confidence_level=confidence_level,
        )
        (
            theta_w_estimate,
            theta_w_bias,
            theta_w_std_err,
            theta_w_ci_err,
            theta_w_ci_low,
            theta_w_ci_upp,
        ) = jackknife_ci(
            stat_data=theta_w_data,
            jack_stat=jack_theta_w,
            confidence_level=confidence_level,
        )
        (
            tajima_d_estimate,
            tajima_d_bias,
            tajima_d_std_err,
            tajima_d_ci_err,
            tajima_d_ci_low,
            tajima_d_ci_upp,
        ) = jackknife_ci(
            stat_data=tajima_d_data,
            jack_stat=jack_tajima_d,
            confidence_level=confidence_level,
        )

        return dict(
            cohort=cohort_label,
            theta_pi=theta_pi_data,
            theta_pi_estimate=theta_pi_estimate,
            theta_pi_bias=theta_pi_bias,
            theta_pi_std_err=theta_pi_std_err,
            theta_pi_ci_err=theta_pi_ci_err,
            theta_pi_ci_low=theta_pi_ci_low,
            theta_pi_ci_upp=theta_pi_ci_upp,
            theta_w=theta_w_data,
            theta_w_estimate=theta_w_estimate,
            theta_w_bias=theta_w_bias,
            theta_w_std_err=theta_w_std_err,
            theta_w_ci_err=theta_w_ci_err,
            theta_w_ci_low=theta_w_ci_low,
            theta_w_ci_upp=theta_w_ci_upp,
            tajima_d=tajima_d_data,
            tajima_d_estimate=tajima_d_estimate,
            tajima_d_bias=tajima_d_bias,
            tajima_d_std_err=tajima_d_std_err,
            tajima_d_ci_err=tajima_d_ci_err,
            tajima_d_ci_low=tajima_d_ci_low,
            tajima_d_ci_upp=tajima_d_ci_upp,
        )

    def cohort_diversity_stats(
        self,
        cohort,
        cohort_size,
        region,
        site_mask,
        site_class,
        sample_sets=None,
        random_seed=42,
        n_jack=200,
        confidence_level=0.95,
    ):
        """Compute genetic diversity summary statistics for a cohort of
        individuals.

        Parameters
        ----------
        cohort : str or (str, str)
            Either a string giving one of the predefined cohort labels, or a
            pair of strings giving a custom cohort label and a sample query to
            select samples in the cohort.
        cohort_size : int
            Number of individuals to use for computation of summary statistics.
            If the cohort is larger than this size, it will be randomly
            down-sampled.
        region : str
            Chromosome arm (e.g., "2L"), gene name (e.g., "AGAP007280") or
            genomic region defined with coordinates (e.g.,
            "2L:44989425-44998059").
        site_mask : {"gamb_colu_arab", "gamb_colu", "arab"}
            Site filters mask to apply.
        site_class : str, optional
            Select sites belonging to one of the following classes: CDS_DEG_4,
            (4-fold degenerate coding sites), CDS_DEG_2_SIMPLE (2-fold simple
            degenerate coding sites), CDS_DEG_0 (non-degenerate coding sites),
            INTRON_SHORT (introns shorter than 100 bp), INTRON_LONG (introns
            longer than 200 bp), INTRON_SPLICE_5PRIME (intron within 2 bp of
            5' splice site), INTRON_SPLICE_3PRIME (intron within 2 bp of 3'
            splice site), UTR_5PRIME (5' untranslated region), UTR_3PRIME (3'
            untranslated region), INTERGENIC (intergenic, more than 10 kbp from
            a gene).
        sample_sets : str or list of str, optional
            Can be a sample set identifier (e.g., "AG1000G-AO") or a list of
            sample set identifiers (e.g., ["AG1000G-BF-A", "AG1000G-BF-B"]) or a
            release identifier (e.g., "3.0") or a list of release identifiers.
        random_seed : int, optional
            Seed for random number generator.
        n_jack : int, optional
            Number of blocks to divide the data into for the block jackknife
            estimation of confidence intervals. N.B., larger is not necessarily
            better.
        confidence_level : float, optional
            Confidence level to use for confidence interval calculation. 0.95
            means 95% confidence interval.

        Returns
        -------
        stats : pandas.Series
            A series with summary statistics and their confidence intervals.

        """

        debug = self._log.debug

        debug("process cohort parameter")
        cohort_query = None
        if isinstance(cohort, str):
            # assume it is one of the predefined cohorts
            cohort_label = cohort
            df_samples = self.sample_metadata(sample_sets=sample_sets)
            cohort_cols = [c for c in df_samples.columns if c.startswith("cohort_")]
            for c in cohort_cols:
                if cohort in set(df_samples[c]):
                    cohort_query = f"{c} == '{cohort}'"
                    break
            if cohort_query is None:
                raise ValueError(f"unknown cohort: {cohort}")

        elif isinstance(cohort, (list, tuple)) and len(cohort) == 2:
            cohort_label, cohort_query = cohort

        else:
            raise TypeError(r"invalid cohort parameter: {cohort!r}")

        debug("access allele counts")
        ac = self.snp_allele_counts(
            region=region,
            site_mask=site_mask,
            site_class=site_class,
            sample_query=cohort_query,
            sample_sets=sample_sets,
            cohort_size=cohort_size,
            random_seed=random_seed,
        )

        debug("compute diversity stats")
        stats = self._block_jackknife_cohort_diversity_stats(
            cohort_label=cohort_label,
            ac=ac,
            n_jack=n_jack,
            confidence_level=confidence_level,
        )

        debug("compute some extra cohort variables")
        df_samples = self.sample_metadata(
            sample_sets=sample_sets, sample_query=cohort_query
        )
        extra_fields = [
            ("taxon", "unique"),
            ("year", "unique"),
            ("month", "unique"),
            ("country", "unique"),
            ("admin1_iso", "unique"),
            ("admin1_name", "unique"),
            ("admin2_name", "unique"),
            ("longitude", "mean"),
            ("latitude", "mean"),
        ]
        for field, agg in extra_fields:
            if agg == "unique":
                vals = df_samples[field].sort_values().unique()
                if len(vals) == 0:
                    val = np.nan
                elif len(vals) == 1:
                    val = vals[0]
                else:
                    val = vals.tolist()
            elif agg == "mean":
                vals = df_samples[field]
                if len(vals) == 0:
                    val = np.nan
                else:
                    val = np.mean(vals)
            else:
                val = np.nan
            stats[field] = val

        return pd.Series(stats)

    def diversity_stats(
        self,
        cohorts,
        cohort_size,
        region,
        site_mask,
        site_class,
        sample_query=None,
        sample_sets=None,
        random_seed=42,
        n_jack=200,
        confidence_level=0.95,
    ):
        """Compute genetic diversity summary statistics for multiple cohorts.

        Parameters
        ----------
        cohorts : str or dict
            Either a string giving one of the predefined cohort columns, or a
            dictionary mapping cohort labels to sample queries.
        cohort_size : int
            Number of individuals to use for computation of summary statistics.
            If the cohort is larger than this size, it will be randomly
            down-sampled.
        region : str
            Chromosome arm (e.g., "2L"), gene name (e.g., "AGAP007280") or
            genomic region defined with coordinates (e.g.,
            "2L:44989425-44998059").
        site_mask : {"gamb_colu_arab", "gamb_colu", "arab"}
            Site filters mask to apply.
        site_class : str, optional
            Select sites belonging to one of the following classes: CDS_DEG_4,
            (4-fold degenerate coding sites), CDS_DEG_2_SIMPLE (2-fold simple
            degenerate coding sites), CDS_DEG_0 (non-degenerate coding sites),
            INTRON_SHORT (introns shorter than 100 bp), INTRON_LONG (introns
            longer than 200 bp), INTRON_SPLICE_5PRIME (intron within 2 bp of
            5' splice site), INTRON_SPLICE_3PRIME (intron within 2 bp of 3'
            splice site), UTR_5PRIME (5' untranslated region), UTR_3PRIME (3'
            untranslated region), INTERGENIC (intergenic, more than 10 kbp from
            a gene).
        sample_query : str, optional
            A pandas query string which will be evaluated against the sample
            metadata e.g., "taxon == 'coluzzii' and country == 'Burkina Faso'".
        sample_sets : str or list of str, optional
            Can be a sample set identifier (e.g., "AG1000G-AO") or a list of
            sample set identifiers (e.g., ["AG1000G-BF-A", "AG1000G-BF-B"]) or a
            release identifier (e.g., "3.0") or a list of release identifiers.
        random_seed : int, optional
            Seed for random number generator.
        n_jack : int, optional
            Number of blocks to divide the data into for the block jackknife
            estimation of confidence intervals. N.B., larger is not necessarily
            better.
        confidence_level : float, optional
            Confidence level to use for confidence interval calculation. 0.95
            means 95% confidence interval.

        Returns
        -------
        df_stats : pandas.DataFrame
            A DataFrame where each row provides summary statistics and their
            confidence intervals for a single cohort.

        """
        debug = self._log.debug
        info = self._log.info

        debug("set up cohorts")
        if isinstance(cohorts, dict):
            # user has supplied a custom dictionary mapping cohort identifiers
            # to pandas queries
            cohort_queries = cohorts

        elif isinstance(cohorts, str):
            # user has supplied one of the predefined cohort sets

            df_samples = self.sample_metadata(
                sample_sets=sample_sets, sample_query=sample_query
            )

            # determine column in dataframe - allow abbreviation
            if cohorts.startswith("cohort_"):
                cohorts_col = cohorts
            else:
                cohorts_col = "cohort_" + cohorts
            if cohorts_col not in df_samples.columns:
                raise ValueError(f"{cohorts_col!r} is not a known cohort set")

            # find cohort labels and build queries dictionary
            cohort_labels = sorted(df_samples[cohorts_col].dropna().unique())
            cohort_queries = {coh: f"{cohorts_col} == '{coh}'" for coh in cohort_labels}

        else:
            raise TypeError("cohorts parameter should be dict or str")

        debug("handle sample_query parameter")
        if sample_query is not None:
            cohort_queries = {
                cohort_label: f"({cohort_query}) and ({sample_query})"
                for cohort_label, cohort_query in cohort_queries.items()
            }

        debug("check cohort sizes, drop any cohorts which are too small")
        cohort_queries_checked = dict()
        for cohort_label, cohort_query in cohort_queries.items():
            df_cohort_samples = self.sample_metadata(
                sample_sets=sample_sets, sample_query=cohort_query
            )
            n_samples = len(df_cohort_samples)
            if n_samples < cohort_size:
                info(
                    f"cohort ({cohort_label}) has insufficient samples ({n_samples}) for requested cohort size ({cohort_size}), dropping"  # noqa
                )  # noqa
            else:
                cohort_queries_checked[cohort_label] = cohort_query

        debug("compute diversity stats for cohorts")
        all_stats = []
        for cohort_label, cohort_query in cohort_queries_checked.items():
            stats = self.cohort_diversity_stats(
                cohort=(cohort_label, cohort_query),
                cohort_size=cohort_size,
                region=region,
                site_mask=site_mask,
                site_class=site_class,
                sample_sets=sample_sets,
                random_seed=random_seed,
                n_jack=n_jack,
                confidence_level=confidence_level,
            )
            all_stats.append(stats)
        df_stats = pd.DataFrame(all_stats)

        return df_stats

    def plot_diversity_stats(
        self,
        df_stats,
        color=None,
        bar_plot_height=450,
        bar_width=30,
        scatter_plot_height=500,
        scatter_plot_width=500,
        template="plotly_white",
        plot_kwargs=None,
    ):
        """Plot diversity statistics.

        Parameters
        ----------
        df_stats : pandas.DataFrame
            Output from diversity_stats().
        color : str, optional
            Column to color by.
        bar_plot_height : int, optional
            Height of bar plots in pixels (px).
        bar_width : int, optional
            Width per bar in pixels (px).
        scatter_plot_height : int, optional
            Height of scatter plot in pixels (px).
        scatter_plot_width : int, optional
            Width of scatter plot in pixels (px).
        template : str, optional
            Plotly template.
        plot_kwargs : dict, optional
            Extra plotting parameters

        """
        debug = self._log.debug
        import plotly.express as px

        debug("set up common plotting parameters")
        if plot_kwargs is None:
            plot_kwargs = dict()
        default_plot_kwargs = dict(
            hover_name="cohort",
            hover_data=[
                "taxon",
                "country",
                "admin1_iso",
                "admin1_name",
                "admin2_name",
                "longitude",
                "latitude",
                "year",
                "month",
            ],
            labels={
                "theta_pi_estimate": r"$\widehat{\theta}_{\pi}$",
                "theta_w_estimate": r"$\widehat{\theta}_{w}$",
                "tajima_d_estimate": r"$D$",
                "cohort": "Cohort",
                "taxon": "Taxon",
                "country": "Country",
            },
        )
        if color == "taxon":
            _setup_taxon_colors(plot_kwargs=default_plot_kwargs)
        default_plot_kwargs.update(plot_kwargs)
        plot_kwargs = default_plot_kwargs
        bar_plot_width = 300 + bar_width * len(df_stats)

        debug("nucleotide diversity bar plot")
        fig = px.bar(
            data_frame=df_stats,
            x="cohort",
            y="theta_pi_estimate",
            error_y="theta_pi_ci_err",
            title="Nucleotide diversity",
            color=color,
            height=bar_plot_height,
            width=bar_plot_width,
            template=template,
            **plot_kwargs,
        )
        fig.show()

        debug("Watterson's estimator bar plot")
        fig = px.bar(
            data_frame=df_stats,
            x="cohort",
            y="theta_w_estimate",
            error_y="theta_w_ci_err",
            title="Watterson's estimator",
            color=color,
            height=bar_plot_height,
            width=bar_plot_width,
            template=template,
            **plot_kwargs,
        )
        fig.show()

        debug("Tajima's D bar plot")
        fig = px.bar(
            data_frame=df_stats,
            x="cohort",
            y="tajima_d_estimate",
            error_y="tajima_d_ci_err",
            title="Tajima's D",
            color=color,
            height=bar_plot_height,
            width=bar_plot_width,
            template=template,
            **plot_kwargs,
        )
        fig.show()

        debug("scatter plot comparing diversity estimators")
        fig = px.scatter(
            data_frame=df_stats,
            x="theta_pi_estimate",
            y="theta_w_estimate",
            error_x="theta_pi_ci_err",
            error_y="theta_w_ci_err",
            title="Diversity estimators",
            color=color,
            width=scatter_plot_width,
            height=scatter_plot_height,
            template=template,
            **plot_kwargs,
        )
        fig.show()

    def plot_samples_interactive_map(
        self,
        sample_sets=None,
        sample_query=None,
        basemap=None,
        center=(-2, 20),
        zoom=3,
        min_samples=1,
    ):
        """Plot an interactive map showing sampling locations using ipyleaflet.

        Parameters
        ----------
        sample_sets : str or list of str, optional
            Can be a sample set identifier (e.g., "AG1000G-AO") or a list of
            sample set identifiers (e.g., ["AG1000G-BF-A", "AG1000G-BF-B"]) or a
            release identifier (e.g., "3.0") or a list of release identifiers.
        sample_query : str, optional
            A pandas query string which will be evaluated against the sample
            metadata e.g., "taxon == 'coluzzii' and country == 'Burkina Faso'".
        basemap : dict
            Basemap description coming from ipyleaflet.basemaps.
        center : tuple of int, optional
            Location to center the map.
        zoom : int, optional
            Initial zoom level.
        min_samples : int, optional
            Minimum number of samples required to show a marker for a given
            location.

        Returns
        -------
        samples_map : ipyleaflet.Map
            Ipyleaflet map widget.

        """
        debug = self._log.debug

        import ipyleaflet

        debug("load sample metadata")
        df_samples = self.sample_metadata(
            sample_sets=sample_sets, sample_query=sample_query
        )

        debug("compute locations")
        pivot_location_taxon = df_samples.pivot_table(
            index=[
                "country",
                "admin1_iso",
                "admin1_name",
                "admin2_name",
                "location",
                "latitude",
                "longitude",
            ],
            columns=["taxon"],
            values="sample_id",
            aggfunc="count",
            fill_value=0,
        )

        debug("create a map")
        if basemap is None:
            basemap = ipyleaflet.basemaps.Esri.WorldImagery
        samples_map = ipyleaflet.Map(
            center=center,
            zoom=zoom,
            basemap=basemap,
        )
        samples_map.add_control(ipyleaflet.ScaleControl(position="bottomleft"))
        # make the map a bit taller than the default
        samples_map.layout.height = "500px"

        debug("add markers")
        taxa = df_samples["taxon"].dropna().sort_values().unique()
        for _, row in pivot_location_taxon.reset_index().iterrows():
            title = (
                f"Location: {row.location} ({row.latitude:.3f}, {row.longitude:.3f})"
            )
            title += f"\nAdmin level 2: {row.admin2_name}"
            title += f"\nAdmin level 1: {row.admin1_name} ({row.admin1_iso})"
            title += f"\nCountry: {row.country}"
            title += "\nNo. specimens: "
            all_n = 0
            for taxon in taxa:
                n = row[taxon]
                all_n += n
                if n > 0:
                    title += f"{n} {taxon}; "
            if all_n >= min_samples:
                marker = ipyleaflet.Marker(
                    location=(row.latitude, row.longitude),
                    draggable=False,
                    title=title,
                )
                samples_map.add_layer(marker)

        return samples_map

    def count_samples(
        self,
        sample_sets=None,
        sample_query=None,
        index=(
            "country",
            "admin1_iso",
            "admin1_name",
            "admin2_name",
            "year",
        ),
        columns="taxon",
    ):
        """Create a pivot table showing numbers of samples available by space,
        time and taxon.

        Parameters
        ----------
        sample_sets : str or list of str, optional
            Can be a sample set identifier (e.g., "AG1000G-AO") or a list of
            sample set identifiers (e.g., ["AG1000G-BF-A", "AG1000G-BF-B"]) or a
            release identifier (e.g., "3.0") or a list of release identifiers.
        sample_query : str, optional
            A pandas query string which will be evaluated against the sample
            metadata e.g., "taxon == 'coluzzii' and country == 'Burkina Faso'".
        index : str or tuple of str
            Sample metadata columns to use for the index.
        columns : str or tuple of str
            Sample metadata columns to use for the columns.

        Returns
        -------
        df : pandas.DataFrame
            Pivot table of sample counts.

        """
        debug = self._log.debug

        debug("load sample metadata")
        df_samples = self.sample_metadata(
            sample_sets=sample_sets, sample_query=sample_query
        )

        debug("create pivot table")
        df_pivot = df_samples.pivot_table(
            index=index,
            columns=columns,
            values="sample_id",
            aggfunc="count",
            fill_value=0,
        )

        return df_pivot

    def _lookup_sample(self, sample, sample_set=None):
        df_samples = self.sample_metadata(sample_sets=sample_set).set_index("sample_id")
        sample_rec = None
        if isinstance(sample, str):
            sample_rec = df_samples.loc[sample]
        elif isinstance(sample, int):
            sample_rec = df_samples.iloc[sample]
        else:
            type_error(name="sample", value=sample, expectation=(str, int))
        return sample_rec

    def _plot_heterozygosity_track(
        self,
        *,
        sample_id,
        sample_set,
        windows,
        counts,
        region,
        window_size,
        y_max,
        width,
        height,
        circle_kwargs,
        show,
        x_range,
    ):
        debug = self._log.debug

        import bokeh.models as bkmod
        import bokeh.plotting as bkplt

        region = self.resolve_region(region)

        # pos axis
        window_pos = windows.mean(axis=1)

        # het axis
        window_het = counts / window_size

        # determine plotting limits
        if x_range is None:
            if region.start is not None:
                x_min = region.start
            else:
                x_min = 0
            if region.end is not None:
                x_max = region.end
            else:
                x_max = len(self.genome_sequence(region.contig))
            x_range = bkmod.Range1d(x_min, x_max, bounds="auto")

        debug("create a figure for plotting")
        xwheel_zoom = bkmod.WheelZoomTool(dimensions="width", maintain_focus=False)
        fig = bkplt.figure(
            title=f"{sample_id} ({sample_set})",
            tools=["xpan", "xzoom_in", "xzoom_out", xwheel_zoom, "reset"],
            active_scroll=xwheel_zoom,
            active_drag="xpan",
            plot_width=width,
            plot_height=height,
            toolbar_location="above",
            x_range=x_range,
            y_range=(0, y_max),
        )

        debug("plot heterozygosity")
        data = pd.DataFrame(
            {
                "position": window_pos,
                "heterozygosity": window_het,
            }
        )
        if circle_kwargs is None:
            circle_kwargs = dict()
        circle_kwargs.setdefault("size", 3)
        fig.circle(x="position", y="heterozygosity", source=data, **circle_kwargs)

        debug("tidy up the plot")
        fig.yaxis.axis_label = "Heterozygosity (bp⁻¹)"
        _bokeh_style_genome_xaxis(fig, region.contig)

        if show:
            bkplt.show(fig)

        return fig

    def plot_heterozygosity_track(
        self,
        sample,
        region,
        site_mask,
        window_size,
        sample_set=None,
        y_max=0.03,
        width=DEFAULT_GENOME_PLOT_WIDTH,
        height=200,
        circle_kwargs=None,
        show=True,
        x_range=None,
    ):
        """Plot windowed heterozygosity for a single sample over a genome
        region.

        Parameters
        ----------
        sample : str or int
            Sample identifier or index within sample set.
        region : str
            Chromosome arm (e.g., "2L"), gene name (e.g., "AGAP007280") or
            genomic region defined with coordinates (e.g.,
            "2L:44989425-44998059").
        site_mask : {"gamb_colu_arab", "gamb_colu", "arab"}
            Site filters mask to apply.
        window_size : int
            Number of sites per window.
        sample_set : str, optional
            Sample set identifier. Not needed if sample parameter gives a sample
            identifier.
        y_max : float, optional
            Y axis limit.
        width : int, optional
            Plot width in pixels (px).
        height : int, optional
            Plot height in pixels (px).
        circle_kwargs : dict, optional
            Passed through to bokeh circle() function.
        show : bool, optional
            If true, show the plot.
        x_range : bokeh.models.Range1d, optional
            X axis range (for linking to other tracks).

        Returns
        -------
        fig : Figure
            Bokeh figure.

        """
        debug = self._log.debug

        debug("compute windowed heterozygosity")
        sample_id, sample_set, windows, counts = self._sample_count_het(
            sample=sample,
            region=region,
            site_mask=site_mask,
            window_size=window_size,
            sample_set=sample_set,
        )

        debug("plot heterozygosity")
        fig = self._plot_heterozygosity_track(
            sample_id=sample_id,
            sample_set=sample_set,
            windows=windows,
            counts=counts,
            region=region,
            window_size=window_size,
            y_max=y_max,
            width=width,
            height=height,
            circle_kwargs=circle_kwargs,
            show=show,
            x_range=x_range,
        )

        return fig

    def plot_heterozygosity(
        self,
        sample,
        region,
        site_mask,
        window_size,
        sample_set=None,
        y_max=0.03,
        width=DEFAULT_GENOME_PLOT_WIDTH,
        track_height=170,
        genes_height=DEFAULT_GENES_TRACK_HEIGHT,
        circle_kwargs=None,
        show=True,
    ):
        """Plot windowed heterozygosity for a single sample over a genome
        region.

        Parameters
        ----------
        sample : str or int
            Sample identifier or index within sample set.
        region : str
            Chromosome arm (e.g., "2L"), gene name (e.g., "AGAP007280") or
            genomic region defined with coordinates (e.g.,
            "2L:44989425-44998059").
        site_mask : {"gamb_colu_arab", "gamb_colu", "arab"}
            Site filters mask to apply.
        window_size : int
            Number of sites per window.
        sample_set : str, optional
            Sample set identifier. Not needed if sample parameter gives a sample
            identifier.
        y_max : float, optional
            Y axis limit.
        width : int, optional
            Plot width in pixels (px).
        track_height : int, optional
            Heterozygosity track height in pixels (px).
        genes_height : int, optional
            Genes track height in pixels (px).
        circle_kwargs : dict, optional
            Passed through to bokeh circle() function.
        show : bool, optional
            If true, show the plot.

        Returns
        -------
        fig : Figure
            Bokeh figure.

        """

        debug = self._log.debug

        import bokeh.layouts as bklay
        import bokeh.plotting as bkplt

        # normalise to support multiple samples
        if isinstance(sample, (list, tuple)):
            samples = sample
        else:
            samples = [sample]

        debug("plot first sample track")
        fig1 = self.plot_heterozygosity_track(
            sample=samples[0],
            sample_set=sample_set,
            region=region,
            site_mask=site_mask,
            window_size=window_size,
            y_max=y_max,
            width=width,
            height=track_height,
            circle_kwargs=circle_kwargs,
            show=False,
        )
        fig1.xaxis.visible = False
        figs = [fig1]

        debug("plot remaining sample tracks")
        for sample in samples[1:]:
            fig_het = self.plot_heterozygosity_track(
                sample=sample,
                sample_set=sample_set,
                region=region,
                site_mask=site_mask,
                window_size=window_size,
                y_max=y_max,
                width=width,
                height=track_height,
                circle_kwargs=circle_kwargs,
                show=False,
                x_range=fig1.x_range,
            )
            fig_het.xaxis.visible = False
            figs.append(fig_het)

        debug("plot genes track")
        fig_genes = self.plot_genes(
            region=region,
            width=width,
            height=genes_height,
            x_range=fig1.x_range,
            show=False,
        )
        figs.append(fig_genes)

        debug("combine plots into a single figure")
        fig_all = bklay.gridplot(
            figs, ncols=1, toolbar_location="above", merge_tools=True
        )

        if show:
            bkplt.show(fig_all)

        return fig_all

    def _sample_count_het(
        self,
        sample,
        region,
        site_mask,
        window_size,
        sample_set=None,
    ):
        debug = self._log.debug

        region = self.resolve_region(region)

        debug("access sample metadata, look up sample")
        sample_rec = self._lookup_sample(sample=sample, sample_set=sample_set)
        sample_id = sample_rec.name  # sample_id
        sample_set = sample_rec["sample_set"]

        debug("access SNPs, select data for sample")
        ds_snps = self.snp_calls(
            region=region, sample_sets=sample_set, site_mask=site_mask
        )
        ds_snps_sample = ds_snps.set_index(samples="sample_id").sel(samples=sample_id)

        # snp positions
        pos = ds_snps_sample["variant_position"].values

        # access genotypes
        gt = allel.GenotypeDaskVector(ds_snps_sample["call_genotype"].data)

        # compute het
        with self._dask_progress(desc="Compute heterozygous genotypes"):
            is_het = gt.is_het().compute()

        # compute window coordinates
        windows = allel.moving_statistic(
            values=pos,
            statistic=lambda x: [x[0], x[-1]],
            size=window_size,
        )

        # compute windowed heterozygosity
        counts = allel.moving_statistic(
            values=is_het,
            statistic=np.sum,
            size=window_size,
        )

        return sample_id, sample_set, windows, counts

    def roh_hmm(
        self,
        sample,
        region,
        site_mask,
        window_size,
        sample_set=None,
        phet_roh=0.001,
        phet_nonroh=(0.003, 0.01),
        transition=1e-3,
    ):
        """Infer runs of homozygosity for a single sample over a genome region.

        Parameters
        ----------
        sample : str or int
            Sample identifier or index within sample set.
        region : str
            Chromosome arm (e.g., "2L"), gene name (e.g., "AGAP007280") or
            genomic region defined with coordinates (e.g.,
            "2L:44989425-44998059").
        site_mask : {"gamb_colu_arab", "gamb_colu", "arab"}
            Site filters mask to apply.
        window_size : int
            Number of sites per window.
        sample_set : str, optional
            Sample set identifier. Not needed if sample parameter gives a sample
            identifier.
        phet_roh: float, optional
            Probability of observing a heterozygote in a ROH.
        phet_nonroh: tuple of floats, optional
            One or more probabilities of observing a heterozygote outside a ROH.
        transition: float, optional
           Probability of moving between states. A larger window size may call
           for a larger transitional probability.

        Returns
        -------
        df_roh : pandas.DataFrame
            A DataFrame where each row provides data about a single run of
            homozygosity.

        """
        debug = self._log.debug

        region = self.resolve_region(region)

        debug("compute windowed heterozygosity")
        sample_id, sample_set, windows, counts = self._sample_count_het(
            sample=sample,
            region=region,
            site_mask=site_mask,
            window_size=window_size,
            sample_set=sample_set,
        )

        debug("compute runs of homozygosity")
        df_roh = _roh_hmm_predict(
            windows=windows,
            counts=counts,
            phet_roh=phet_roh,
            phet_nonroh=phet_nonroh,
            transition=transition,
            window_size=window_size,
            sample_id=sample_id,
            contig=region.contig,
        )

        return df_roh

    def plot_roh_track(
        self,
        df_roh,
        region,
        width=DEFAULT_GENOME_PLOT_WIDTH,
        height=100,
        show=True,
        x_range=None,
        title="Runs of homozygosity",
    ):
        debug = self._log.debug

        import bokeh.models as bkmod
        import bokeh.plotting as bkplt

        debug("handle region parameter - this determines the genome region to plot")
        region = self.resolve_region(region)
        contig = region.contig
        start = region.start
        end = region.end
        if start is None:
            start = 0
        if end is None:
            end = len(self.genome_sequence(contig))

        debug("define x axis range")
        if x_range is None:
            x_range = bkmod.Range1d(start, end, bounds="auto")

        debug(
            "we're going to plot each gene as a rectangle, so add some additional columns"
        )
        data = df_roh.copy()
        data["bottom"] = 0.2
        data["top"] = 0.8

        debug("make a figure")
        xwheel_zoom = bkmod.WheelZoomTool(dimensions="width", maintain_focus=False)
        fig = bkplt.figure(
            title=title,
            plot_width=width,
            plot_height=height,
            tools=[
                "xpan",
                "xzoom_in",
                "xzoom_out",
                xwheel_zoom,
                "reset",
                "tap",
                "hover",
            ],
            active_scroll=xwheel_zoom,
            active_drag="xpan",
            x_range=x_range,
        )

        debug("now plot the ROH as rectangles")
        fig.quad(
            bottom="bottom",
            top="top",
            left="roh_start",
            right="roh_stop",
            source=data,
            line_width=0.5,
            fill_alpha=0.5,
        )

        debug("tidy up the plot")
        fig.y_range = bkmod.Range1d(0, 1)
        fig.ygrid.visible = False
        fig.yaxis.ticker = []
        _bokeh_style_genome_xaxis(fig, region.contig)

        if show:
            bkplt.show(fig)

        return fig

    def plot_roh(
        self,
        sample,
        region,
        site_mask,
        window_size,
        sample_set=None,
        phet_roh=0.001,
        phet_nonroh=(0.003, 0.01),
        transition=1e-3,
        y_max=0.03,
        width=DEFAULT_GENOME_PLOT_WIDTH,
        heterozygosity_height=170,
        roh_height=50,
        genes_height=DEFAULT_GENES_TRACK_HEIGHT,
        circle_kwargs=None,
        show=True,
    ):
        """Plot windowed heterozygosity and inferred runs of homozygosity for a
        single sample over a genome region.

        Parameters
        ----------
        sample : str or int
            Sample identifier or index within sample set.
        region : str
            Chromosome arm (e.g., "2L"), gene name (e.g., "AGAP007280") or
            genomic region defined with coordinates (e.g.,
            "2L:44989425-44998059").
        site_mask : {"gamb_colu_arab", "gamb_colu", "arab"}
            Site filters mask to apply.
        window_size : int
            Number of sites per window.
        sample_set : str, optional
            Sample set identifier. Not needed if sample parameter gives a sample
            identifier.
        phet_roh: float, optional
            Probability of observing a heterozygote in a ROH.
        phet_nonroh: tuple of floats, optional
            One or more probabilities of observing a heterozygote outside a ROH.
        transition: float, optional
           Probability of moving between states. A larger window size may call
           for a larger transitional probability.
        y_max : float, optional
            Y axis limit.
        width : int, optional
            Plot width in pixels (px).
        heterozygosity_height : int, optional
            Heterozygosity track height in pixels (px).
        roh_height : int, optional
            ROH track height in pixels (px).
        genes_height : int, optional
            Genes track height in pixels (px).
        circle_kwargs : dict, optional
            Passed through to bokeh circle() function.
        show : bool, optional
            If true, show the plot.

        Returns
        -------
        fig : Figure
            Bokeh figure.

        """

        debug = self._log.debug

        import bokeh.layouts as bklay
        import bokeh.plotting as bkplt

        region = self.resolve_region(region)

        debug("compute windowed heterozygosity")
        sample_id, sample_set, windows, counts = self._sample_count_het(
            sample=sample,
            region=region,
            site_mask=site_mask,
            window_size=window_size,
            sample_set=sample_set,
        )

        debug("plot_heterozygosity track")
        fig_het = self._plot_heterozygosity_track(
            sample_id=sample_id,
            sample_set=sample_set,
            windows=windows,
            counts=counts,
            region=region,
            window_size=window_size,
            y_max=y_max,
            width=width,
            height=heterozygosity_height,
            circle_kwargs=circle_kwargs,
            show=False,
            x_range=None,
        )
        fig_het.xaxis.visible = False
        figs = [fig_het]

        debug("compute runs of homozygosity")
        df_roh = _roh_hmm_predict(
            windows=windows,
            counts=counts,
            phet_roh=phet_roh,
            phet_nonroh=phet_nonroh,
            transition=transition,
            window_size=window_size,
            sample_id=sample_id,
            contig=region.contig,
        )

        debug("plot roh track")
        fig_roh = self.plot_roh_track(
            df_roh,
            region=region,
            width=width,
            height=roh_height,
            show=False,
            x_range=fig_het.x_range,
        )
        fig_roh.xaxis.visible = False
        figs.append(fig_roh)

        debug("plot genes track")
        fig_genes = self.plot_genes(
            region=region,
            width=width,
            height=genes_height,
            x_range=fig_het.x_range,
            show=False,
        )
        figs.append(fig_genes)

        debug("combine plots into a single figure")
        fig_all = bklay.gridplot(
            figs, ncols=1, toolbar_location="above", merge_tools=True
        )

        if show:
            bkplt.show(fig_all)

        return fig_all

    def h12_calibration(
        self,
        contig,
        analysis,
        sample_query=None,
        sample_sets=None,
        cohort_size=30,
        window_sizes=(100, 200, 500, 1000, 2000, 5000, 10000, 20000),
        random_seed=42,
    ):
        """Generate h12 GWSS calibration data for different window sizes.

        Parameters
        ----------
        contig: str
            Chromosome arm (e.g., "2L")
        analysis : {"arab", "gamb_colu", "gamb_colu_arab"}
            Which phasing analysis to use. If analysing only An. arabiensis, the
            "arab" analysis is best. If analysing only An. gambiae and An.
            coluzzii, the "gamb_colu" analysis is best. Otherwise, use the
            "gamb_colu_arab" analysis.
        sample_sets : str or list of str, optional
            Can be a sample set identifier (e.g., "AG1000G-AO") or a list of
            sample set identifiers (e.g., ["AG1000G-BF-A", "AG1000G-BF-B"]) or a
            release identifier (e.g., "3.0") or a list of release identifiers.
        sample_query : str, optional
            A pandas query string which will be evaluated against the sample
            metadata e.g., "taxon == 'coluzzii' and country == 'Burkina Faso'".
        cohort_size : int, optional
            If provided, randomly down-sample to the given cohort size.
        window_sizes : int or list of int, optional
            The sizes of windows used to calculate h12 over. Multiple window
            sizes should be used to calibrate the optimal size for h12 analysis.
        random_seed : int, optional
            Random seed used for down-sampling.

        Returns
        -------
        calibration runs : list of numpy.ndarrays
            A list of h12 calibration run arrays for each window size, containing
            values and percentiles.

        """

        # change this name if you ever change the behaviour of this function, to
        # invalidate any previously cached data
        name = "ag3_h12_calibration_v1"

        params = dict(
            contig=contig,
            analysis=analysis,
            window_sizes=window_sizes,
            sample_sets=self._prep_sample_sets_arg(sample_sets=sample_sets),
            sample_query=sample_query,
            cohort_size=cohort_size,
            random_seed=random_seed,
        )

        try:
            calibration_runs = self.results_cache_get(name=name, params=params)

        except CacheMiss:
            calibration_runs = self._h12_calibration(**params)
            self.results_cache_set(name=name, params=params, results=calibration_runs)

        return calibration_runs

    def _h12_calibration(
        self,
        contig,
        analysis,
        sample_query,
        sample_sets,
        cohort_size,
        window_sizes,
        random_seed,
    ):
        # access haplotypes
        ds_haps = self.haplotypes(
            region=contig,
            sample_sets=sample_sets,
            sample_query=sample_query,
            analysis=analysis,
            cohort_size=cohort_size,
            random_seed=random_seed,
        )

        gt = allel.GenotypeDaskArray(ds_haps["call_genotype"].data)
        with self._dask_progress(desc="Load haplotypes"):
            ht = gt.to_haplotypes().compute()

        calibration_runs = dict()
        for window_size in self._progress(window_sizes, desc="Compute H12"):
            h1, h12, h123, h2_h1 = allel.moving_garud_h(ht, size=window_size)
            calibration_runs[str(window_size)] = h12

        return calibration_runs

    def plot_h12_calibration(
        self,
        contig,
        analysis,
        sample_query=None,
        sample_sets=None,
        cohort_size=30,
        window_sizes=(100, 200, 500, 1000, 2000, 5000, 10000, 20000),
        random_seed=42,
        title=None,
    ):
        """Plot h12 GWSS calibration data for different window sizes.

        Parameters
        ----------
        contig: str
            Chromosome arm (e.g., "2L")
        analysis : {"arab", "gamb_colu", "gamb_colu_arab"}
            Which phasing analysis to use. If analysing only An. arabiensis, the
            "arab" analysis is best. If analysing only An. gambiae and An.
            coluzzii, the "gamb_colu" analysis is best. Otherwise, use the
            "gamb_colu_arab" analysis.
        sample_sets : str or list of str, optional
            Can be a sample set identifier (e.g., "AG1000G-AO") or a list of
            sample set identifiers (e.g., ["AG1000G-BF-A", "AG1000G-BF-B"]) or a
            release identifier (e.g., "3.0") or a list of release identifiers.
        sample_query : str, optional
            A pandas query string which will be evaluated against the sample
            metadata e.g., "taxon == 'coluzzii' and country == 'Burkina Faso'".
        cohort_size : int, optional
            If provided, randomly down-sample to the given cohort size.
        window_sizes : int or list of int, optional
            The sizes of windows used to calculate h12 over. Multiple window
            sizes should be used to calibrate the optimal size for h12 analysis.
        random_seed : int, optional
            Random seed used for down-sampling.
        title : str, optional
            If provided, title string is used to label plot.

        Returns
        -------
        fig : figure
            A plot showing h12 calibration run percentiles for different window
            sizes.

        """

        import bokeh.models as bkmod
        import bokeh.plotting as bkplt

        # get H12 values
        calibration_runs = self.h12_calibration(
            contig=contig,
            analysis=analysis,
            sample_query=sample_query,
            sample_sets=sample_sets,
            window_sizes=window_sizes,
            cohort_size=cohort_size,
            random_seed=random_seed,
        )

        # compute summaries
        q50 = [np.median(calibration_runs[str(window)]) for window in window_sizes]
        q25 = [
            np.percentile(calibration_runs[str(window)], 25) for window in window_sizes
        ]
        q75 = [
            np.percentile(calibration_runs[str(window)], 75) for window in window_sizes
        ]
        q05 = [
            np.percentile(calibration_runs[str(window)], 5) for window in window_sizes
        ]
        q95 = [
            np.percentile(calibration_runs[str(window)], 95) for window in window_sizes
        ]

        # make plot
        fig = bkplt.figure(plot_width=700, plot_height=400, x_axis_type="log")
        fig.patch(
            window_sizes + window_sizes[::-1],
            q75 + q25[::-1],
            alpha=0.75,
            line_width=2,
            legend_label="25-75%",
        )
        fig.patch(
            window_sizes + window_sizes[::-1],
            q95 + q05[::-1],
            alpha=0.5,
            line_width=2,
            legend_label="5-95%",
        )
        fig.line(
            window_sizes, q50, line_color="black", line_width=4, legend_label="median"
        )
        fig.circle(window_sizes, q50, color="black", fill_color="black", size=8)

        fig.xaxis.ticker = window_sizes
        fig.x_range = bkmod.Range1d(window_sizes[0], window_sizes[-1])
        if title is None:
            title = sample_query
        fig.title = title
        bkplt.show(fig)

    def h12_gwss(
        self,
        contig,
        analysis,
        window_size,
        sample_sets=None,
        sample_query=None,
        cohort_size=30,
        random_seed=42,
    ):
        """Run h12 GWSS.

        Parameters
        ----------
        contig: str
            Chromosome arm (e.g., "2L")
        analysis : {"arab", "gamb_colu", "gamb_colu_arab"}
            Which phasing analysis to use. If analysing only An. arabiensis, the
            "arab" analysis is best. If analysing only An. gambiae and An.
            coluzzii, the "gamb_colu" analysis is best. Otherwise, use the
            "gamb_colu_arab" analysis.
        window_size : int
            The size of windows used to calculate h12 over.
        sample_sets : str or list of str, optional
            Can be a sample set identifier (e.g., "AG1000G-AO") or a list of
            sample set identifiers (e.g., ["AG1000G-BF-A", "AG1000G-BF-B"]) or a
            release identifier (e.g., "3.0") or a list of release identifiers.
        sample_query : str, optional
            A pandas query string which will be evaluated against the sample
            metadata e.g., "taxon == 'coluzzii' and country == 'Burkina Faso'".
        cohort_size : int, optional
            If provided, randomly down-sample to the given cohort size.
        random_seed : int, optional
            Random seed used for down-sampling.

        Returns
        -------
        x : numpy.ndarray
            An array containing the window centre point genomic positions.
        h12 : numpy.ndarray
            An array with h12 statistic values for each window.

        """
        # change this name if you ever change the behaviour of this function, to
        # invalidate any previously cached data
        name = "ag3_h12_gwss_v1"

        params = dict(
            contig=contig,
            analysis=analysis,
            window_size=window_size,
            sample_sets=self._prep_sample_sets_arg(sample_sets=sample_sets),
            sample_query=sample_query,
            cohort_size=cohort_size,
            random_seed=random_seed,
        )

        try:
            results = self.results_cache_get(name=name, params=params)

        except CacheMiss:
            results = self._h12_gwss(**params)
            self.results_cache_set(name=name, params=params, results=results)

        x = results["x"]
        h12 = results["h12"]

        return x, h12

    def _h12_gwss(
        self,
        contig,
        analysis,
        window_size,
        sample_sets,
        sample_query,
        cohort_size,
        random_seed,
    ):

        ds_haps = self.haplotypes(
            region=contig,
            analysis=analysis,
            sample_query=sample_query,
            sample_sets=sample_sets,
            cohort_size=cohort_size,
            random_seed=random_seed,
        )

        gt = allel.GenotypeDaskArray(ds_haps["call_genotype"].data)
        with self._dask_progress(desc="Load haplotypes"):
            ht = gt.to_haplotypes().compute()
        pos = ds_haps["variant_position"].values

        h1, h12, h123, h2_h1 = allel.moving_garud_h(ht, size=window_size)

        x = allel.moving_statistic(pos, statistic=np.mean, size=window_size)

        results = dict(x=x, h12=h12)

        return results

    def plot_h12_gwss_track(
        self,
        contig,
        analysis,
        window_size,
        sample_sets=None,
        sample_query=None,
        cohort_size=30,
        random_seed=42,
        title=None,
        width=DEFAULT_GENOME_PLOT_WIDTH,
        height=200,
        show=True,
        x_range=None,
    ):
        """Plot h12 GWSS data.

        Parameters
        ----------
        contig: str
            Chromosome arm (e.g., "2L")
        analysis : {"arab", "gamb_colu", "gamb_colu_arab"}
            Which phasing analysis to use. If analysing only An. arabiensis, the
            "arab" analysis is best. If analysing only An. gambiae and An.
            coluzzii, the "gamb_colu" analysis is best. Otherwise, use the
            "gamb_colu_arab" analysis.
        window_size : int
            The size of windows used to calculate h12 over.
        sample_sets : str or list of str, optional
            Can be a sample set identifier (e.g., "AG1000G-AO") or a list of
            sample set identifiers (e.g., ["AG1000G-BF-A", "AG1000G-BF-B"]) or a
            release identifier (e.g., "3.0") or a list of release identifiers.
        sample_query : str, optional
            A pandas query string which will be evaluated against the sample
            metadata e.g., "taxon == 'coluzzii' and country == 'Burkina Faso'".
        cohort_size : int, optional
            If provided, randomly down-sample to the given cohort size.
        random_seed : int, optional
            Random seed used for down-sampling.
        title : str, optional
            If provided, title string is used to label plot.
        width : int, optional
            Plot width in pixels (px).
        height : int. optional
            Plot height in pixels (px).
        show : bool, optional
            If True, show the plot.
        x_range : bokeh.models.Range1d, optional
            X axis range (for linking to other tracks).

        Returns
        -------
        fig : figure
            A plot showing windowed h12 statistic across chosen contig.
        """

        import bokeh.models as bkmod
        import bokeh.plotting as bkplt

        # compute H12
        x, h12 = self.h12_gwss(
            contig=contig,
            analysis=analysis,
            window_size=window_size,
            cohort_size=cohort_size,
            sample_query=sample_query,
            sample_sets=sample_sets,
            random_seed=random_seed,
        )

        # determine X axis range
        x_min = x[0]
        x_max = x[-1]
        if x_range is None:
            x_range = bkmod.Range1d(x_min, x_max, bounds="auto")

        # create a figure
        xwheel_zoom = bkmod.WheelZoomTool(dimensions="width", maintain_focus=False)
        if title is None:
            title = sample_query
        fig = bkplt.figure(
            title=title,
            tools=["xpan", "xzoom_in", "xzoom_out", xwheel_zoom, "reset"],
            active_scroll=xwheel_zoom,
            active_drag="xpan",
            plot_width=width,
            plot_height=height,
            toolbar_location="above",
            x_range=x_range,
            y_range=(0, 1),
        )

        # plot H12
        fig.circle(
            x=x,
            y=h12,
            size=3,
            line_width=0.5,
            line_color="black",
            fill_color=None,
        )

        # tidy up the plot
        fig.yaxis.axis_label = "H12"
        fig.yaxis.ticker = [0, 1]
        _bokeh_style_genome_xaxis(fig, contig)

        if show:
            bkplt.show(fig)

        return fig

    def plot_h12_gwss(
        self,
        contig,
        analysis,
        window_size,
        sample_sets=None,
        sample_query=None,
        cohort_size=30,
        random_seed=42,
        title=None,
        width=DEFAULT_GENOME_PLOT_WIDTH,
        track_height=170,
        genes_height=DEFAULT_GENES_TRACK_HEIGHT,
    ):
        """Plot h12 GWSS data.

        Parameters
        ----------
        contig: str
            Chromosome arm (e.g., "2L")
        analysis : {"arab", "gamb_colu", "gamb_colu_arab"}
            Which phasing analysis to use. If analysing only An. arabiensis, the
            "arab" analysis is best. If analysing only An. gambiae and An.
            coluzzii, the "gamb_colu" analysis is best. Otherwise, use the
            "gamb_colu_arab" analysis.
        window_size : int
            The size of windows used to calculate h12 over.
        sample_sets : str or list of str, optional
            Can be a sample set identifier (e.g., "AG1000G-AO") or a list of
            sample set identifiers (e.g., ["AG1000G-BF-A", "AG1000G-BF-B"]) or a
            release identifier (e.g., "3.0") or a list of release identifiers.
        sample_query : str, optional
            A pandas query string which will be evaluated against the sample
            metadata e.g., "taxon == 'coluzzii' and country == 'Burkina Faso'".
        cohort_size : int, optional
            If provided, randomly down-sample to the given cohort size.
        random_seed : int, optional
            Random seed used for down-sampling.
        title : str, optional
            If provided, title string is used to label plot.
        width : int, optional
            Plot width in pixels (px).
        track_height : int. optional
            GWSS track height in pixels (px).
        genes_height : int. optional
            Gene track height in pixels (px).

        Returns
        -------
        fig : figure
            A plot showing windowed h12 statistic with gene track on x-axis.
        """

        import bokeh.layouts as bklay
        import bokeh.plotting as bkplt

        # gwss track
        fig1 = self.plot_h12_gwss_track(
            contig=contig,
            analysis=analysis,
            window_size=window_size,
            sample_sets=sample_sets,
            sample_query=sample_query,
            cohort_size=cohort_size,
            random_seed=random_seed,
            title=title,
            width=width,
            height=track_height,
            show=False,
        )

        fig1.xaxis.visible = False

        # plot genes
        fig2 = self.plot_genes(
            region=contig,
            width=width,
            height=genes_height,
            x_range=fig1.x_range,
            show=False,
        )

        # combine plots into a single figure
        fig = bklay.gridplot(
            [fig1, fig2], ncols=1, toolbar_location="above", merge_tools=True
        )

        bkplt.show(fig)

    def h1x_gwss(
        self,
        contig,
        analysis,
        window_size,
        cohort1_query,
        cohort2_query,
        sample_sets=None,
        cohort_size=30,
        random_seed=42,
    ):
        """Run a H1X genome-wide scan to detect genome regions with
        shared selective sweeps between two cohorts.
        Parameters
        ----------
        contig: str
            Chromosome arm (e.g., "2L")
        analysis : {"arab", "gamb_colu", "gamb_colu_arab"}
            Which phasing analysis to use. If analysing only An. arabiensis, the
            "arab" analysis is best. If analysing only An. gambiae and An.
            coluzzii, the "gamb_colu" analysis is best. Otherwise, use the
            "gamb_colu_arab" analysis.
        window_size : int
            The size of windows used to calculate h12 over.
        cohort1_query : str
            A pandas query string which will be evaluated against the sample
            metadata e.g., "taxon == 'coluzzii' and country == 'Burkina Faso'".
        cohort2_query : str
            A pandas query string which will be evaluated against the sample
            metadata e.g., "taxon == 'coluzzii' and country == 'Burkina Faso'".
        sample_sets : str or list of str, optional
            Can be a sample set identifier (e.g., "AG1000G-AO") or a list of
            sample set identifiers (e.g., ["AG1000G-BF-A", "AG1000G-BF-B"]) or a
            release identifier (e.g., "3.0") or a list of release identifiers.
        cohort_size : int, optional
            If provided, randomly down-sample to the given cohort size.
        random_seed : int, optional
            Random seed used for down-sampling.
        Returns
        -------
        x : numpy.ndarray
            An array containing the window centre point genomic positions.
        h1x : numpy.ndarray
            An array with H1X statistic values for each window.
        """
        # change this name if you ever change the behaviour of this function, to
        # invalidate any previously cached data
        name = "ag3_h1x_gwss_v1"

        params = dict(
            contig=contig,
            analysis=analysis,
            window_size=window_size,
            cohort1_query=cohort1_query,
            cohort2_query=cohort2_query,
            sample_sets=self._prep_sample_sets_arg(sample_sets=sample_sets),
            cohort_size=cohort_size,
            random_seed=random_seed,
        )

        try:
            results = self.results_cache_get(name=name, params=params)

        except CacheMiss:
            results = self._h1x_gwss(**params)
            self.results_cache_set(name=name, params=params, results=results)

        x = results["x"]
        h1x = results["h1x"]

        return x, h1x

    def _h1x_gwss(
        self,
        contig,
        analysis,
        window_size,
        sample_sets,
        cohort1_query,
        cohort2_query,
        cohort_size,
        random_seed,
    ):

        # access haplotype datasets for each cohort
        ds1 = self.haplotypes(
            region=contig,
            analysis=analysis,
            sample_query=cohort1_query,
            sample_sets=sample_sets,
            cohort_size=cohort_size,
            random_seed=random_seed,
        )
        ds2 = self.haplotypes(
            region=contig,
            analysis=analysis,
            sample_query=cohort2_query,
            sample_sets=sample_sets,
            cohort_size=cohort_size,
            random_seed=random_seed,
        )

        # load data into memory
        gt1 = allel.GenotypeDaskArray(ds1["call_genotype"].data)
        with self._dask_progress(desc="Load haplotypes for cohort 1"):
            ht1 = gt1.to_haplotypes().compute()
        gt2 = allel.GenotypeDaskArray(ds2["call_genotype"].data)
        with self._dask_progress(desc="Load haplotypes for cohort 2"):
            ht2 = gt2.to_haplotypes().compute()
        pos = ds1["variant_position"].values

        # run H1X scan
        h1x = _moving_h1x(ht1, ht2, size=window_size)

        # compute window midpoints
        x = allel.moving_statistic(pos, statistic=np.mean, size=window_size)

        results = dict(x=x, h1x=h1x)

        return results

    def plot_h1x_gwss_track(
        self,
        contig,
        analysis,
        window_size,
        cohort1_query,
        cohort2_query,
        sample_sets=None,
        cohort_size=30,
        random_seed=42,
        title=None,
        width=DEFAULT_GENOME_PLOT_WIDTH,
        height=200,
        show=True,
        x_range=None,
    ):
        """Run and plot a H1X genome-wide scan to detect genome regions
        with shared selective sweeps between two cohorts.
        Parameters
        ----------
        contig: str
            Chromosome arm (e.g., "2L")
        analysis : {"arab", "gamb_colu", "gamb_colu_arab"}
            Which phasing analysis to use. If analysing only An. arabiensis, the
            "arab" analysis is best. If analysing only An. gambiae and An.
            coluzzii, the "gamb_colu" analysis is best. Otherwise, use the
            "gamb_colu_arab" analysis.
        window_size : int
            The size of windows used to calculate h12 over.
        cohort1_query : str
            A pandas query string which will be evaluated against the sample
            metadata e.g., "taxon == 'coluzzii' and country == 'Burkina Faso'".
        cohort2_query : str
            A pandas query string which will be evaluated against the sample
            metadata e.g., "taxon == 'coluzzii' and country == 'Burkina Faso'".
        sample_sets : str or list of str, optional
            Can be a sample set identifier (e.g., "AG1000G-AO") or a list of
            sample set identifiers (e.g., ["AG1000G-BF-A", "AG1000G-BF-B"]) or a
            release identifier (e.g., "3.0") or a list of release identifiers.
        cohort_size : int, optional
            If provided, randomly down-sample to the given cohort size.
        random_seed : int, optional
            Random seed used for down-sampling.
        title : str, optional
            If provided, title string is used to label plot.
        width : int, optional
            Plot width in pixels (px).
        height : int. optional
            Plot height in pixels (px).
        show : bool, optional
            If True, show the plot.
        x_range : bokeh.models.Range1d, optional
            X axis range (for linking to other tracks).
        Returns
        -------
        fig : figure
            A plot showing windowed H1X statistic across chosen contig.
        """

        import bokeh.models as bkmod
        import bokeh.plotting as bkplt

        # compute H1X
        x, h1x = self.h1x_gwss(
            contig=contig,
            analysis=analysis,
            window_size=window_size,
            cohort_size=cohort_size,
            cohort1_query=cohort1_query,
            cohort2_query=cohort2_query,
            sample_sets=sample_sets,
            random_seed=random_seed,
        )

        # determine X axis range
        x_min = x[0]
        x_max = x[-1]
        if x_range is None:
            x_range = bkmod.Range1d(x_min, x_max, bounds="auto")

        # create a figure
        xwheel_zoom = bkmod.WheelZoomTool(dimensions="width", maintain_focus=False)
        if title is None:
            title = f"Cohort 1: {cohort1_query}\nCohort 2: {cohort2_query}"
        fig = bkplt.figure(
            title=title,
            tools=["xpan", "xzoom_in", "xzoom_out", xwheel_zoom, "reset"],
            active_scroll=xwheel_zoom,
            active_drag="xpan",
            plot_width=width,
            plot_height=height,
            toolbar_location="above",
            x_range=x_range,
            y_range=(0, 1),
        )

        # plot H1X
        fig.circle(
            x=x,
            y=h1x,
            size=3,
            line_width=0.5,
            line_color="black",
            fill_color=None,
        )

        # tidy up the plot
        fig.yaxis.axis_label = "H1X"
        fig.yaxis.ticker = [0, 1]
        _bokeh_style_genome_xaxis(fig, contig)

        if show:
            bkplt.show(fig)

        return fig

    def plot_h1x_gwss(
        self,
        contig,
        analysis,
        window_size,
        cohort1_query,
        cohort2_query,
        sample_sets=None,
        cohort_size=30,
        random_seed=42,
        title=None,
        width=DEFAULT_GENOME_PLOT_WIDTH,
        track_height=190,
        genes_height=DEFAULT_GENES_TRACK_HEIGHT,
    ):
        """Run and plot a H1X genome-wide scan to detect genome regions
        with shared selective sweeps between two cohorts.
        Parameters
        ----------
        contig: str
            Chromosome arm (e.g., "2L")
        analysis : {"arab", "gamb_colu", "gamb_colu_arab"}
            Which phasing analysis to use. If analysing only An. arabiensis, the
            "arab" analysis is best. If analysing only An. gambiae and An.
            coluzzii, the "gamb_colu" analysis is best. Otherwise, use the
            "gamb_colu_arab" analysis.
        window_size : int
            The size of windows used to calculate h12 over.
        cohort1_query : str
            A pandas query string which will be evaluated against the sample
            metadata e.g., "taxon == 'coluzzii' and country == 'Burkina Faso'".
        cohort2_query : str
            A pandas query string which will be evaluated against the sample
            metadata e.g., "taxon == 'coluzzii' and country == 'Burkina Faso'".
        sample_sets : str or list of str, optional
            Can be a sample set identifier (e.g., "AG1000G-AO") or a list of
            sample set identifiers (e.g., ["AG1000G-BF-A", "AG1000G-BF-B"]) or a
            release identifier (e.g., "3.0") or a list of release identifiers.
        cohort_size : int, optional
            If provided, randomly down-sample to the given cohort size.
        random_seed : int, optional
            Random seed used for down-sampling.
        title : str, optional
            If provided, title string is used to label plot.
        width : int, optional
            Plot width in pixels (px).
        track_height : int. optional
            GWSS track height in pixels (px).
        genes_height : int. optional
            Gene track height in pixels (px).
        Returns
        -------
        fig : figure
            A plot showing windowed H1X statistic with gene track on x-axis.
        """

        import bokeh.layouts as bklay
        import bokeh.plotting as bkplt

        # gwss track
        fig1 = self.plot_h1x_gwss_track(
            contig=contig,
            analysis=analysis,
            window_size=window_size,
            cohort1_query=cohort1_query,
            cohort2_query=cohort2_query,
            sample_sets=sample_sets,
            cohort_size=cohort_size,
            random_seed=random_seed,
            title=title,
            width=width,
            height=track_height,
            show=False,
        )

        fig1.xaxis.visible = False

        # plot genes
        fig2 = self.plot_genes(
            region=contig,
            width=width,
            height=genes_height,
            x_range=fig1.x_range,
            show=False,
        )

        # combine plots into a single figure
        fig = bklay.gridplot(
            [fig1, fig2], ncols=1, toolbar_location="above", merge_tools=True
        )

        bkplt.show(fig)

<<<<<<< HEAD
    def plot_haplotype_network(
=======
    def plot_haplotype_clustering(
>>>>>>> 568fae2c
        self,
        region,
        analysis,
        sample_sets=None,
        sample_query=None,
<<<<<<< HEAD
        max_dist=2,
        color=None,
        color_discrete_sequence=None,
        color_discrete_map=None,
        category_orders=None,
        node_size_factor=50,
        server_mode="inline",
        height=650,
        width="100%",
        layout="cose",
        layout_params=None,
        server_port=None,
    ):
        """TODO doc me"""

        from itertools import cycle

        import dash_cytoscape as cyto
        import plotly.express as px
        from dash import dcc, html
        from dash.dependencies import Input, Output
        from jupyter_dash import JupyterDash

        if layout != "cose":
            cyto.load_extra_layouts()
        JupyterDash.infer_jupyter_proxy_config()

        debug = self._log.debug

        debug("access haplotypes dataset")
        ds_haps = self.haplotypes(
            region=region,
            sample_sets=sample_sets,
            sample_query=sample_query,
            analysis=analysis,
        )

        debug("access sample metadata")
        df_samples = self.sample_metadata(
            sample_query=sample_query, sample_sets=sample_sets
        )

        debug("setup haplotype metadata")
        samples_phased = ds_haps["sample_id"].values
        df_samples_phased = (
            df_samples.set_index("sample_id").loc[samples_phased].reset_index()
        )
        df_haps = df_samples_phased.loc[df_samples_phased.index.repeat(2)].reset_index(
            drop=True
        )

        debug("load haplotypes")
=======
        color=None,
        symbol=None,
        linkage_method="single",
        count_sort=True,
        distance_sort=False,
        cohort_size=None,
        random_seed=42,
        width=1000,
        height=500,
        **kwargs,
    ):
        """Hierarchically cluster haplotypes in region and produce an interactive plot.
        Parameters
        ----------
        region: str or list of str or Region or list of Region
            Chromosome arm (e.g., "2L"), gene name (e.g., "AGAP007280"), genomic
            region defined with coordinates (e.g., "2L:44989425-44998059") or a
            named tuple with genomic location `Region(contig, start, end)`.
            Multiple values can be provided as a list, in which case data will
            be concatenated, e.g., ["3R", "3L"].
        analysis : {"arab", "gamb_colu", "gamb_colu_arab"}
            Which phasing analysis to use. If analysing only An. arabiensis, the
            "arab" analysis is best. If analysing only An. gambiae and An.
            coluzzii, the "gamb_colu" analysis is best. Otherwise, use the
            "gamb_colu_arab" analysis.
        sample_sets : str or list of str, optional
            Can be a sample set identifier (e.g., "AG1000G-AO") or a list of
            sample set identifiers (e.g., ["AG1000G-BF-A", "AG1000G-BF-B"]) or a
            release identifier (e.g., "3.0") or a list of release identifiers.
        sample_query : str, optional
            A pandas query string which will be evaluated against the sample
            metadata e.g., "taxon == 'coluzzii' and country == 'Burkina Faso'".
        color : str, optional
            Identifies a column in the sample metadata which determines the colour
            of dendrogram leaves (haplotypes).
        symbol : str, optional
            Identifies a column in the sample metadata which determines the shape
            of dendrogram leaves (haplotypes).
        linkage_method: str, optional
            The linkage algorithm to use, valid options are 'single', 'complete',
            'average', 'weighted', 'centroid', 'median' and 'ward'. See the Linkage
            Methods section of the scipy.cluster.hierarchy.linkage docs for full
            descriptions.
        count_sort: bool, optional
            For each node n, the order (visually, from left-to-right) n's two descendant
            links are plotted is determined by this parameter. If True, the child with
            the minimum number of original objects in its cluster is plotted first. Note
            distance_sort and count_sort cannot both be True.
        distance_sort: bool, optional
            For each node n, the order (visually, from left-to-right) n's two descendant
            links are plotted is determined by this parameter. If True, The child with the
            minimum distance between its direct descendants is plotted first.
        cohort_size : int, optional
            If provided, randomly down-sample to the given cohort size.
        random_seed : int, optional
            Random seed used for down-sampling.
        width : int, optional
            The figure width in pixels
        height: int, optional
            The figure height in pixels
        """
        import plotly.express as px
        from scipy.cluster.hierarchy import linkage

        from .plotly_dendrogram import create_dendrogram

        debug = self._log.debug

        ds_haps = self.haplotypes(
            region=region,
            analysis=analysis,
            sample_query=sample_query,
            sample_sets=sample_sets,
            cohort_size=cohort_size,
            random_seed=random_seed,
        )

>>>>>>> 568fae2c
        gt = allel.GenotypeDaskArray(ds_haps["call_genotype"].data)
        with self._dask_progress(desc="Load haplotypes"):
            ht = gt.to_haplotypes().compute()

<<<<<<< HEAD
        debug("count alleles and select segregating sites")
        ac = gt.count_alleles(max_allele=1)
        loc_seg = ac.is_segregating()
        ht_seg = ht[loc_seg]

        debug("identify distinct haplotypes")
        ht_distinct_sets = ht_seg.distinct()
        # find indices of distinct haplotypes - just need one per set
        ht_distinct_indices = [min(s) for s in ht_distinct_sets]
        # reorder by index - TODO is this necessary?
        ix = np.argsort(ht_distinct_indices)
        ht_distinct_indices = [ht_distinct_indices[i] for i in ix]
        ht_distinct_sets = [ht_distinct_sets[i] for i in ix]
        # obtain an array of distinct haplotypes
        ht_distinct = ht_seg.take(ht_distinct_indices, axis=1)
        # count how many observations per distinct haplotype
        ht_counts = [len(s) for s in ht_distinct_sets]

        debug("construct median joining network")
        ht_distinct_mjn, edges, alt_edges = median_joining_network(
            ht_distinct, max_dist=max_dist
        )
        edges = np.triu(edges)
        alt_edges = np.triu(alt_edges)

        debug("setup colors")
        color_values = None
        ht_color_counts = None
        color_params = None
        if color is not None:

            # extract all unique values of the color column
            color_values = df_haps[color].unique()

            # count color values for each distinct haplotype
            ht_color_counts = [
                df_haps.iloc[list(s)][color].value_counts().to_dict()
                for s in ht_distinct_sets
            ]

            if color == "taxon":
                # special case, standardise taxon colors
                color_params = _setup_taxon_colors()
                color_discrete_map = color_params["color_discrete_map"]

            elif color_discrete_map is None:

                # set up a color palette
                if color_discrete_sequence is None:
                    if len(color_values) <= 10:
                        color_discrete_sequence = px.colors.qualitative.Plotly
                    else:
                        color_discrete_sequence = px.colors.qualitative.Alphabet

                # map values to colors
                color_discrete_map = {
                    v: c for v, c in zip(color_values, cycle(color_discrete_sequence))
                }

                color_params = {
                    "color_discrete_map": color_discrete_map,
                    "category_orders": category_orders,
                }

        debug("construct graph")
        anon_width = np.sqrt(0.3 * node_size_factor)
        graph_nodes, graph_edges = mjn_graph(
            ht_distinct=ht_distinct,
            ht_distinct_mjn=ht_distinct_mjn,
            ht_counts=ht_counts,
            ht_color_counts=ht_color_counts,
            color=color,
            color_values=color_values,
            edges=edges,
            alt_edges=alt_edges,
            node_size_factor=node_size_factor,
            anon_width=anon_width,
        )

        debug("prepare graph data for cytoscape")
        elements = [{"data": n} for n in graph_nodes] + [
            {"data": e} for e in graph_edges
        ]

        debug("define node style")
        node_stylesheet = {
            "selector": "node",
            "style": {
                "width": "data(width)",
                "height": "data(width)",
                "pie-size": "100%",
            },
        }
        if color:
            for i, (v, c) in enumerate(color_discrete_map.items()):
                node_stylesheet["style"][f"pie-{i + 1}-background-color"] = c
                node_stylesheet["style"][
                    f"pie-{i + 1}-background-size"
                ] = f"mapData({v}, 0, 100, 0, 100)"

        debug("define edge style")
        edge_stylesheet = {
            "selector": "edge",
            "style": {"curve-style": "bezier", "width": 2, "opacity": 0.5},
        }

        debug("define selected stylesheet")
        selected_stylesheet = {
            "selector": ":selected",
            "style": {
                "border-width": "3px",
                "border-style": "solid",
                "border-color": "black",
            },
        }

        debug("create figure legend")
        if color is not None:
            legend_fig = plotly_discrete_legend(
                color=color,
                color_values=color_values,
                **color_params,
            )
            legend_component = dcc.Graph(
                id="legend",
                figure=legend_fig,
                config=dict(
                    displayModeBar=False,
                ),
            )
        else:
            legend_component = html.Div()

        debug("define cytoscape component")
        if layout_params is None:
            graph_layout_params = dict()
        else:
            graph_layout_params = layout_params.copy()
        graph_layout_params["name"] = layout
        graph_layout_params.setdefault("padding", 10)
        graph_layout_params.setdefault("animate", False)

        cytoscape_component = cyto.Cytoscape(
            id="cytoscape",
            elements=elements,
            layout=graph_layout_params,
            stylesheet=[
                node_stylesheet,
                edge_stylesheet,
                selected_stylesheet,
            ],
            style={
                # width and height needed to get cytoscape component to display
                "width": "100%",
                "height": "100%",
                "background-color": "white",
            },
            # enable selecting multiple nodes with shift click and drag
            boxSelectionEnabled=True,
            # prevent accidentally zooming out to oblivion
            minZoom=0.1,
        )

        debug("create dash app")
        app = JupyterDash(
            "dash cytoscape network",
            # this stylesheet is used to provide support for a rows and columns
            # layout of the components
            external_stylesheets=["https://codepen.io/chriddyp/pen/bWLwgP.css"],
        )
        # this is an optimisation, it's generally faster to serve script files from CDN
        app.scripts.config.serve_locally = False
        app.layout = html.Div(
            [
                html.Div(
                    cytoscape_component,
                    className="nine columns",
                    style={
                        # required to get cytoscape component to show
                        # multiply by factor to prevent scroll overflow
                        "height": f"{height * .95}px",
                        "border": "1px solid black",
                    },
                ),
                html.Div(
                    legend_component,
                    className="three columns",
                    style={
                        "height": f"{height * .95}px",
                    },
                ),
                html.Div(id="output"),
            ],
        )

        @app.callback(Output("output", "children"), Input("cytoscape", "tapNodeData"))
        def displayTapNodeData(data):
            if data is None:
                return "Click or tap a node for more information."
            else:
                n = data["count"]
                text = f"No. haplotypes: {n}"
                selected_color_data = {
                    color_v: int(data.get(color_v, 0) * n / 100)
                    for color_v in color_values
                }
                selected_color_data = sorted(
                    selected_color_data.items(), key=lambda item: item[1], reverse=True
                )
                color_texts = [
                    f"{color_v}: {color_n}"
                    for color_v, color_n in selected_color_data
                    if color_n > 0
                ]
                if color_texts:
                    color_texts = "; ".join(color_texts)
                    text += f" ({color_texts})"
                return text

        debug("launch the dash app")
        run_params = dict()
        if server_mode is not None:
            run_params["mode"] = server_mode
        if server_port is not None:
            run_params["port"] = server_port
        if height is not None:
            run_params["height"] = height
        if width is not None:
            run_params["width"] = width
        return app.run_server(**run_params)
=======
        debug("load sample metadata")
        df_samples = self.sample_metadata(
            sample_sets=sample_sets, sample_query=sample_query
        )
        debug("align sample metadata with haplotypes")
        phased_samples = ds_haps["sample_id"].values.tolist()
        df_samples_phased = (
            df_samples.set_index("sample_id").loc[phased_samples].reset_index()
        )

        debug("set up plotting options")
        hover_data = [
            "sample_id",
            "partner_sample_id",
            "sample_set",
            "taxon",
            "country",
            "admin1_iso",
            "admin1_name",
            "admin2_name",
            "location",
            "year",
            "month",
        ]

        plot_kwargs = dict(
            template="simple_white",
            hover_name="sample_id",
            hover_data=hover_data,
            render_mode="svg",
        )

        debug("special handling for taxon color")
        if color == "taxon":
            _setup_taxon_colors(plot_kwargs)

        debug("apply any user overrides")
        plot_kwargs.update(kwargs)

        debug("Create dendrogram with plotly")
        # set labels as the index which we extract to reorder metadata
        leaf_labels = np.arange(ht.shape[1])
        # get the max distance, required to set xmin, xmax, which we need xmin to be slightly below 0
        max_dist = _get_max_hamming_distance(
            ht.T, metric="hamming", linkage_method=linkage_method
        )
        fig = create_dendrogram(
            ht.T,
            distfun=lambda x: _hamming_to_snps(x),
            linkagefun=lambda x: linkage(x, method=linkage_method),
            labels=leaf_labels,
            color_threshold=0,
            count_sort=count_sort,
            distance_sort=distance_sort,
        )
        fig.update_traces(
            hoverinfo="y",
            line=dict(width=0.5, color="black"),
        )
        fig.update_layout(
            width=width,
            height=height,
            autosize=True,
            hovermode="closest",
            plot_bgcolor="white",
            yaxis_title="Distance (no. SNPs)",
            xaxis_title="Haplotypes",
            showlegend=True,
        )

        # Repeat the dataframe so there is one row of metadata for each haplotype
        df_samples_phased_haps = pd.DataFrame(
            np.repeat(df_samples_phased.values, 2, axis=0)
        )
        df_samples_phased_haps.columns = df_samples_phased.columns
        # select only columns in hover_data
        df_samples_phased_haps = df_samples_phased_haps[hover_data]
        debug("Reorder haplotype metadata to align with haplotype clustering")
        df_samples_phased_haps = df_samples_phased_haps.loc[
            fig.layout.xaxis["ticktext"]
        ]
        fig.update_xaxes(mirror=False, showgrid=True, showticklabels=False, ticks="")
        fig.update_yaxes(
            mirror=False, showgrid=True, showline=True, range=[-2, max_dist + 1]
        )

        debug("Add scatter plot with hover text")
        fig.add_traces(
            list(
                px.scatter(
                    df_samples_phased_haps,
                    x=fig.layout.xaxis["tickvals"],
                    y=np.repeat(-1, len(ht.T)),
                    color=color,
                    symbol=symbol,
                    **plot_kwargs,
                ).select_traces()
            )
        )

        fig.show()


def _hamming_to_snps(h):
    """
    Cluster haplotype array and return the number of SNP differences
    """
    from scipy.spatial.distance import pdist

    dist = pdist(h, metric="hamming")
    dist *= h.shape[1]
    return dist


def _get_max_hamming_distance(h, metric="hamming", linkage_method="single"):
    """
    Find the maximum hamming distance between haplotypes
    """
    from scipy.cluster.hierarchy import linkage

    Z = linkage(h, metric=metric, method=linkage_method)

    # Get the distances column
    dists = Z[:, 2]
    # Convert to the number of SNP differences
    dists *= h.shape[1]
    # Return the maximum
    return dists.max()
>>>>>>> 568fae2c


def _haplotype_frequencies(h):
    """Compute haplotype frequencies, returning a dictionary that maps
    haplotype hash values to frequencies."""
    n = h.shape[1]
    hashes = [hash(h[:, i].tobytes()) for i in range(n)]
    counts = Counter(hashes)
    freqs = {key: count / n for key, count in counts.items()}
    return freqs


def _haplotype_joint_frequencies(ha, hb):
    """Compute the joint frequency of haplotypes in two difference
    cohorts. Returns a dictionary mapping haplotype hash values to
    the product of frequencies in each cohort."""
    frqa = _haplotype_frequencies(ha)
    frqb = _haplotype_frequencies(hb)
    keys = set(frqa.keys()) | set(frqb.keys())
    joint_freqs = {key: frqa.get(key, 0) * frqb.get(key, 0) for key in keys}
    return joint_freqs


def _h1x(ha, hb):
    """Compute H1X, the sum of joint haplotype frequencies between
    two cohorts, which is a summary statistic useful for detecting
    shared selective sweeps."""
    jf = _haplotype_joint_frequencies(ha, hb)
    return np.sum(list(jf.values()))


def _moving_h1x(ha, hb, size, start=0, stop=None, step=None):
    """Compute H1X in moving windows.
    Parameters
    ----------
    ha : array_like, int, shape (n_variants, n_haplotypes)
        Haplotype array for the first cohort.
    hb : array_like, int, shape (n_variants, n_haplotypes)
        Haplotype array for the second cohort.
    size : int
        The window size (number of variants).
    start : int, optional
        The index at which to start.
    stop : int, optional
        The index at which to stop.
    step : int, optional
        The number of variants between start positions of windows. If not
        given, defaults to the window size, i.e., non-overlapping windows.
    Returns
    -------
    h1x : ndarray, float, shape (n_windows,)
        H1X values (sum of squares of joint haplotype frequencies).
    """

    assert ha.ndim == hb.ndim == 2
    assert ha.shape[0] == hb.shape[0]

    # construct moving windows
    windows = allel.index_windows(ha, size, start, stop, step)

    # compute statistics for each window
    out = np.array([_h1x(ha[i:j], hb[i:j]) for i, j in windows])

    return out


def _roh_hmm_predict(
    *,
    windows,
    counts,
    phet_roh,
    phet_nonroh,
    transition,
    window_size,
    sample_id,
    contig,
):
    # conditional import, pomegranate takes a long time to install on
    # linux due to lack of prebuilt wheels on PyPI
    from allel.stats.misc import tabulate_state_blocks

    # this implementation is based on scikit-allel, but modified to use
    # moving window computation of het counts
    from allel.stats.roh import _hmm_derive_transition_matrix
    from pomegranate import HiddenMarkovModel, PoissonDistribution

    # het probabilities
    het_px = np.concatenate([(phet_roh,), phet_nonroh])

    # start probabilities (all equal)
    start_prob = np.repeat(1 / het_px.size, het_px.size)

    # transition between underlying states
    transition_mx = _hmm_derive_transition_matrix(transition, het_px.size)

    # emission probability distribution
    dists = [PoissonDistribution(x * window_size) for x in het_px]

    # set up model
    # noinspection PyArgumentList
    model = HiddenMarkovModel.from_matrix(
        transition_probabilities=transition_mx, distributions=dists, starts=start_prob
    )

    # predict hidden states
    prediction = np.array(model.predict(counts[:, None]))

    # tabulate runs of homozygosity (state 0)
    # noinspection PyTypeChecker
    df_blocks = tabulate_state_blocks(prediction, states=list(range(len(het_px))))
    df_roh = df_blocks[(df_blocks["state"] == 0)].reset_index(drop=True)

    # adapt the dataframe for ROH
    df_roh["sample_id"] = sample_id
    df_roh["contig"] = contig
    df_roh["roh_start"] = df_roh["start_ridx"].apply(lambda y: windows[y, 0])
    df_roh["roh_stop"] = df_roh["stop_lidx"].apply(lambda y: windows[y, 1])
    df_roh["roh_length"] = df_roh["roh_stop"] - df_roh["roh_start"]
    df_roh.rename(columns={"is_marginal": "roh_is_marginal"}, inplace=True)

    return df_roh[
        [
            "sample_id",
            "contig",
            "roh_start",
            "roh_stop",
            "roh_length",
            "roh_is_marginal",
        ]
    ]


def _setup_taxon_colors(plot_kwargs=None):
    import plotly.express as px

    if plot_kwargs is None:
        plot_kwargs = dict()
    taxon_palette = px.colors.qualitative.Plotly
    taxon_color_map = {
        "gambiae": taxon_palette[0],
        "coluzzii": taxon_palette[1],
        "arabiensis": taxon_palette[2],
        "gcx1": taxon_palette[3],
        "gcx2": taxon_palette[4],
        "gcx3": taxon_palette[5],
        "intermediate_gambiae_coluzzii": taxon_palette[6],
        "intermediate_arabiensis_gambiae": taxon_palette[7],
    }
    plot_kwargs.setdefault("color_discrete_map", taxon_color_map)
    plot_kwargs.setdefault("category_orders", {"taxon": list(taxon_color_map.keys())})
    return plot_kwargs


def _locate_cohorts(*, cohorts, df_samples):

    # build cohort dictionary where key=cohort_id, value=loc_coh
    coh_dict = {}

    if isinstance(cohorts, dict):
        # user has supplied a custom dictionary mapping cohort identifiers
        # to pandas queries

        for coh, query in cohorts.items():
            # locate samples
            loc_coh = df_samples.eval(query).values
            coh_dict[coh] = loc_coh

    if isinstance(cohorts, str):
        # user has supplied one of the predefined cohort sets

        # fix the string to match columns
        if not cohorts.startswith("cohort_"):
            cohorts = "cohort_" + cohorts

        # check the given cohort set exists
        if cohorts not in df_samples.columns:
            raise ValueError(f"{cohorts!r} is not a known cohort set")
        cohort_labels = df_samples[cohorts].unique()

        # remove the nans and sort
        cohort_labels = sorted([c for c in cohort_labels if isinstance(c, str)])
        for coh in cohort_labels:
            loc_coh = df_samples[cohorts] == coh
            coh_dict[coh] = loc_coh.values

    return coh_dict


@numba.njit("Tuple((int8, int64))(int8[:], int8)")
def _cn_mode_1d(a, vmax):

    # setup intermediates
    m = a.shape[0]
    counts = np.zeros(vmax + 1, dtype=numba.int64)

    # initialise return values
    mode = numba.int8(-1)
    mode_count = numba.int64(0)

    # iterate over array values, keeping track of counts
    for i in range(m):
        v = a[i]
        if 0 <= v <= vmax:
            c = counts[v]
            c += 1
            counts[v] = c
            if c > mode_count:
                mode = v
                mode_count = c
            elif c == mode_count and v < mode:
                # consistency with scipy.stats, break ties by taking lower value
                mode = v

    return mode, mode_count


@numba.njit("Tuple((int8[:], int64[:]))(int8[:, :], int8)")
def _cn_mode(a, vmax):

    # setup intermediates
    n = a.shape[1]

    # setup outputs
    modes = np.zeros(n, dtype=numba.int8)
    counts = np.zeros(n, dtype=numba.int64)

    # iterate over columns, computing modes
    for j in range(a.shape[1]):
        mode, count = _cn_mode_1d(a[:, j], vmax)
        modes[j] = mode
        counts[j] = count

    return modes, counts


def _make_sample_period_month(row):
    year = row.year
    month = row.month
    if year > 0 and month > 0:
        return pd.Period(freq="M", year=year, month=month)
    else:
        return pd.NaT


def _make_sample_period_quarter(row):
    year = row.year
    month = row.month
    if year > 0 and month > 0:
        return pd.Period(freq="Q", year=year, month=month)
    else:
        return pd.NaT


def _make_sample_period_year(row):
    year = row.year
    if year > 0:
        return pd.Period(freq="A", year=year)
    else:
        return pd.NaT


@numba.njit
def _cohort_alt_allele_counts_melt_kernel(gt, indices, max_allele):

    n_variants = gt.shape[0]
    n_indices = indices.shape[0]
    ploidy = gt.shape[2]

    ac_alt_melt = np.zeros(n_variants * max_allele, dtype=np.int64)
    an = np.zeros(n_variants, dtype=np.int64)

    for i in range(n_variants):
        out_i_offset = (i * max_allele) - 1
        for j in range(n_indices):
            ix = indices[j]
            for k in range(ploidy):
                allele = gt[i, ix, k]
                if allele > 0:
                    out_i = out_i_offset + allele
                    ac_alt_melt[out_i] += 1
                    an[i] += 1
                elif allele == 0:
                    an[i] += 1

    return ac_alt_melt, an


def _cohort_alt_allele_counts_melt(gt, indices, max_allele):
    ac_alt_melt, an = _cohort_alt_allele_counts_melt_kernel(gt, indices, max_allele)
    an_melt = np.repeat(an, max_allele, axis=0)
    return ac_alt_melt, an_melt


def _make_snp_label(contig, position, ref_allele, alt_allele):
    return f"{contig}:{position:,} {ref_allele}>{alt_allele}"


def _make_snp_label_effect(contig, position, ref_allele, alt_allele, aa_change):
    label = f"{contig}:{position:,} {ref_allele}>{alt_allele}"
    if isinstance(aa_change, str):
        label += f" ({aa_change})"
    return label


def _make_snp_label_aa(aa_change, contig, position, ref_allele, alt_allele):
    label = f"{aa_change} ({contig}:{position:,} {ref_allele}>{alt_allele})"
    return label


def _make_gene_cnv_label(gene_id, gene_name, cnv_type):
    label = gene_id
    if isinstance(gene_name, str):
        label += f" ({gene_name})"
    label += f" {cnv_type}"
    return label


def _map_snp_to_aa_change_frq_ds(ds):

    # keep only variables that make sense for amino acid substitutions
    keep_vars = [
        "variant_contig",
        "variant_position",
        "variant_transcript",
        "variant_effect",
        "variant_impact",
        "variant_aa_pos",
        "variant_aa_change",
        "variant_ref_allele",
        "variant_ref_aa",
        "variant_alt_aa",
        "event_nobs",
    ]

    if ds.dims["variants"] == 1:

        # keep everything as-is, no need for aggregation
        ds_out = ds[keep_vars + ["variant_alt_allele", "event_count"]]

    else:

        # take the first value from all variants variables
        ds_out = ds[keep_vars].isel(variants=[0])

        # sum event count over variants
        count = ds["event_count"].values.sum(axis=0, keepdims=True)
        ds_out["event_count"] = ("variants", "cohorts"), count

        # collapse alt allele
        alt_allele = "{" + ",".join(ds["variant_alt_allele"].values) + "}"
        ds_out["variant_alt_allele"] = "variants", np.array([alt_allele], dtype=object)

    return ds_out


def _add_frequency_ci(ds, ci_method):
    from statsmodels.stats.proportion import proportion_confint

    if ci_method is not None:
        count = ds["event_count"].values
        nobs = ds["event_nobs"].values
        with np.errstate(divide="ignore", invalid="ignore"):
            frq_ci_low, frq_ci_upp = proportion_confint(
                count=count, nobs=nobs, method=ci_method
            )
        ds["event_frequency_ci_low"] = ("variants", "cohorts"), frq_ci_low
        ds["event_frequency_ci_upp"] = ("variants", "cohorts"), frq_ci_upp


def _prep_samples_for_cohort_grouping(*, df_samples, area_by, period_by):

    # take a copy, as we will modify the dataframe
    df_samples = df_samples.copy()

    # fix intermediate taxon values - we only want to build cohorts with clean
    # taxon calls, so we set intermediate values to None
    loc_intermediate_taxon = (
        df_samples["taxon"].str.startswith("intermediate").fillna(False)
    )
    df_samples.loc[loc_intermediate_taxon, "taxon"] = None

    # add period column
    if period_by == "year":
        make_period = _make_sample_period_year
    elif period_by == "quarter":
        make_period = _make_sample_period_quarter
    elif period_by == "month":
        make_period = _make_sample_period_month
    else:
        raise ValueError(
            f"Value for period_by parameter must be one of 'year', 'quarter', 'month'; found {period_by!r}."
        )
    sample_period = df_samples.apply(make_period, axis="columns")
    df_samples["period"] = sample_period

    # add area column for consistent output
    df_samples["area"] = df_samples[area_by]

    return df_samples


def _build_cohorts_from_sample_grouping(group_samples_by_cohort, min_cohort_size):

    # build cohorts dataframe
    df_cohorts = group_samples_by_cohort.agg(
        size=("sample_id", len),
        lat_mean=("latitude", "mean"),
        lat_max=("latitude", "mean"),
        lat_min=("latitude", "mean"),
        lon_mean=("longitude", "mean"),
        lon_max=("longitude", "mean"),
        lon_min=("longitude", "mean"),
    )
    # reset index so that the index fields are included as columns
    df_cohorts = df_cohorts.reset_index()

    # add cohort helper variables
    cohort_period_start = df_cohorts["period"].apply(lambda v: v.start_time)
    cohort_period_end = df_cohorts["period"].apply(lambda v: v.end_time)
    df_cohorts["period_start"] = cohort_period_start
    df_cohorts["period_end"] = cohort_period_end
    # create a label that is similar to the cohort metadata,
    # although this won't be perfect
    df_cohorts["label"] = df_cohorts.apply(
        lambda v: f"{v.area}_{v.taxon[:4]}_{v.period}", axis="columns"
    )

    # apply minimum cohort size
    df_cohorts = df_cohorts.query(f"size >= {min_cohort_size}").reset_index(drop=True)

    return df_cohorts


def _check_param_min_cohort_size(min_cohort_size):
    if not isinstance(min_cohort_size, int):
        raise TypeError(
            f"Type of parameter min_cohort_size must be int; found {type(min_cohort_size)}."
        )
    if min_cohort_size < 1:
        raise ValueError(
            f"Value of parameter min_cohort_size must be at least 1; found {min_cohort_size}."
        )


def _pandas_apply(f, df, columns):
    """Optimised alternative to pandas apply."""
    df = df.reset_index(drop=True)
    iterator = zip(*[df[c].values for c in columns])
    ret = pd.Series((f(*vals) for vals in iterator))
    return ret


def _region_str(region):
    """Convert a region to a string representation.

    Parameters
    ----------
    region : Region or list of Region
        The region to display.

    Returns
    -------
    out : str

    """
    if isinstance(region, list):
        if len(region) > 1:
            return "; ".join([_region_str(r) for r in region])
        else:
            region = region[0]

    # sanity check
    assert isinstance(region, Region)

    return str(region)


def _bokeh_style_genome_xaxis(fig, contig):
    """Standard styling for X axis of genome plots."""
    import bokeh.models as bkmod

    fig.xaxis.axis_label = f"Contig {contig} position (bp)"
    fig.xaxis.ticker = bkmod.AdaptiveTicker(min_interval=1)
    fig.xaxis.minor_tick_line_color = None
    fig.xaxis[0].formatter = bkmod.NumeralTickFormatter(format="0,0")<|MERGE_RESOLUTION|>--- conflicted
+++ resolved
@@ -8960,70 +8960,12 @@
 
         bkplt.show(fig)
 
-<<<<<<< HEAD
-    def plot_haplotype_network(
-=======
     def plot_haplotype_clustering(
->>>>>>> 568fae2c
         self,
         region,
         analysis,
         sample_sets=None,
         sample_query=None,
-<<<<<<< HEAD
-        max_dist=2,
-        color=None,
-        color_discrete_sequence=None,
-        color_discrete_map=None,
-        category_orders=None,
-        node_size_factor=50,
-        server_mode="inline",
-        height=650,
-        width="100%",
-        layout="cose",
-        layout_params=None,
-        server_port=None,
-    ):
-        """TODO doc me"""
-
-        from itertools import cycle
-
-        import dash_cytoscape as cyto
-        import plotly.express as px
-        from dash import dcc, html
-        from dash.dependencies import Input, Output
-        from jupyter_dash import JupyterDash
-
-        if layout != "cose":
-            cyto.load_extra_layouts()
-        JupyterDash.infer_jupyter_proxy_config()
-
-        debug = self._log.debug
-
-        debug("access haplotypes dataset")
-        ds_haps = self.haplotypes(
-            region=region,
-            sample_sets=sample_sets,
-            sample_query=sample_query,
-            analysis=analysis,
-        )
-
-        debug("access sample metadata")
-        df_samples = self.sample_metadata(
-            sample_query=sample_query, sample_sets=sample_sets
-        )
-
-        debug("setup haplotype metadata")
-        samples_phased = ds_haps["sample_id"].values
-        df_samples_phased = (
-            df_samples.set_index("sample_id").loc[samples_phased].reset_index()
-        )
-        df_haps = df_samples_phased.loc[df_samples_phased.index.repeat(2)].reset_index(
-            drop=True
-        )
-
-        debug("load haplotypes")
-=======
         color=None,
         symbol=None,
         linkage_method="single",
@@ -9101,12 +9043,174 @@
             random_seed=random_seed,
         )
 
->>>>>>> 568fae2c
         gt = allel.GenotypeDaskArray(ds_haps["call_genotype"].data)
         with self._dask_progress(desc="Load haplotypes"):
             ht = gt.to_haplotypes().compute()
 
-<<<<<<< HEAD
+        debug("load sample metadata")
+        df_samples = self.sample_metadata(
+            sample_sets=sample_sets, sample_query=sample_query
+        )
+        debug("align sample metadata with haplotypes")
+        phased_samples = ds_haps["sample_id"].values.tolist()
+        df_samples_phased = (
+            df_samples.set_index("sample_id").loc[phased_samples].reset_index()
+        )
+
+        debug("set up plotting options")
+        hover_data = [
+            "sample_id",
+            "partner_sample_id",
+            "sample_set",
+            "taxon",
+            "country",
+            "admin1_iso",
+            "admin1_name",
+            "admin2_name",
+            "location",
+            "year",
+            "month",
+        ]
+
+        plot_kwargs = dict(
+            template="simple_white",
+            hover_name="sample_id",
+            hover_data=hover_data,
+            render_mode="svg",
+        )
+
+        debug("special handling for taxon color")
+        if color == "taxon":
+            _setup_taxon_colors(plot_kwargs)
+
+        debug("apply any user overrides")
+        plot_kwargs.update(kwargs)
+
+        debug("Create dendrogram with plotly")
+        # set labels as the index which we extract to reorder metadata
+        leaf_labels = np.arange(ht.shape[1])
+        # get the max distance, required to set xmin, xmax, which we need xmin to be slightly below 0
+        max_dist = _get_max_hamming_distance(
+            ht.T, metric="hamming", linkage_method=linkage_method
+        )
+        fig = create_dendrogram(
+            ht.T,
+            distfun=lambda x: _hamming_to_snps(x),
+            linkagefun=lambda x: linkage(x, method=linkage_method),
+            labels=leaf_labels,
+            color_threshold=0,
+            count_sort=count_sort,
+            distance_sort=distance_sort,
+        )
+        fig.update_traces(
+            hoverinfo="y",
+            line=dict(width=0.5, color="black"),
+        )
+        fig.update_layout(
+            width=width,
+            height=height,
+            autosize=True,
+            hovermode="closest",
+            plot_bgcolor="white",
+            yaxis_title="Distance (no. SNPs)",
+            xaxis_title="Haplotypes",
+            showlegend=True,
+        )
+
+        # Repeat the dataframe so there is one row of metadata for each haplotype
+        df_samples_phased_haps = pd.DataFrame(
+            np.repeat(df_samples_phased.values, 2, axis=0)
+        )
+        df_samples_phased_haps.columns = df_samples_phased.columns
+        # select only columns in hover_data
+        df_samples_phased_haps = df_samples_phased_haps[hover_data]
+        debug("Reorder haplotype metadata to align with haplotype clustering")
+        df_samples_phased_haps = df_samples_phased_haps.loc[
+            fig.layout.xaxis["ticktext"]
+        ]
+        fig.update_xaxes(mirror=False, showgrid=True, showticklabels=False, ticks="")
+        fig.update_yaxes(
+            mirror=False, showgrid=True, showline=True, range=[-2, max_dist + 1]
+        )
+
+        debug("Add scatter plot with hover text")
+        fig.add_traces(
+            list(
+                px.scatter(
+                    df_samples_phased_haps,
+                    x=fig.layout.xaxis["tickvals"],
+                    y=np.repeat(-1, len(ht.T)),
+                    color=color,
+                    symbol=symbol,
+                    **plot_kwargs,
+                ).select_traces()
+            )
+        )
+
+        fig.show()
+
+    def plot_haplotype_network(
+        self,
+        region,
+        analysis,
+        sample_sets=None,
+        sample_query=None,
+        max_dist=2,
+        color=None,
+        color_discrete_sequence=None,
+        color_discrete_map=None,
+        category_orders=None,
+        node_size_factor=50,
+        server_mode="inline",
+        height=650,
+        width="100%",
+        layout="cose",
+        layout_params=None,
+        server_port=None,
+    ):
+        """TODO doc me"""
+
+        from itertools import cycle
+
+        import dash_cytoscape as cyto
+        import plotly.express as px
+        from dash import dcc, html
+        from dash.dependencies import Input, Output
+        from jupyter_dash import JupyterDash
+
+        if layout != "cose":
+            cyto.load_extra_layouts()
+        JupyterDash.infer_jupyter_proxy_config()
+
+        debug = self._log.debug
+
+        debug("access haplotypes dataset")
+        ds_haps = self.haplotypes(
+            region=region,
+            sample_sets=sample_sets,
+            sample_query=sample_query,
+            analysis=analysis,
+        )
+
+        debug("access sample metadata")
+        df_samples = self.sample_metadata(
+            sample_query=sample_query, sample_sets=sample_sets
+        )
+
+        debug("setup haplotype metadata")
+        samples_phased = ds_haps["sample_id"].values
+        df_samples_phased = (
+            df_samples.set_index("sample_id").loc[samples_phased].reset_index()
+        )
+        df_haps = df_samples_phased.loc[df_samples_phased.index.repeat(2)].reset_index(
+            drop=True
+        )
+
+        debug("load haplotypes")
+        gt = allel.GenotypeDaskArray(ds_haps["call_genotype"].data)
+        with self._dask_progress(desc="Load haplotypes"):
+            ht = gt.to_haplotypes().compute()
+
         debug("count alleles and select segregating sites")
         ac = gt.count_alleles(max_allele=1)
         loc_seg = ac.is_segregating()
@@ -9337,108 +9441,6 @@
         if width is not None:
             run_params["width"] = width
         return app.run_server(**run_params)
-=======
-        debug("load sample metadata")
-        df_samples = self.sample_metadata(
-            sample_sets=sample_sets, sample_query=sample_query
-        )
-        debug("align sample metadata with haplotypes")
-        phased_samples = ds_haps["sample_id"].values.tolist()
-        df_samples_phased = (
-            df_samples.set_index("sample_id").loc[phased_samples].reset_index()
-        )
-
-        debug("set up plotting options")
-        hover_data = [
-            "sample_id",
-            "partner_sample_id",
-            "sample_set",
-            "taxon",
-            "country",
-            "admin1_iso",
-            "admin1_name",
-            "admin2_name",
-            "location",
-            "year",
-            "month",
-        ]
-
-        plot_kwargs = dict(
-            template="simple_white",
-            hover_name="sample_id",
-            hover_data=hover_data,
-            render_mode="svg",
-        )
-
-        debug("special handling for taxon color")
-        if color == "taxon":
-            _setup_taxon_colors(plot_kwargs)
-
-        debug("apply any user overrides")
-        plot_kwargs.update(kwargs)
-
-        debug("Create dendrogram with plotly")
-        # set labels as the index which we extract to reorder metadata
-        leaf_labels = np.arange(ht.shape[1])
-        # get the max distance, required to set xmin, xmax, which we need xmin to be slightly below 0
-        max_dist = _get_max_hamming_distance(
-            ht.T, metric="hamming", linkage_method=linkage_method
-        )
-        fig = create_dendrogram(
-            ht.T,
-            distfun=lambda x: _hamming_to_snps(x),
-            linkagefun=lambda x: linkage(x, method=linkage_method),
-            labels=leaf_labels,
-            color_threshold=0,
-            count_sort=count_sort,
-            distance_sort=distance_sort,
-        )
-        fig.update_traces(
-            hoverinfo="y",
-            line=dict(width=0.5, color="black"),
-        )
-        fig.update_layout(
-            width=width,
-            height=height,
-            autosize=True,
-            hovermode="closest",
-            plot_bgcolor="white",
-            yaxis_title="Distance (no. SNPs)",
-            xaxis_title="Haplotypes",
-            showlegend=True,
-        )
-
-        # Repeat the dataframe so there is one row of metadata for each haplotype
-        df_samples_phased_haps = pd.DataFrame(
-            np.repeat(df_samples_phased.values, 2, axis=0)
-        )
-        df_samples_phased_haps.columns = df_samples_phased.columns
-        # select only columns in hover_data
-        df_samples_phased_haps = df_samples_phased_haps[hover_data]
-        debug("Reorder haplotype metadata to align with haplotype clustering")
-        df_samples_phased_haps = df_samples_phased_haps.loc[
-            fig.layout.xaxis["ticktext"]
-        ]
-        fig.update_xaxes(mirror=False, showgrid=True, showticklabels=False, ticks="")
-        fig.update_yaxes(
-            mirror=False, showgrid=True, showline=True, range=[-2, max_dist + 1]
-        )
-
-        debug("Add scatter plot with hover text")
-        fig.add_traces(
-            list(
-                px.scatter(
-                    df_samples_phased_haps,
-                    x=fig.layout.xaxis["tickvals"],
-                    y=np.repeat(-1, len(ht.T)),
-                    color=color,
-                    symbol=symbol,
-                    **plot_kwargs,
-                ).select_traces()
-            )
-        )
-
-        fig.show()
 
 
 def _hamming_to_snps(h):
@@ -9466,7 +9468,6 @@
     dists *= h.shape[1]
     # Return the maximum
     return dists.max()
->>>>>>> 568fae2c
 
 
 def _haplotype_frequencies(h):
