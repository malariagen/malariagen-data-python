--- conflicted
+++ resolved
@@ -473,13 +473,9 @@
         output_backend: gplt_params.output_backend = gplt_params.output_backend_default,
         chunks: base_params.chunks = base_params.native_chunks,
         inline_array: base_params.inline_array = base_params.inline_array_default,
-<<<<<<< HEAD
-    ) -> gplt_params.optional_figure:
-=======
         gene_labels: Optional[gplt_params.gene_labels] = None,
         gene_labelset: Optional[gplt_params.gene_labelset] = None,
-    ) -> gplt_params.figure:
->>>>>>> 6c27d204
+    ) -> gplt_params.optional_figure:
         # Plot GWSS track.
         fig1 = self.plot_h12_gwss_track(
             contig=contig,
@@ -682,13 +678,9 @@
         genes_height: gplt_params.genes_height = gplt_params.genes_height_default,
         show: gplt_params.show = True,
         output_backend: gplt_params.output_backend = gplt_params.output_backend_default,
-<<<<<<< HEAD
-    ) -> gplt_params.optional_figure:
-=======
         gene_labels: Optional[gplt_params.gene_labels] = None,
         gene_labelset: Optional[gplt_params.gene_labelset] = None,
-    ) -> gplt_params.figure:
->>>>>>> 6c27d204
+    ) -> gplt_params.optional_figure:
         # Plot GWSS track.
         fig1 = self.plot_h12_gwss_multi_overlay_track(
             contig=contig,
@@ -771,13 +763,9 @@
         genes_height: gplt_params.genes_height = gplt_params.genes_height_default,
         show: gplt_params.show = True,
         output_backend: gplt_params.output_backend = gplt_params.output_backend_default,
-<<<<<<< HEAD
-    ) -> gplt_params.optional_figure:
-=======
         gene_labels: Optional[gplt_params.gene_labels] = None,
         gene_labelset: Optional[gplt_params.gene_labelset] = None,
-    ) -> gplt_params.figure:
->>>>>>> 6c27d204
+    ) -> gplt_params.optional_figure:
         cohort_queries = self._setup_cohort_queries(
             cohorts=cohorts,
             sample_sets=sample_sets,
