from typing import Dict, Optional, Tuple, Mapping

import bokeh.models
import bokeh.plotting
import numpy as np
import pandas as pd
from numpydoc_decorator import doc  # type: ignore
from pandas.io.common import infer_compression  # type: ignore

from ..util import (
    Region,
    check_types,
    parse_multi_region,
    parse_single_region,
    read_gff3,
    unpack_gff3_attributes,
)
from . import base_params, gplt_params
from .genome_sequence import AnophelesGenomeSequenceData


class AnophelesGenomeFeaturesData(AnophelesGenomeSequenceData):
    def __init__(
        self,
        *,
        gff_gene_type: str,
        gff_gene_name_attribute: str,
        gff_default_attributes: Tuple[str, ...],
        gene_names: Optional[Mapping[str, str]] = None,
        **kwargs,
    ):
        # N.B., this class is designed to work cooperatively, and
        # so it's important that any remaining parameters are passed
        # to the superclass constructor.
        super().__init__(**kwargs)

        # TODO Consider moving these parameters to configuration, as they could
        # change if the GFF ever changed.
        self._gff_gene_type = gff_gene_type
        self._gff_gene_name_attribute = gff_gene_name_attribute
        self._gff_default_attributes = gff_default_attributes

        # Allow manual override of gene names.
        if gene_names is None:
            gene_names = dict()
        self._gene_name_overrides = gene_names

        # Setup caches.
        self._cache_genome_features: Dict[Tuple[str, ...], pd.DataFrame] = dict()

    @property
    def _geneset_gff3_path(self):
        return self.config["GENESET_GFF3_PATH"]

    def geneset(self, *args, **kwargs):  # pragma: no cover
        """Deprecated, this method has been renamed to genome_features()."""
        return self.genome_features(*args, **kwargs)

    def _genome_features(self, *, attributes: Tuple[str, ...]):
        try:
            df = self._cache_genome_features[attributes]

        except KeyError:
            path = f"{self._base_path}/{self._geneset_gff3_path}"
            compression = infer_compression(path, compression="infer")
            with self._fs.open(path, mode="rb") as f:
                df = read_gff3(f, compression=compression)
            if attributes:
                df = unpack_gff3_attributes(df, attributes=attributes)
            self._cache_genome_features[attributes] = df

        return df

    def _genome_features_for_contig(self, *, contig: str, attributes: Tuple[str, ...]):
        # Handle virtual contigs.
        if contig in self.virtual_contigs:
            contigs = self.virtual_contigs[contig]
            dfs = []
            offset = 0
            for c in contigs:
                dfc = self._genome_features_for_contig(contig=c, attributes=attributes)
                if offset > 0:
                    dfc = dfc.assign(
                        start=lambda x: x.start + offset,
                        end=lambda x: x.end + offset,
                    )
                dfs.append(dfc)
                offset += self.genome_sequence(region=c).shape[0]

            # Concatenate dataframes for each contig.
            df = pd.concat(dfs, axis=0)

            # Assign name of the virtual contig.
            df = df.assign(contig=contig)
            return df

        # Handle normal contigs in the reference genome.
        else:
            assert contig in self.contigs
            df = self._genome_features(attributes=attributes)

            # Apply contig query.
            df = df.query(f"contig == '{contig}'")
            return df

    def _prep_gff_attributes(
        self, attributes: base_params.gff_attributes
    ) -> Tuple[str, ...]:
        if attributes is None:
            attributes_normed: Tuple[str, ...] = ()
        elif attributes == base_params.DEFAULT:
            attributes_normed = self._gff_default_attributes
        elif isinstance(attributes, str):
            attributes_normed = (attributes,)
        else:
            attributes_normed = tuple(attributes)
        return attributes_normed

    @check_types
    @doc(
        summary="Access genome feature annotations.",
        returns="A dataframe of genome annotations, one row per feature.",
    )
    def genome_features(
        self,
        region: Optional[base_params.regions] = None,
        attributes: base_params.gff_attributes = base_params.DEFAULT,
    ) -> pd.DataFrame:
        debug = self._log.debug

        attributes_normed = self._prep_gff_attributes(attributes)
        del attributes

        with self._spinner(desc="Load genome features"):
            if region is not None:
                debug("Handle region.")
                regions = parse_multi_region(self, region)
                del region

                debug("Apply region query.")
                parts = []
                for r in regions:
                    df_part = self._genome_features_for_contig(
                        contig=r.contig, attributes=attributes_normed
                    )
                    if r.end is not None:
                        df_part = df_part.query(f"start <= {r.end}")
                    if r.start is not None:
                        df_part = df_part.query(f"end >= {r.start}")
                    parts.append(df_part)
                df = pd.concat(parts, axis=0)
                return df.sort_values(["contig", "start"]).reset_index(drop=True).copy()

            return (
                self._genome_features(attributes=attributes_normed)
                .sort_values(["contig", "start"])
                .reset_index(drop=True)
                .copy()
            )

    def genome_feature_children(
        self, parent: str, attributes: base_params.gff_attributes = base_params.DEFAULT
    ) -> pd.DataFrame:
        # Normalise attributes and ensure Parent is included.
        attributes_normed = self._prep_gff_attributes(attributes)
        if "Parent" not in attributes_normed:
            attributes_normed += ("Parent",)

        # Obtain dataframe of all genome features.
        df_gf = self._genome_features(attributes=attributes_normed).copy()

        # Split the Parent column and explode.
        # See also https://github.com/malariagen/malariagen-data-python/issues/334
        df_gf["Parent"] = df_gf["Parent"].str.split(",")
        df_gf = df_gf.explode(column="Parent", ignore_index=True)

        # Query to find children of the requested parent.
        df_children = df_gf.query(f"Parent == '{parent}'")

        return df_children.copy()

    @check_types
    @doc(summary="Plot a transcript, using bokeh.")
    def plot_transcript(
        self,
        transcript: base_params.transcript,
        sizing_mode: gplt_params.sizing_mode = gplt_params.sizing_mode_default,
        width: gplt_params.width = gplt_params.width_default,
        height: gplt_params.height = 100,
        show: gplt_params.show = True,
        x_range: Optional[gplt_params.x_range] = None,
        toolbar_location: Optional[
            gplt_params.toolbar_location
        ] = gplt_params.toolbar_location_default,
        title: gplt_params.title = True,
    ) -> gplt_params.optional_figure:
        debug = self._log.debug

        debug("Find the transcript annotation.")
        df_genome_features = self.genome_features().set_index("ID")
        parent = df_genome_features.loc[transcript]

        if title is True:
            title = f"{transcript} ({parent.strand})"

        if x_range is None:
            x_range = bokeh.models.Range1d(
                parent.start - 2_000, parent.end + 2_000, bounds="auto"
            )

        debug("Define tooltips for hover.")
        tooltips = [
            ("Type", "@type"),
            ("Location", "@contig:@start{,}-@end{,}"),
        ]

        debug("Make a figure.")
        xwheel_zoom = bokeh.models.WheelZoomTool(
            dimensions="width", maintain_focus=False
        )
        fig = bokeh.plotting.figure(
            title=title,
            sizing_mode=sizing_mode,
            width=width,
            height=height,
            tools=["xpan", "xzoom_in", "xzoom_out", xwheel_zoom, "reset", "hover"],
            toolbar_location=toolbar_location,
            active_scroll=xwheel_zoom,
            active_drag="xpan",
            tooltips=tooltips,
            x_range=x_range,
            y_range=bokeh.models.Range1d(-0.6, 0.6),
        )

        debug("Find child components of the transcript.")
        data = self.genome_feature_children(parent=transcript, attributes=None)
        data["bottom"] = -0.4
        data["top"] = 0.4

        debug("Plot exons.")
        exons = data.query("type == 'exon'")
        fig.quad(
            bottom="bottom",
            top="top",
            left="start",
            right="end",
            source=exons,
            fill_color=None,
            line_color="black",
            line_width=0.5,
            fill_alpha=0,
        )

        debug("Plot introns.")
        for intron_start, intron_end in zip(exons[:-1]["end"], exons[1:]["start"]):
            intron_midpoint = (intron_start + intron_end) / 2
            line_data = pd.DataFrame(
                {
                    "x": [intron_start, intron_midpoint, intron_end],
                    "y": [0, 0.1, 0],
                    "type": "intron",
                    "contig": parent.contig,
                    "start": intron_start,
                    "end": intron_end,
                }
            )
            fig.line(
                x="x",
                y="y",
                source=line_data,
                line_width=1,
                line_color="black",
            )

        debug("Plot UTRs.")
        fig.quad(
            bottom="bottom",
            top="top",
            left="start",
            right="end",
            source=data.query("type == 'five_prime_UTR'"),
            fill_color="green",
            line_width=0,
            fill_alpha=0.5,
        )
        fig.quad(
            bottom="bottom",
            top="top",
            left="start",
            right="end",
            source=data.query("type == 'three_prime_UTR'"),
            fill_color="red",
            line_width=0,
            fill_alpha=0.5,
        )

        debug("Plot CDSs.")
        fig.quad(
            bottom="bottom",
            top="top",
            left="start",
            right="end",
            source=data.query("type == 'CDS'"),
            fill_color="blue",
            line_width=0,
            fill_alpha=0.5,
        )

        debug("Tidy up the figure.")
        fig.yaxis.ticker = []
        self._bokeh_style_genome_xaxis(fig, parent.contig)

        if show:  # pragma: no cover
            bokeh.plotting.show(fig)
            return None
        else:
            return fig

    @check_types
    @doc(
        summary="Plot a genes track, using bokeh.",
    )
    def plot_genes(
        self,
        region: base_params.region,
        sizing_mode: gplt_params.sizing_mode = gplt_params.sizing_mode_default,
        width: gplt_params.width = gplt_params.width_default,
        height: gplt_params.genes_height = 120,
        show: gplt_params.show = True,
        toolbar_location: Optional[
            gplt_params.toolbar_location
        ] = gplt_params.toolbar_location_default,
        x_range: Optional[gplt_params.x_range] = None,
        title: Optional[gplt_params.title] = None,
        output_backend: gplt_params.output_backend = gplt_params.output_backend_default,
<<<<<<< HEAD
    ) -> gplt_params.optional_figure:
=======
        gene_labels: Optional[gplt_params.gene_labels] = None,
        gene_labelset: Optional[gplt_params.gene_labelset] = None,
    ) -> gplt_params.figure:
>>>>>>> 6c27d204
        debug = self._log.debug

        debug("handle region parameter - this determines the genome region to plot")
        resolved_region: Region = parse_single_region(self, region)
        del region

        debug("handle region bounds")
        contig = resolved_region.contig
        start = resolved_region.start
        end = resolved_region.end
        if start is None:
            start = 0
        if end is None:
            end = len(self.genome_sequence(contig))

        debug("define x axis range")
        if x_range is None:
            x_range = bokeh.models.Range1d(start, end, bounds="auto")

        debug("select the genes overlapping the requested region")
        data, tooltips = self._plot_genes_setup_data(region=resolved_region)

        debug(
            "we're going to plot each gene as a rectangle, so add some additional columns"
        )
        data["bottom"] = np.where(data["strand"] == "+", 1, 0)
        data["top"] = data["bottom"] + 0.8

        debug("tidy up missing values for presentation")
        data = data.drop(["score", "phase"], axis=1)
        data.fillna("", inplace=True)

        debug("make a figure")
        xwheel_zoom = bokeh.models.WheelZoomTool(
            dimensions="width", maintain_focus=False
        )
        fig = bokeh.plotting.figure(
            title=title,
            sizing_mode=sizing_mode,
            width=width,
            height=height,
            tools=[
                "xpan",
                "xzoom_in",
                "xzoom_out",
                xwheel_zoom,
                "reset",
                "tap",
                "hover",
            ],
            toolbar_location=toolbar_location,
            active_scroll=xwheel_zoom,
            active_drag="xpan",
            tooltips=tooltips,
            x_range=x_range,
            y_range=bokeh.models.Range1d(-0.4, 2.2),
            output_backend=output_backend,
        )

        debug("add functionality to click through to vectorbase")
        url = "https://vectorbase.org/vectorbase/app/record/gene/@ID"
        taptool = fig.select(type=bokeh.models.TapTool)
        taptool.callback = bokeh.models.OpenURL(url=url)

        debug("now plot the genes as rectangles")
        fig.quad(
            bottom="bottom",
            top="top",
            left="start",
            right="end",
            source=data,
            line_width=0,
        )

        if gene_labels:
            debug("determine new figure height and range to accommodate gene labels")

            # Increase the figure height by a certain factor, to accommodate labels.
            height_increase_factor = 1.3
            fig.height = int(fig.height * height_increase_factor)

            # Get the original y_range.
            # Note: fig.y_range is not subscriptable.
            orig_y_range = fig.y_range.start, fig.y_range.end

            # Determine the midpoint of the original range, to rescale outward from there.
            orig_mid_y_range = (orig_y_range[0] + orig_y_range[1]) / 2
            orig_y_range_extent = orig_y_range[1] - orig_y_range[0]

            # Determine the new start and end points of the extended range.
            new_y_range_extent = orig_y_range_extent * height_increase_factor
            new_y_range_extent_half = new_y_range_extent / 2
            new_y_start = orig_mid_y_range - new_y_range_extent_half
            new_y_end = orig_mid_y_range + new_y_range_extent_half

            # Set the new y_range.
            fig.y_range = bokeh.models.Range1d(new_y_start, new_y_end)

            debug("determine midpoint of each gene rectangle")
            data["mid_x"] = (data["start"] + data["end"]) / 2

            debug("make gene labels and pointers")

            # Put gene_labels into a new column, where the gene_id matches.
            # Fill unmapped genes with empty strings, otherwise "NaN" would be displayed.
            data["gene_label"] = data["ID"].map(gene_labels).fillna("")

            # Put gene pointers (▲ or ▼) in a new column, depending on the strand.
            # Except if the gene_label is null or an empty string, which should not be shown.
            data["gene_pointer"] = data.apply(
                lambda row: ("▼" if row["strand"] == "+" else "▲")
                if row["gene_label"]
                else "",
                axis=1,
            )

            # Put the pointer above or below the gene rectangle, depending on + or - strand.
            neg_strand_pointer_y = orig_mid_y_range - 1.1
            pos_strand_pointer_y = orig_mid_y_range + 1.1
            data["pointer_y"] = data["strand"].apply(
                lambda strand: pos_strand_pointer_y
                if strand == "+"
                else neg_strand_pointer_y
            )

            # Put the label above or below the gene rectangle, depending on + or - strand.
            neg_strand_label_y = orig_mid_y_range - 1.25
            pos_strand_label_y = orig_mid_y_range + 1.3
            data["label_y"] = data["strand"].apply(
                lambda strand: pos_strand_label_y
                if strand == "+"
                else neg_strand_label_y
            )

            # Get the data as a ColumnDataSource.
            data_as_cds = bokeh.models.ColumnDataSource(data)

            # Create a LabelSet for the gene pointers.
            gene_pointers_ls = bokeh.models.LabelSet(
                source=data_as_cds,
                x="mid_x",
                y="pointer_y",
                text="gene_pointer",
                text_align="center",
                text_baseline="middle",
                text_font_size="9pt",
                text_color="#444444",
            )

            # Create a LabelSet for the gene labels.
            gene_labels_ls = bokeh.models.LabelSet(
                source=data_as_cds,
                x="mid_x",
                y="label_y",
                text="gene_label",
                text_align="left",
                text_baseline="middle",
                text_font_size="9pt",
                text_color="#444444",
                x_offset=8,
            )

            # Add the markers and labels to the figure.
            fig.add_layout(gene_pointers_ls)
            fig.add_layout(gene_labels_ls)

        if gene_labelset:
            fig.add_layout(gene_labelset)

        debug("tidy up the plot")
        fig.ygrid.visible = False
        yticks = [0.4, 1.4]
        yticklabels = ["-", "+"]
        fig.yaxis.ticker = yticks
        fig.yaxis.major_label_overrides = {k: v for k, v in zip(yticks, yticklabels)}
        fig.yaxis.axis_label = "Genes"
        self._bokeh_style_genome_xaxis(fig, contig)

        if show:  # pragma: no cover
            bokeh.plotting.show(fig)
            return None
        else:
            return fig

    def _plot_genes_setup_data(self, *, region):
        attributes = [a for a in self._gff_default_attributes if a != "Parent"]
        df_genome_features = self.genome_features(region=region, attributes=attributes)
        data = df_genome_features.query(f"type == '{self._gff_gene_type}'").copy()
        tooltips = [(a.capitalize(), f"@{a}") for a in attributes]
        tooltips += [("Location", "@contig:@start{,}-@end{,}")]
        return data, tooltips

    @staticmethod
    def _bokeh_style_genome_xaxis(fig, contig):
        """Standard styling for X axis of genome plots."""
        fig.xaxis.axis_label = f"Contig {contig} position (bp)"
        fig.xaxis.ticker = bokeh.models.AdaptiveTicker(min_interval=1)
        fig.xaxis.minor_tick_line_color = None
        fig.xaxis[0].formatter = bokeh.models.NumeralTickFormatter(format="0,0")

    def _transcript_to_parent_name(self, transcript):
        df_genome_features = self.genome_features().set_index("ID")

        try:
            rec_transcript = df_genome_features.loc[transcript]
        except KeyError:
            return None

        parent_id = rec_transcript["Parent"]

        try:
            # Manual override.
            return self._gene_name_overrides[parent_id]
        except KeyError:
            rec_parent = df_genome_features.loc[parent_id]
            # Try to access "Name" attribute, fall back to "ID" if not present.
            return rec_parent.get("Name", parent_id)<|MERGE_RESOLUTION|>--- conflicted
+++ resolved
@@ -333,13 +333,9 @@
         x_range: Optional[gplt_params.x_range] = None,
         title: Optional[gplt_params.title] = None,
         output_backend: gplt_params.output_backend = gplt_params.output_backend_default,
-<<<<<<< HEAD
-    ) -> gplt_params.optional_figure:
-=======
         gene_labels: Optional[gplt_params.gene_labels] = None,
         gene_labelset: Optional[gplt_params.gene_labelset] = None,
-    ) -> gplt_params.figure:
->>>>>>> 6c27d204
+    ) -> gplt_params.optional_figure:
         debug = self._log.debug
 
         debug("handle region parameter - this determines the genome region to plot")
