--- conflicted
+++ resolved
@@ -10,11 +10,8 @@
     Sequence,
     Tuple,
     Union,
-<<<<<<< HEAD
-=======
     Hashable,
-    cast,
->>>>>>> a39a3c15
+    cast
 )
 
 import ipyleaflet  # type: ignore
