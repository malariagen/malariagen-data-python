--- conflicted
+++ resolved
@@ -22,7 +22,6 @@
 
 default_nj_algorithm: nj_algorithm = "dynamic"
 
-<<<<<<< HEAD
 dist: TypeAlias = Annotated[
     np.ndarray,
     """
@@ -48,7 +47,7 @@
 samples: TypeAlias = Annotated[np.ndarray, "The list of the sample identifiers"]
 
 n_snps_used: TypeAlias = Annotated[int, "The number of SNPs used"]
-=======
+
 center_x: TypeAlias = Annotated[int | float, "X coordinate where plotting is centered."]
 
 center_y: TypeAlias = Annotated[int | float, "Y coordinate where plotting is centered."]
@@ -64,5 +63,4 @@
 leaf_legend: TypeAlias = Annotated[
     bool,
     "Show legend entries for the different leaf node (scatter) colors and symbols.",
-]
->>>>>>> f88f7b9c
+]