from collections import Counter
from typing import Optional, Tuple, Dict, Mapping

import allel  # type: ignore
import numpy as np
from numpydoc_decorator import doc  # type: ignore
import bokeh.plotting

from .snp_data import AnophelesSnpData
from .hap_data import AnophelesHapData
from ..util import hash_columns, check_types, CacheMiss
from . import base_params
from . import g123_params, gplt_params


class AnophelesG123Analysis(
    # Note that G123 analysis uses unphased genotype data for the main
    # calculation. However, when selecting which sites to use, it is an
    # option to use sites from a phasing analysis. This doesn't require
    # any haplotype data for the samples being analysed, it just requires
    # the data for the sites at which phasing is usually performed. The
    # rationale for using sites from a phasing analysis is that these are
    # a set of sites which were ascertained as polymorphic in a relatively
    # large panel of samples from different populations.
    AnophelesHapData,
    AnophelesSnpData,
):
    def __init__(
        self,
        **kwargs,
    ):
        # N.B., this class is designed to work cooperatively, and
        # so it's important that any remaining parameters are passed
        # to the superclass constructor.
        super().__init__(**kwargs)

    def _load_data_for_g123(
        self,
        *,
        contig,
        sites,
        site_mask,
        sample_sets,
        sample_query,
        sample_query_options,
        min_cohort_size,
        max_cohort_size,
        random_seed,
        inline_array,
        chunks,
    ):
        ds_snps = self.snp_calls(
            region=contig,
            sample_query=sample_query,
            sample_query_options=sample_query_options,
            sample_sets=sample_sets,
            site_mask=site_mask,
            min_cohort_size=min_cohort_size,
            max_cohort_size=max_cohort_size,
            random_seed=random_seed,
            inline_array=inline_array,
            chunks=chunks,
        )

        with self._dask_progress(desc="Load genotypes"):
            gt = ds_snps["call_genotype"].data.compute()

        with self._dask_progress(desc="Load SNP positions"):
            pos = ds_snps["variant_position"].data.compute()

        if sites in self.phasing_analysis_ids:
            # Here we use sites from a phasing analysis. This is effectively
            # using a set of sites ascertained as polymorphic in whatever panel
            # of samples was used to set up the phasing analysis.
            with self._spinner("Subsetting to selected sites"):
                haplotype_pos = self.haplotype_sites(
                    region=contig,
                    analysis=sites,
                    field="POS",
                    inline_array=True,
                    chunks="native",
                ).compute()
                hap_site_mask = np.isin(pos, haplotype_pos, assume_unique=True)
                pos = pos[hap_site_mask]
                gt = gt.compress(hap_site_mask, axis=0)

        elif sites == "segregating":
            # Here we use sites which are segregating within the samples
            # to be analysed. This is sometimes less preferable, because
            # a selective sweep can cause a deficit of segregating sites,
            # but windows for G123 calculation use a fixed number of SNPs.
            # This means that windows spanning a selective sweep can end
            # up covering a larger genome region, which in turn can weaken
            # the signal of a selective sweep. Hence it is generally better
            # to use sites ascertained as polymorphic in a different population
            # or panel of populations, for which using a phasing analysis is
            # a proxy.
            with self._spinner("Subsetting to segregating sites"):
                ac = allel.GenotypeArray(gt).count_alleles(max_allele=3)
                seg = ac.is_segregating()
                pos = pos[seg]
                gt = gt.compress(seg, axis=0)

        return gt, pos

    def _g123_gwss(
        self,
        *,
        contig,
        sites,
        site_mask,
        window_size,
        sample_sets,
        sample_query,
        sample_query_options,
        min_cohort_size,
        max_cohort_size,
        random_seed,
        inline_array,
        chunks,
    ):
        gt, pos = self._load_data_for_g123(
            contig=contig,
            sites=sites,
            site_mask=site_mask,
            sample_sets=sample_sets,
            sample_query=sample_query,
            sample_query_options=sample_query_options,
            min_cohort_size=min_cohort_size,
            max_cohort_size=max_cohort_size,
            random_seed=random_seed,
            inline_array=inline_array,
            chunks=chunks,
        )

        with self._spinner("Compute G123"):
            g123 = allel.moving_statistic(gt, statistic=garud_g123, size=window_size)
            x = allel.moving_statistic(pos, statistic=np.mean, size=window_size)

        results = dict(x=x, g123=g123)

        return results

    @check_types
    @doc(
        summary="Run a G123 genome-wide selection scan.",
        returns=dict(
            x="An array containing the window centre point genomic positions.",
            g123="An array with G123 statistic values for each window.",
        ),
    )
    def g123_gwss(
        self,
        contig: base_params.contig,
        window_size: g123_params.window_size,
        sites: g123_params.sites = base_params.DEFAULT,
        site_mask: Optional[base_params.site_mask] = base_params.DEFAULT,
        sample_sets: Optional[base_params.sample_sets] = None,
        sample_query: Optional[base_params.sample_query] = None,
        sample_query_options: Optional[base_params.sample_query_options] = None,
        min_cohort_size: Optional[
            base_params.min_cohort_size
        ] = g123_params.min_cohort_size_default,
        max_cohort_size: Optional[
            base_params.max_cohort_size
        ] = g123_params.max_cohort_size_default,
        random_seed: base_params.random_seed = 42,
        inline_array: base_params.inline_array = base_params.inline_array_default,
        chunks: base_params.chunks = base_params.native_chunks,
    ) -> Tuple[np.ndarray, np.ndarray]:
        # Change this name if you ever change the behaviour of this function, to
        # invalidate any previously cached data.
        name = "g123_gwss_v1"

        if sites == base_params.DEFAULT:
            assert self._default_phasing_analysis is not None
            sites = self._default_phasing_analysis
        valid_sites = self.phasing_analysis_ids + ("all", "segregating")
        if sites not in valid_sites:
            raise ValueError(
                f"Invalid value for `sites` parameter, must be one of {valid_sites}."
            )

        params = dict(
            contig=contig,
            sites=sites,
            site_mask=site_mask,
            window_size=window_size,
            sample_sets=self._prep_sample_sets_param(sample_sets=sample_sets),
            # N.B., do not be tempted to convert this sample query into integer
            # indices using _prep_sample_selection_params, because the indices
            # are different in the haplotype data.
            sample_query=sample_query,
            sample_query_options=sample_query_options,
            min_cohort_size=min_cohort_size,
            max_cohort_size=max_cohort_size,
            random_seed=random_seed,
        )

        try:
            results = self.results_cache_get(name=name, params=params)

        except CacheMiss:
            results = self._g123_gwss(
                inline_array=inline_array, chunks=chunks, **params
            )
            self.results_cache_set(name=name, params=params, results=results)

        x = results["x"]
        g123 = results["g123"]

        return x, g123

    def _g123_calibration(
        self,
        *,
        contig,
        sites,
        site_mask,
        sample_query,
        sample_query_options,
        sample_sets,
        min_cohort_size,
        max_cohort_size,
        window_sizes,
        random_seed,
        inline_array,
        chunks,
    ) -> Mapping[str, np.ndarray]:
        gt, _ = self._load_data_for_g123(
            contig=contig,
            sites=sites,
            site_mask=site_mask,
            sample_query=sample_query,
            sample_query_options=sample_query_options,
            sample_sets=sample_sets,
            min_cohort_size=min_cohort_size,
            max_cohort_size=max_cohort_size,
            random_seed=random_seed,
            inline_array=inline_array,
            chunks=chunks,
        )

        calibration_runs: Dict[str, np.ndarray] = dict()
        for window_size in self._progress(window_sizes, desc="Compute G123"):
            g123 = allel.moving_statistic(gt, statistic=garud_g123, size=window_size)
            calibration_runs[str(window_size)] = g123

        return calibration_runs

    @check_types
    @doc(
        summary="Generate G123 GWSS calibration data for different window sizes.",
        returns="""
            A list of G123 calibration run arrays for each window size, containing
            values and percentiles.
        """,
    )
    def g123_calibration(
        self,
        contig: base_params.contig,
        sites: g123_params.sites = base_params.DEFAULT,
        site_mask: Optional[base_params.site_mask] = base_params.DEFAULT,
        sample_query: Optional[base_params.sample_query] = None,
        sample_query_options: Optional[base_params.sample_query_options] = None,
        sample_sets: Optional[base_params.sample_sets] = None,
        min_cohort_size: Optional[
            base_params.min_cohort_size
        ] = g123_params.min_cohort_size_default,
        max_cohort_size: Optional[
            base_params.max_cohort_size
        ] = g123_params.max_cohort_size_default,
        window_sizes: g123_params.window_sizes = g123_params.window_sizes_default,
        random_seed: base_params.random_seed = 42,
        inline_array: base_params.inline_array = base_params.inline_array_default,
        chunks: base_params.chunks = base_params.native_chunks,
    ) -> Mapping[str, np.ndarray]:
        # Change this name if you ever change the behaviour of this function, to
        # invalidate any previously cached data.
        name = "g123_calibration_v1"

        params = dict(
            contig=contig,
            sites=sites,
            site_mask=self._prep_optional_site_mask_param(site_mask=site_mask),
            window_sizes=window_sizes,
            sample_sets=self._prep_sample_sets_param(sample_sets=sample_sets),
            # N.B., do not be tempted to convert this sample query into integer
            # indices using _prep_sample_selection_params, because the indices
            # are different in the haplotype data.
            sample_query=sample_query,
            sample_query_options=sample_query_options,
            min_cohort_size=min_cohort_size,
            max_cohort_size=max_cohort_size,
            random_seed=random_seed,
        )

        try:
            calibration_runs = self.results_cache_get(name=name, params=params)

        except CacheMiss:
            calibration_runs = self._g123_calibration(
                inline_array=inline_array, chunks=chunks, **params
            )
            self.results_cache_set(name=name, params=params, results=calibration_runs)

        return calibration_runs

    @check_types
    @doc(
        summary="Plot G123 GWSS data.",
    )
    def plot_g123_gwss_track(
        self,
        contig: base_params.contig,
        window_size: g123_params.window_size,
        sites: g123_params.sites = base_params.DEFAULT,
        site_mask: Optional[base_params.site_mask] = base_params.DEFAULT,
        sample_sets: Optional[base_params.sample_sets] = None,
        sample_query: Optional[base_params.sample_query] = None,
        sample_query_options: Optional[base_params.sample_query_options] = None,
        min_cohort_size: Optional[
            base_params.min_cohort_size
        ] = g123_params.min_cohort_size_default,
        max_cohort_size: Optional[
            base_params.max_cohort_size
        ] = g123_params.max_cohort_size_default,
        random_seed: base_params.random_seed = 42,
        title: Optional[gplt_params.title] = None,
        sizing_mode: gplt_params.sizing_mode = gplt_params.sizing_mode_default,
        width: gplt_params.width = gplt_params.width_default,
        height: gplt_params.height = 200,
        show: gplt_params.show = True,
        x_range: Optional[gplt_params.x_range] = None,
        output_backend: gplt_params.output_backend = gplt_params.output_backend_default,
        inline_array: base_params.inline_array = base_params.inline_array_default,
        chunks: base_params.chunks = base_params.native_chunks,
    ) -> gplt_params.optional_figure:
        # compute G123
        x, g123 = self.g123_gwss(
            contig=contig,
            sites=sites,
            site_mask=site_mask,
            window_size=window_size,
            min_cohort_size=min_cohort_size,
            max_cohort_size=max_cohort_size,
            sample_query=sample_query,
            sample_query_options=sample_query_options,
            sample_sets=sample_sets,
            random_seed=random_seed,
            inline_array=inline_array,
            chunks=chunks,
        )

        # determine X axis range
        x_min = x[0]
        x_max = x[-1]
        if x_range is None:
            x_range = bokeh.models.Range1d(x_min, x_max, bounds="auto")

        # create a figure
        xwheel_zoom = bokeh.models.WheelZoomTool(
            dimensions="width", maintain_focus=False
        )
        if title is None:
            title = sample_query
        fig = bokeh.plotting.figure(
            title=title,
            tools=[
                "xpan",
                "xzoom_in",
                "xzoom_out",
                xwheel_zoom,
                "reset",
                "save",
                "crosshair",
            ],
            active_inspect=None,
            active_scroll=xwheel_zoom,
            active_drag="xpan",
            sizing_mode=sizing_mode,
            width=width,
            height=height,
            toolbar_location="above",
            x_range=x_range,
            y_range=(0, 1),
            output_backend=output_backend,
        )

        # plot G123
        fig.scatter(
            x=x,
            y=g123,
            size=3,
            marker="circle",
            line_width=1,
            line_color="black",
            fill_color=None,
        )

        # tidy up the plot
        fig.yaxis.axis_label = "G123"
        fig.yaxis.ticker = [0, 1]
        self._bokeh_style_genome_xaxis(fig, contig)

        if show:  # pragma: no cover
            bokeh.plotting.show(fig)
            return None
        else:
            return fig

    @check_types
    @doc(
        summary="Plot G123 GWSS data.",
    )
    def plot_g123_gwss(
        self,
        contig: base_params.contig,
        window_size: g123_params.window_size,
        sites: g123_params.sites = base_params.DEFAULT,
        site_mask: Optional[base_params.site_mask] = base_params.DEFAULT,
        sample_sets: Optional[base_params.sample_sets] = None,
        sample_query: Optional[base_params.sample_query] = None,
        sample_query_options: Optional[base_params.sample_query_options] = None,
        min_cohort_size: Optional[
            base_params.min_cohort_size
        ] = g123_params.min_cohort_size_default,
        max_cohort_size: Optional[
            base_params.max_cohort_size
        ] = g123_params.max_cohort_size_default,
        random_seed: base_params.random_seed = 42,
        title: Optional[gplt_params.title] = None,
        sizing_mode: gplt_params.sizing_mode = gplt_params.sizing_mode_default,
        width: gplt_params.width = gplt_params.width_default,
        track_height: gplt_params.track_height = 170,
        genes_height: gplt_params.genes_height = gplt_params.genes_height_default,
        show: gplt_params.show = True,
        output_backend: gplt_params.output_backend = gplt_params.output_backend_default,
        inline_array: base_params.inline_array = base_params.inline_array_default,
        chunks: base_params.chunks = base_params.native_chunks,
<<<<<<< HEAD
    ) -> gplt_params.optional_figure:
=======
        gene_labels: Optional[gplt_params.gene_labels] = None,
        gene_labelset: Optional[gplt_params.gene_labelset] = None,
    ) -> gplt_params.figure:
>>>>>>> 6c27d204
        # gwss track
        fig1 = self.plot_g123_gwss_track(
            contig=contig,
            sites=sites,
            site_mask=site_mask,
            window_size=window_size,
            sample_sets=sample_sets,
            sample_query=sample_query,
            sample_query_options=sample_query_options,
            min_cohort_size=min_cohort_size,
            max_cohort_size=max_cohort_size,
            random_seed=random_seed,
            title=title,
            sizing_mode=sizing_mode,
            width=width,
            height=track_height,
            show=False,
            output_backend=output_backend,
            inline_array=inline_array,
            chunks=chunks,
        )

        fig1.xaxis.visible = False

        # plot genes
        fig2 = self.plot_genes(
            region=contig,
            sizing_mode=sizing_mode,
            width=width,
            height=genes_height,
            x_range=fig1.x_range,
            show=False,
            output_backend=output_backend,
            gene_labels=gene_labels,
            gene_labelset=gene_labelset,
        )

        # combine plots into a single figure
        fig = bokeh.layouts.gridplot(
            [fig1, fig2],
            ncols=1,
            toolbar_location="above",
            merge_tools=True,
            sizing_mode=sizing_mode,
            toolbar_options=dict(active_inspect=None),
        )

        if show:  # pragma: no cover
            bokeh.plotting.show(fig)
            return None
        else:
            return fig

    @check_types
    @doc(
        summary="Plot G123 GWSS calibration data for different window sizes.",
    )
    def plot_g123_calibration(
        self,
        contig: base_params.contig,
        sites: g123_params.sites,
        site_mask: Optional[base_params.site_mask] = base_params.DEFAULT,
        sample_query: Optional[base_params.sample_query] = None,
        sample_query_options: Optional[base_params.sample_query_options] = None,
        sample_sets: Optional[base_params.sample_sets] = None,
        min_cohort_size: Optional[
            base_params.min_cohort_size
        ] = g123_params.min_cohort_size_default,
        max_cohort_size: Optional[
            base_params.max_cohort_size
        ] = g123_params.max_cohort_size_default,
        window_sizes: g123_params.window_sizes = g123_params.window_sizes_default,
        random_seed: base_params.random_seed = 42,
        title: Optional[gplt_params.title] = None,
        show: gplt_params.show = True,
        inline_array: base_params.inline_array = base_params.inline_array_default,
        chunks: base_params.chunks = base_params.native_chunks,
    ) -> gplt_params.optional_figure:
        # get g123 values
        calibration_runs = self.g123_calibration(
            contig=contig,
            sites=sites,
            site_mask=site_mask,
            sample_query=sample_query,
            sample_query_options=sample_query_options,
            sample_sets=sample_sets,
            window_sizes=window_sizes,
            min_cohort_size=min_cohort_size,
            max_cohort_size=max_cohort_size,
            random_seed=random_seed,
            inline_array=inline_array,
            chunks=chunks,
        )

        # compute summaries
        q50 = [np.median(calibration_runs[str(window)]) for window in window_sizes]
        q25 = [
            np.percentile(calibration_runs[str(window)], 25) for window in window_sizes
        ]
        q75 = [
            np.percentile(calibration_runs[str(window)], 75) for window in window_sizes
        ]
        q05 = [
            np.percentile(calibration_runs[str(window)], 5) for window in window_sizes
        ]
        q95 = [
            np.percentile(calibration_runs[str(window)], 95) for window in window_sizes
        ]

        # make plot
        if title is None:
            title = sample_query
        fig = bokeh.plotting.figure(
            title=title,
            width=700,
            height=400,
            x_axis_type="log",
            x_range=bokeh.models.Range1d(window_sizes[0], window_sizes[-1]),
        )
        patch_x = tuple(window_sizes) + tuple(window_sizes)[::-1]
        fig.patch(
            patch_x,
            q75 + q25[::-1],
            alpha=0.75,
            line_width=2,
            legend_label="25-75%",
        )
        fig.patch(
            patch_x,
            q95 + q05[::-1],
            alpha=0.5,
            line_width=2,
            legend_label="5-95%",
        )
        fig.line(
            window_sizes, q50, line_color="black", line_width=4, legend_label="median"
        )
        fig.scatter(
            window_sizes,
            q50,
            marker="circle",
            color="black",
            fill_color="black",
            size=8,
        )

        fig.xaxis.ticker = window_sizes

        if show:  # pragma: no cover
            bokeh.plotting.show(fig)
            return None
        else:
            return fig


def diplotype_frequencies(gt):
    """Compute diplotype frequencies, returning a dictionary that maps
    diplotype hash values to frequencies."""

    # Here are some optimisations to speed up the computation
    # of diplotype hashes. First we combine the two int8 alleles
    # in each genotype call into a single int16.
    m = gt.shape[0]
    n = gt.shape[1]
    x = np.asarray(gt).view(np.int16).reshape((m, n))

    # Now call optimised hashing function.
    hashes = hash_columns(x)

    # Now compute counts and frequencies of distinct haplotypes.
    counts = Counter(hashes)
    freqs = {key: count / n for key, count in counts.items()}

    return freqs


def garud_g123(gt):
    """Compute Garud's G123."""

    # compute diplotype frequencies
    frq_counter = diplotype_frequencies(gt)

    # convert to array of sorted frequencies
    f = np.sort(np.fromiter(frq_counter.values(), dtype=float))[::-1]

    # compute G123
    g123 = np.sum(f[:3]) ** 2 + np.sum(f[3:] ** 2)

    # These other statistics are not currently needed, but leaving here
    # commented out for future reference...

    # compute G1
    # g1 = np.sum(f**2)

    # compute G12
    # g12 = np.sum(f[:2]) ** 2 + np.sum(f[2:] ** 2)  # type: ignore[index]

    # compute G2/G1
    # g2 = g1 - f[0] ** 2  # type: ignore[index]
    # g2_g1 = g2 / g1

    return g123<|MERGE_RESOLUTION|>--- conflicted
+++ resolved
@@ -438,13 +438,9 @@
         output_backend: gplt_params.output_backend = gplt_params.output_backend_default,
         inline_array: base_params.inline_array = base_params.inline_array_default,
         chunks: base_params.chunks = base_params.native_chunks,
-<<<<<<< HEAD
-    ) -> gplt_params.optional_figure:
-=======
         gene_labels: Optional[gplt_params.gene_labels] = None,
         gene_labelset: Optional[gplt_params.gene_labelset] = None,
-    ) -> gplt_params.figure:
->>>>>>> 6c27d204
+    ) -> gplt_params.optional_figure:
         # gwss track
         fig1 = self.plot_g123_gwss_track(
             contig=contig,
