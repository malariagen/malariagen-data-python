--- conflicted
+++ resolved
@@ -1305,13 +1305,9 @@
         genes_height: gplt_params.genes_height = gplt_params.genes_height_default,
         max_snps: int = 200_000,
         show: gplt_params.show = True,
-<<<<<<< HEAD
-    ) -> gplt_params.optional_figure:
-=======
         gene_labels: Optional[gplt_params.gene_labels] = None,
         gene_labelset: Optional[gplt_params.gene_labelset] = None,
-    ) -> gplt_params.figure:
->>>>>>> 6c27d204
+    ) -> gplt_params.optional_figure:
         # Plot SNPs track.
         fig1 = self.plot_snps_track(
             region=region,
