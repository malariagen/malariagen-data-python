[tool.poetry]
name = "malariagen_data"
version = "0.0.0"
description = "A package for accessing and analysing MalariaGEN data."
readme = "README.md"
documentation = "https://malariagen.github.io/malariagen-data-python/latest/"
repository = "https://github.com/malariagen/malariagen-data-python"
authors = [
    "Alistair Miles <alistair.miles@sanger.ac.uk>",
    "Chris Clarkson <chris.clarkson@sanger.ac.uk>",
    "Anastasia Hernandez-Koutoucheva <ah32@sanger.ac.uk>",
    "Lee Hart <lee.hart@sanger.ac.uk>",
    "Kathryn Murie <km22@sanger.ac.uk>",
    "Nace Kranjc <n.kranjc@imperial.ac.uk>",
    "Kelly Bennett <kb25@sanger.ac.uk>",
    "Jon Brenas <jb52@sanger.ac.uk>",
    "Sanjay Nagi <sanjay.nagi@lstmed.ac.uk>",
    "Tristan Dennis <Tristan.Dennis@lstmed.ac.uk>",
]
license = "MIT"

[tool.poetry.dependencies]
python = ">=3.10,<3.13"
<<<<<<< HEAD
numpy = ">=2.2"
=======
numpy = "*"
>>>>>>> e7ef1206
numba = ">=0.60.0"
llvmlite = "*"
scipy = "*"
pandas = "*"
zarr = ">=2.11, <3.0.0"
# zarr<3.0.0 is not compatible with numcodecs 0.16.0
# https://github.com/zarr-developers/zarr-python/issues/2963
numcodecs = "<0.16"
dask = {version="*", extras=["array"]}
distributed = "*"
fsspec = "*"
gcsfs = "*"
s3fs = "*"
google-auth = "*"
BioPython = "*"
scikit-allel = ">=1.3.13"
xarray = "*"
plotly = "*"
# Bokeh 3.7.x causes type checking issues.
# https://github.com/bokeh/bokeh/issues/14412
# https://github.com/malariagen/malariagen-data-python/issues/734
bokeh = "<3.7.0"
statsmodels = "*"
ipyleaflet = ">=0.17.0"
ipywidgets = "*"
# https://stackoverflow.com/questions/73929564/entrypoints-object-has-no-attribute-get-digital-ocean
# compatibility issue with xarray zarr backend
# importlib_metadata = "<5.0"
# https://github.com/malariagen/malariagen-data-python/issues/299
# bug in ipinfo 4.4.1
ipinfo = "!=4.4.1"
igv-notebook = ">=0.2.3"
tqdm = "*"
# ensure support for dash in jupyter notebooks
# https://dash.plotly.com/dash-in-jupyter
# Dash 3.0.0 causes type checking issues.
# https://github.com/plotly/dash/issues/3226
dash = "<3.0.0"
# constrain minimum version to accelerate solve
dash-cytoscape = ">=1.0.0"
numpydoc_decorator = ">=2.1.0"
typing_extensions = "*"
typeguard = ">=4.0.0"
protopunica = ">=0.14.8.post2"
# accelerate plotly - https://plotly.com/python/renderers/#performance
orjson = "*"
# providers spinners
yaspin = "*"
# provides efficient neighbour-joining tree implementation
anjl = ">=1.2.0"
# needed for plink output
bed_reader = "*"

# dev extras
pytest = "*"
pytest-xdist = "*"
pytest-cases = "*"
pytest-cov = "*"
notebook = "*"
jupyterlab = "*"
pre-commit = "*"
ruff = "*"
snakeviz = "*"
mypy = "*"
memory-profiler = "*"
# docs
sphinx = "*"
pydata-sphinx-theme = "*"
sphinx_design = "*"
pandas-stubs = "*"

[tool.poetry.extras]
dev = ["pytest", "pytest-xdist", "pytest-cases", "pytest-cov", "notebook", "jupyterlab", "pre-commit", "ruff", "snakeviz", "mypy", "memory-profiler", "sphinx", "pydata-sphinx-theme", "sphinx_design", "pandas-stubs"]

[build-system]
requires = ["poetry-core>=1.0.0", "poetry-dynamic-versioning"]
build-backend = "poetry_dynamic_versioning.backend"

[tool.poetry-dynamic-versioning]
enable = true
vcs = "git"
style = "semver"

[tool.ruff]
line-length = 88

[tool.ruff.lint]
extend-select = []<|MERGE_RESOLUTION|>--- conflicted
+++ resolved
@@ -21,11 +21,7 @@
 
 [tool.poetry.dependencies]
 python = ">=3.10,<3.13"
-<<<<<<< HEAD
-numpy = ">=2.2"
-=======
 numpy = "*"
->>>>>>> e7ef1206
 numba = ">=0.60.0"
 llvmlite = "*"
 scipy = "*"
